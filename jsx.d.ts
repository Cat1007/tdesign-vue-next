--- conflicted
+++ resolved
@@ -1,8 +1,4 @@
-<<<<<<< HEAD
-import Vue, { VNode } from 'vue';
-=======
 import Vue, { VNode } from 'vue'; // eslint-disable-line
->>>>>>> fcb21fc1
 
 declare global {
   namespace JSX {
@@ -13,9 +9,6 @@
     interface IntrinsicElements {
       [elem: string]: any;
     }
-<<<<<<< HEAD
-=======
     type IntrinsicAttributes = any;
->>>>>>> fcb21fc1
   }
 }