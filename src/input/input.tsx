import { defineComponent, h, VNodeChild, nextTick } from 'vue';
import { BrowseIcon, BrowseOffIcon, CloseCircleFilledIcon } from 'tdesign-icons-vue-next';
import camelCase from 'lodash/camelCase';
import { InputValue } from './type';
import { getCharacterLength, omit } from '../utils/helper';
import getConfigReceiverMixins, { InputConfig } from '../config-provider/config-receiver';
import mixins from '../utils/mixins';
import CLASSNAMES from '../utils/classnames';
import { prefix } from '../config';
import props from './props';
import { emitEvent } from '../utils/event';
import { renderTNodeJSX } from '../utils/render-tnode';

// hooks
import { useFormDisabled } from '../form/hooks';

const name = `${prefix}-input`;
const INPUT_WRAP_CLASS = `${prefix}-input__wrap`;
const INPUT_TIPS_CLASS = `${prefix}-input__tips`;

function getValidAttrs(obj: Record<string, unknown>): Record<string, unknown> {
  const newObj = {};
  Object.keys(obj).forEach((key) => {
    if (typeof obj[key] !== 'undefined') {
      newObj[key] = obj[key];
    }
  });
  return newObj;
}

export default defineComponent({
  ...mixins(getConfigReceiverMixins<InputConfig>('input')),
  name: 'TInput',
  inheritAttrs: false,
  props: { ...props },
<<<<<<< HEAD
  emits: ['enter', 'keydown', 'keyup', 'keypress', 'clear', 'change', 'focus', 'blur', 'click'],
=======
  emits: ['enter', 'keydown', 'keyup', 'keypress', 'clear', 'change', 'focus', 'blur'],
  setup() {
    const disabled = useFormDisabled();
    return {
      disabled,
    };
  },
>>>>>>> 38156fea
  data() {
    return {
      isHover: false,
      focused: false,
      renderType: this.type,
    };
  },
  computed: {
    showClear(): boolean {
      return this.value && !this.disabled && this.clearable && this.isHover;
    },
    inputAttrs(): Record<string, any> {
      return getValidAttrs({
        autofocus: this.autofocus,
        disabled: this.disabled,
        readonly: this.readonly,
        placeholder: this.placeholder ?? this.t(this.global.placeholder),
        maxlength: this.maxlength,
        name: this.name || undefined,
        type: this.renderType,
      });
    },
  },
  watch: {
    autofocus: {
      handler(val) {
        if (val === true) {
          this.$nextTick(() => {
            (this.$refs.inputRef as HTMLInputElement).focus();
          });
        }
      },
      immediate: true,
    },
    value: {
      handler() {
        if (!this.autoWidth) return;
        nextTick(() => {
          this.updateInputWidth();
        });
      },
      immediate: true,
    },
  },
  created() {
    this.composing = false;
  },
  methods: {
    mouseEvent(v: boolean) {
      this.isHover = v;
    },
    renderIcon(
      icon: string | Function | undefined,
      iconType: 'prefix-icon' | 'suffix-icon' | 'prefixIcon' | 'suffixIcon',
    ) {
      if (typeof icon === 'function') {
        return icon(h);
      }
      if (this.$slots[iconType]) {
        return this.$slots[iconType](null);
      }
      if (this.$slots[camelCase(iconType)]) {
        return this.$slots[camelCase(iconType)](null);
      }
      return null;
    },
    setInputValue(v: InputValue = ''): void {
      const input = this.$refs.inputRef as HTMLInputElement;
      const sV = String(v);
      if (!input) {
        return;
      }
      if (input.value !== sV) {
        input.value = sV;
      }
    },
    focus(): void {
      const input = this.$refs.inputRef as HTMLInputElement;
      input?.focus();
    },
    blur(): void {
      const input = this.$refs.inputRef as HTMLInputElement;
      input?.blur();
    },
    handleInput(e: InputEvent): void {
      // 中文输入的时候inputType是insertCompositionText所以中文输入的时候禁止触发。
      const checkInputType = e.inputType && e.inputType === 'insertCompositionText';
      if (e.isComposing || checkInputType) return;
      this.inputValueChangeHandle(e);
    },

    handleKeydown(e: KeyboardEvent) {
      if (this.disabled) return;
      const { code } = e;
      if (code === 'Enter' || code === 'NumpadEnter') {
        emitEvent(this, 'enter', this.value, { e });
      } else {
        emitEvent(this, 'keydown', this.value, { e });
      }
    },
    handleKeyUp(e: KeyboardEvent) {
      if (this.disabled) return;
      emitEvent(this, 'keyup', this.value, { e });
    },
    handleKeypress(e: KeyboardEvent) {
      if (this.disabled) return;
      emitEvent(this, 'keypress', this.value, { e });
    },
    onHandlePaste(e: ClipboardEvent) {
      if (this.disabled) return;
      // @ts-ignore
      const clipData = e.clipboardData || window.clipboardData;
      this.onPaste?.({ e, pasteValue: clipData?.getData('text/plain') });
    },
    onHandleMousewheel(e: WheelEvent) {
      this.onWheel?.({ e });
    },
    emitPassword() {
      const { renderType } = this;
      const toggleType = renderType === 'password' ? 'text' : 'password';
      this.renderType = toggleType;
    },
    emitClear({ e }: { e: MouseEvent }) {
      emitEvent(this, 'clear', { e });
      emitEvent(this, 'change', '', { e });
      this.focus();
      this.emitFocus(e);
    },
    emitFocus(e: FocusEvent) {
      if (this.disabled) return;
      this.focused = true;
      emitEvent(this, 'focus', this.value, { e });
    },
    emitBlur(e: FocusEvent) {
      this.focused = false;
      emitEvent(this, 'blur', this.value, { e });
    },
    onHandleCompositionend(e: CompositionEvent) {
      this.inputValueChangeHandle(e);
      emitEvent(this, 'compositionend', this.value, { e });
    },
    onHandleonCompositionstart(e: CompositionEvent) {
      emitEvent(this, 'compositionstart', this.value, { e });
    },
    onRootClick(e: MouseEvent) {
      (this.$refs.inputRef as HTMLInputElement)?.focus();
      this.$emit('click', e);
    },
    inputValueChangeHandle(e: InputEvent | CompositionEvent) {
      const { target } = e;
      let val = (target as HTMLInputElement).value;
      if (this.maxcharacter && this.maxcharacter >= 0) {
        const stringInfo = getCharacterLength(val, this.maxcharacter);
        val = typeof stringInfo === 'object' && stringInfo.characters;
      }
      emitEvent(this, 'change', val, { e });
      // 受控
      nextTick(() => this.setInputValue(this.value));
    },

    onInputMouseenter(e: MouseEvent) {
      this.mouseEvent(true);
      this.onMouseenter?.({ e });
    },

    onInputMouseleave(e: MouseEvent) {
      this.mouseEvent(false);
      this.onMouseleave?.({ e });
    },

    updateInputWidth() {
      const pre = this.$refs.inputPreRef as HTMLSpanElement;
      if (!pre) return;
      const width = pre.offsetWidth;
      (this.$refs.inputRef as HTMLInputElement).style.width = `${width}px`;
    },
  },

  render(): VNodeChild {
    const inputEvents = getValidAttrs({
      onFocus: (e: FocusEvent) => this.emitFocus(e),
      onBlur: this.emitBlur,
      onKeydown: this.handleKeydown,
      onKeyup: this.handleKeyUp,
      onKeypresss: this.handleKeypress,
      onPaste: this.onHandlePaste,
      onCompositionend: this.onHandleCompositionend,
      onCompositionstart: this.onHandleonCompositionstart,
      // input的change事件是失去焦点或者keydown的时候执行。这与api定义的change不符，所以不做任何变化。
      // eslint-disable-next-line @typescript-eslint/no-empty-function
      onChange: () => {},
    });

    const wrapperAttrs = omit(this.$attrs, [...Object.keys(inputEvents), ...Object.keys(this.inputAttrs), 'input']);

    const prefixIcon =
      this.renderIcon(this.prefixIcon, 'prefixIcon') || this.renderIcon(this.prefixIcon, 'prefix-icon');

    let suffixIcon = this.renderIcon(this.suffixIcon, 'suffixIcon') || this.renderIcon(this.prefixIcon, 'suffix-icon');

    const label = renderTNodeJSX(this, 'label');
    const suffix = renderTNodeJSX(this, 'suffix');

    const labelContent = label ? <div class={`${name}__prefix`}>{label}</div> : null;
    const suffixContent = suffix ? <div class={`${name}__suffix`}>{suffix}</div> : null;

    if (this.showClear) {
      suffixIcon = <CloseCircleFilledIcon class={`${name}__suffix-clear`} onClick={this.emitClear} />;
    }

    if (this.type === 'password') {
      if (this.renderType === 'password') {
        suffixIcon = <BrowseOffIcon class={`${name}__suffix-clear`} onClick={this.emitPassword} />;
      } else if (this.renderType === 'text') {
        suffixIcon = <BrowseIcon class={`${name}__suffix-clear`} onClick={this.emitPassword} />;
      }
    }

    const classes = [
      name,
      {
        [CLASSNAMES.SIZE[this.size]]: this.size !== 'medium',
        [CLASSNAMES.STATUS.disabled]: this.disabled,
        [CLASSNAMES.STATUS.focused]: this.focused,
        [`${prefix}-is-${this.status}`]: this.status,
        [`${prefix}-align-${this.align}`]: this.align !== 'left',
        [`${prefix}-is-disabled`]: this.disabled,
        [`${prefix}-is-readonly`]: this.readonly,
        [`${name}--prefix`]: prefixIcon || labelContent,
        [`${name}--suffix`]: suffixIcon || suffixContent,
        [`${name}--focused`]: this.focused,
        [`${name}--auto-width`]: this.autoWidth,
      },
    ];
    const inputNode = (
      <div
        class={classes}
        onClick={this.onRootClick}
        onMouseenter={this.onInputMouseenter}
        onMouseleave={this.onInputMouseleave}
        onWheel={this.onHandleMousewheel}
        {...{ ...wrapperAttrs }}
      >
        {prefixIcon ? <span class={[`${name}__prefix`, `${name}__prefix-icon`]}>{prefixIcon}</span> : null}
        {labelContent}
        <input
          class={`${name}__inner`}
          {...{ ...this.inputAttrs }}
          {...inputEvents}
          ref="inputRef"
          value={this.value}
          onInput={(e: Event) => this.handleInput(e as InputEvent)}
          onKeyup={() => {
            this.updateInputWidth();
          }}
        />
        {this.autoWidth && (
          <span ref="inputPreRef" class={`${prefix}-input__input-pre`}>
            {this.value || this.placeholder}
          </span>
        )}
        {suffixContent}
        {suffixIcon ? (
          <span class={[`${name}__suffix`, `${name}__suffix-icon`, { [`${name}__clear`]: this.showClear }]}>
            {suffixIcon}
          </span>
        ) : null}
      </div>
    );
    const tips = renderTNodeJSX(this, 'tips');
    if (tips) {
      return (
        <div class={INPUT_WRAP_CLASS}>
          {inputNode}
          <div class={`${INPUT_TIPS_CLASS} ${prefix}-input__tips--${this.status || 'normal'}`}>{tips}</div>
        </div>
      );
    }
    return inputNode;
  },
});<|MERGE_RESOLUTION|>--- conflicted
+++ resolved
@@ -33,17 +33,13 @@
   name: 'TInput',
   inheritAttrs: false,
   props: { ...props },
-<<<<<<< HEAD
   emits: ['enter', 'keydown', 'keyup', 'keypress', 'clear', 'change', 'focus', 'blur', 'click'],
-=======
-  emits: ['enter', 'keydown', 'keyup', 'keypress', 'clear', 'change', 'focus', 'blur'],
   setup() {
     const disabled = useFormDisabled();
     return {
       disabled,
     };
   },
->>>>>>> 38156fea
   data() {
     return {
       isHover: false,
@@ -55,12 +51,15 @@
     showClear(): boolean {
       return this.value && !this.disabled && this.clearable && this.isHover;
     },
+    tPlaceholder(): string {
+      return this.placeholder ?? this.t(this.global.placeholder);
+    },
     inputAttrs(): Record<string, any> {
       return getValidAttrs({
         autofocus: this.autofocus,
         disabled: this.disabled,
         readonly: this.readonly,
-        placeholder: this.placeholder ?? this.t(this.global.placeholder),
+        placeholder: this.tPlaceholder,
         maxlength: this.maxlength,
         name: this.name || undefined,
         type: this.renderType,
@@ -78,33 +77,40 @@
       },
       immediate: true,
     },
-    value: {
-      handler() {
-        if (!this.autoWidth) return;
-        nextTick(() => {
-          this.updateInputWidth();
-        });
-      },
-      immediate: true,
-    },
-  },
+  },
+
   created() {
     this.composing = false;
-  },
+    if (this.autoWidth) {
+      this.addListenders();
+    }
+  },
+
   methods: {
+    addListenders() {
+      this.$watch(
+        () => this.value + this.placeholder,
+        () => {
+          if (!this.autoWidth) return;
+          nextTick(() => {
+            this.updateInputWidth();
+          });
+        },
+        { immediate: true },
+      );
+    },
     mouseEvent(v: boolean) {
       this.isHover = v;
     },
-    renderIcon(
-      icon: string | Function | undefined,
-      iconType: 'prefix-icon' | 'suffix-icon' | 'prefixIcon' | 'suffixIcon',
-    ) {
+    renderIcon(icon: string | Function | undefined, iconType: 'prefix-icon' | 'suffix-icon') {
       if (typeof icon === 'function') {
         return icon(h);
       }
+      // 插槽名称为中划线
       if (this.$slots[iconType]) {
         return this.$slots[iconType](null);
       }
+      // 插槽名称为驼峰
       if (this.$slots[camelCase(iconType)]) {
         return this.$slots[camelCase(iconType)](null);
       }
@@ -239,10 +245,9 @@
 
     const wrapperAttrs = omit(this.$attrs, [...Object.keys(inputEvents), ...Object.keys(this.inputAttrs), 'input']);
 
-    const prefixIcon =
-      this.renderIcon(this.prefixIcon, 'prefixIcon') || this.renderIcon(this.prefixIcon, 'prefix-icon');
-
-    let suffixIcon = this.renderIcon(this.suffixIcon, 'suffixIcon') || this.renderIcon(this.prefixIcon, 'suffix-icon');
+    const prefixIcon = this.renderIcon(this.prefixIcon, 'prefix-icon');
+
+    let suffixIcon = this.renderIcon(this.suffixIcon, 'suffix-icon');
 
     const label = renderTNodeJSX(this, 'label');
     const suffix = renderTNodeJSX(this, 'suffix');
@@ -296,13 +301,10 @@
           ref="inputRef"
           value={this.value}
           onInput={(e: Event) => this.handleInput(e as InputEvent)}
-          onKeyup={() => {
-            this.updateInputWidth();
-          }}
         />
         {this.autoWidth && (
           <span ref="inputPreRef" class={`${prefix}-input__input-pre`}>
-            {this.value || this.placeholder}
+            {this.value || this.tPlaceholder}
           </span>
         )}
         {suffixContent}
