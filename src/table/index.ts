--- conflicted
+++ resolved
@@ -1,11 +1,6 @@
 import BaseTable from './BaseTable/index';
 import PrimaryTable from './PrimaryTable/index';
 
-<<<<<<< HEAD
-import './table.less';
-
-=======
->>>>>>> eda17fe8
 // 扩展输出
 export { BaseTable, PrimaryTable };
 
