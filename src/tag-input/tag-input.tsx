--- conflicted
+++ resolved
@@ -95,29 +95,10 @@
   },
 
   render() {
-<<<<<<< HEAD
-    const props = this.$props;
-=======
     const { renderTNode } = this;
->>>>>>> 38156fea
     const suffixIconNode = this.showClearIcon ? (
       <CloseCircleFilledIcon class={CLEAR_CLASS} onClick={this.onClearClick} />
     ) : (
-<<<<<<< HEAD
-      useTNodeJSX('suffixIcon', { props, slots: this.slots })
-    );
-    // 自定义 Tag 节点
-    const displayNode = useTNodeJSX('valueDisplay', {
-      slots: this.slots,
-      props,
-      params: {
-        value: this.tagValue,
-        onClose: (index: number) => this.onClose({ e: undefined, index, item: undefined }),
-      },
-    });
-    // 左侧文本
-    const label = useTNodeJSX('label', { props, slots: this.slots });
-=======
       renderTNode('suffixIcon')
     );
     // 自定义 Tag 节点
@@ -126,7 +107,6 @@
     });
     // 左侧文本
     const label = renderTNode('label');
->>>>>>> 38156fea
     return (
       <TInput
         ref="tagInputRef"
