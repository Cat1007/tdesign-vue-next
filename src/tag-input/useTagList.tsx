import { ref, SetupContext, toRefs } from 'vue';
import { TagInputValue, TdTagInputProps, TagInputChangeContext } from './type';
import { InputValue } from '../input';
import Tag from '../tag';
import useDefault from '../hooks/useDefault';
import { prefix } from '../config';
import { useTNodeJSX } from '../hooks/tnode';

export type ChangeParams = [TagInputChangeContext];

// handle tag add and remove
export default function useTagList(props: TdTagInputProps, context: SetupContext) {
  const renderTnode = useTNodeJSX();
  const { onRemove, max, minCollapsedNum, size, disabled, readonly, tagProps } = toRefs(props);
  // handle controlled property and uncontrolled property
  const [tagValue, setTagValue] = useDefault<TdTagInputProps['value'], TdTagInputProps>(
    props,
    context.emit,
    'value',
    'change',
  );
  // const { onChange } = props;
  const oldInputValue = ref<InputValue>();

  // 点击标签关闭按钮，删除标签
  const onClose = (p: { e: MouseEvent; index: number; item: string | number }) => {
    const arr = [...tagValue.value];
    arr.splice(p.index, 1);
    setTagValue<ChangeParams>(arr, { trigger: 'tag-remove', ...p });
    onRemove.value?.({ ...p, trigger: 'tag-remove', value: arr });
  };

  const clearAll = (context: { e: MouseEvent }) => {
    setTagValue<ChangeParams>([], { trigger: 'clear', e: context.e });
  };

  // 按下 Enter 键，新增标签
  const onInnerEnter = (value: InputValue, context: { e: KeyboardEvent }) => {
    const valueStr = String(value).trim();
    if (!valueStr) return;
    const isLimitExceeded = max && tagValue.value?.length >= max.value;
    let newValue: TagInputValue = tagValue.value;
    if (!isLimitExceeded) {
      newValue = tagValue.value instanceof Array ? tagValue.value.concat(String(valueStr)) : [valueStr];
      setTagValue<ChangeParams>(newValue, {
        trigger: 'enter',
        index: newValue.length - 1,
        item: valueStr,
        e: context.e,
      });
    }
    props?.onEnter?.(newValue, { ...context, inputValue: value });
  };

  // 按下回退键，删除标签
  const onInputBackspaceKeyUp = (value: InputValue, context: { e: KeyboardEvent }) => {
    const { e } = context;
    if (!tagValue.value || !tagValue.value.length) return;
    // 回车键删除，输入框值为空时，才允许 Backspace 删除标签
    if (!oldInputValue.value && ['Backspace', 'NumpadDelete'].includes(e.code)) {
      const index = tagValue.value.length - 1;
      const item = tagValue.value[index];
      const trigger = 'backspace';
      setTagValue<ChangeParams>(tagValue.value.slice(0, -1), { e, index, item, trigger });
      onRemove.value?.({ e, index, item, trigger, value: tagValue.value });
    }
    oldInputValue.value = value;
  };

  const renderLabel = ({
    slots,
    displayNode,
    label,
  }: {
    slots: SetupContext['slots'];
    displayNode: any;
    label: any;
  }) => {
    const newList = minCollapsedNum.value ? tagValue.value.slice(0, minCollapsedNum.value) : tagValue.value;
    const list = displayNode
      ? [displayNode]
      : newList?.map((item, index) => {
<<<<<<< HEAD
          const tagContent = useTNodeJSX('tag', { props, slots, params: { value: item } });
=======
          const tagContent = renderTnode('tag', { params: { value: item } });
>>>>>>> 38156fea
          return (
            <Tag
              key={item}
              size={size.value}
              disabled={disabled.value}
              onClose={(context: { e: MouseEvent }) => onClose({ e: context.e, item, index })}
              closable={!readonly.value && !disabled.value}
              {...tagProps.value}
            >
              {tagContent ?? item}
            </Tag>
          );
        });
    if (![null, undefined, ''].includes(label)) {
      list.unshift(
        <div class={`${prefix}-tag-input__prefix`} key="label">
          {label}
        </div>,
      );
    }
    // 超出省略
    if (newList.length !== tagValue.value.length) {
      const len = tagValue.value.length - newList.length;
<<<<<<< HEAD
      const more = useTNodeJSX('collapsedItems', {
        props,
        slots,
=======
      const more = renderTnode('collapsedItems', {
>>>>>>> 38156fea
        params: {
          value: tagValue,
          count: tagValue.value.length,
          collapsedTags: tagValue.value.slice(minCollapsedNum.value, tagValue.value.length),
        },
      });
      list.push(more ?? <Tag key="more">+{len}</Tag>);
    }
    return list;
  };

  return {
    tagValue,
    clearAll,
    onClose,
    onInnerEnter,
    onInputBackspaceKeyUp,
    renderLabel,
  };
}<|MERGE_RESOLUTION|>--- conflicted
+++ resolved
@@ -10,7 +10,7 @@
 
 // handle tag add and remove
 export default function useTagList(props: TdTagInputProps, context: SetupContext) {
-  const renderTnode = useTNodeJSX();
+  const renderTNode = useTNodeJSX();
   const { onRemove, max, minCollapsedNum, size, disabled, readonly, tagProps } = toRefs(props);
   // handle controlled property and uncontrolled property
   const [tagValue, setTagValue] = useDefault<TdTagInputProps['value'], TdTagInputProps>(
@@ -80,11 +80,7 @@
     const list = displayNode
       ? [displayNode]
       : newList?.map((item, index) => {
-<<<<<<< HEAD
-          const tagContent = useTNodeJSX('tag', { props, slots, params: { value: item } });
-=======
-          const tagContent = renderTnode('tag', { params: { value: item } });
->>>>>>> 38156fea
+          const tagContent = renderTNode('tag', { params: { value: item } });
           return (
             <Tag
               key={item}
@@ -108,13 +104,7 @@
     // 超出省略
     if (newList.length !== tagValue.value.length) {
       const len = tagValue.value.length - newList.length;
-<<<<<<< HEAD
-      const more = useTNodeJSX('collapsedItems', {
-        props,
-        slots,
-=======
-      const more = renderTnode('collapsedItems', {
->>>>>>> 38156fea
+      const more = renderTNode('collapsedItems', {
         params: {
           value: tagValue,
           count: tagValue.value.length,
