/* eslint-disable no-param-reassign */
import { VueConstructor } from 'vue';
import Icon from './icon';
import Button from './button';
import Pagination from './pagination';
<<<<<<< HEAD
import Table from './table';
=======
import Breadcrumb from './breadcrumb';
import BreadcrumbItem from './breadcrumbItem';
import { Notification, NotificationPlugin } from './notification';
>>>>>>> 1f00503c
import Tag from './tag';
import CheckTag from './tag/check-tag';
import Popup from './popup';
import Input from './input';
import InputGroup from './input-group';
import Addon from './addon';
import Dialog from './dialog';
import TransferDom from './utils/transfer-dom';
import Radio, { RadioButton, Group as RadioGroup } from './radio';
import Checkbox, { Group as CheckboxGroup } from './checkbox';
import Steps from './steps';
import Step from './step';
import Tabs from './tabs';
import TabPanel from './tabs/tab-panel.vue';
import { List, ListItem, ListItemMeta } from './list';
import { Message, MessagePlugin } from './message';
import Popconfirm from './popconfirm';
import { Select, Option, OptionGroup } from './select';
import Switch from './switch';
import Alert from './alert';
import AlertSwiper from './alert-swiper';
import { Menu, HeadMenu, Submenu, MenuItem } from './menu';

const components = {
  Icon,
  Button,
  Pagination,
<<<<<<< HEAD
  Table,
=======
  Breadcrumb,
  BreadcrumbItem,
>>>>>>> 1f00503c
  Tag,
  CheckTag,
  Popup,
  Input,
  Addon,
  InputGroup,
  Dialog,
  Radio,
  RadioButton,
  RadioGroup,
  Checkbox,
  CheckboxGroup,
  Notification,
  Steps,
  Step,
  Tabs,
  TabPanel,
  List,
  ListItem,
  ListItemMeta,
  Message,
  Popconfirm,
  Select,
  Option,
  OptionGroup,
  Switch,
  Alert,
  AlertSwiper,
  Menu,
  HeadMenu,
  Submenu,
  MenuItem,
};

function install(Vue: VueConstructor, config?: object): void {
  // 增加指令v-transfer-dom，用于元素指定挂载点的
  Vue.directive('transfer-dom', TransferDom);
  const defaults = {
    prefix: 't',
  };
  const installConfig = { ...defaults, ...config };
  Object.keys(components).forEach((key) => {
    Vue.component(installConfig.prefix + key, components[key]);
  });

  Vue.prototype.$message = MessagePlugin;
<<<<<<< HEAD
}
=======
  Vue.prototype.$notify = NotificationPlugin;
};
>>>>>>> 1f00503c

declare const window: {
  [propName: string]: any; // eslint-disable-line
  Vue: VueConstructor;
};

// install
if (typeof window !== 'undefined' && window.Vue) {
  install(window.Vue);
}

export default {
  install,
  version: typeof VERSION === 'undefined' ? '' : VERSION, // eslint-disable-line
  ...components,
};<|MERGE_RESOLUTION|>--- conflicted
+++ resolved
@@ -3,13 +3,10 @@
 import Icon from './icon';
 import Button from './button';
 import Pagination from './pagination';
-<<<<<<< HEAD
 import Table from './table';
-=======
 import Breadcrumb from './breadcrumb';
 import BreadcrumbItem from './breadcrumbItem';
 import { Notification, NotificationPlugin } from './notification';
->>>>>>> 1f00503c
 import Tag from './tag';
 import CheckTag from './tag/check-tag';
 import Popup from './popup';
@@ -37,12 +34,9 @@
   Icon,
   Button,
   Pagination,
-<<<<<<< HEAD
   Table,
-=======
   Breadcrumb,
   BreadcrumbItem,
->>>>>>> 1f00503c
   Tag,
   CheckTag,
   Popup,
@@ -89,12 +83,8 @@
   });
 
   Vue.prototype.$message = MessagePlugin;
-<<<<<<< HEAD
-}
-=======
   Vue.prototype.$notify = NotificationPlugin;
 };
->>>>>>> 1f00503c
 
 declare const window: {
   [propName: string]: any; // eslint-disable-line
