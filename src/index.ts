--- conflicted
+++ resolved
@@ -14,11 +14,6 @@
 import Step from './step';
 import { List, ListItem, ListItemMeta } from './list';
 import { Message, MessagePlugin } from './message';
-<<<<<<< HEAD
-import { Select, Option, OptionGroup } from './select';
-import Switch from './switch';
-=======
->>>>>>> 1379edac
 import Popconfirm from './popconfirm';
 
 const components = {
@@ -38,13 +33,6 @@
   ListItem,
   ListItemMeta,
   Message,
-<<<<<<< HEAD
-  Select,
-  Option,
-  OptionGroup,
-  Switch,
-=======
->>>>>>> 1379edac
   Popconfirm,
 };
 
