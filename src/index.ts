--- conflicted
+++ resolved
@@ -2,27 +2,21 @@
 import Icon from './icon';
 import Button from './button';
 import Pagination from './pagination';
-<<<<<<< HEAD
 import Notification from './notification';
-=======
 import Popup from './popup';
 import Input from './input';
 import InputGroup from './input-group';
 import Addon from './addon';
->>>>>>> aeeb3d10
 
 const components = {
   Icon,
   Button,
   Pagination,
-<<<<<<< HEAD
   Notification,
-=======
   Popup,
   Input,
   Addon,
   InputGroup,
->>>>>>> aeeb3d10
 };
 
 function install(Vue: VueConstructor, config?: object): void {
