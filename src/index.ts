import { VueConstructor } from 'vue';

import TransferDom from './utils/transfer-dom';
import * as plugins from './plugins';
import * as components from './components';

import '../common/style/web/index.less';

function install(Vue: VueConstructor, config?: object): void {
  // 增加指令v-transfer-dom，用于元素指定挂载点的
  Vue.directive('transfer-dom', TransferDom);

  Object.keys(components).forEach((key) => {
    Vue.use(components[key], config);
  });

<<<<<<< HEAD
  Vue.prototype.$message = MessagePlugin;

  Vue.prototype.$alert = Dialog.alert;
  Vue.prototype.$confirm = Dialog.confirm;
=======
  Object.keys(plugins).forEach((key) => {
    Vue.use(plugins[key]);
  });
>>>>>>> 3ce11872
};

declare const window: {
  [propName: string]: any; // eslint-disable-line
  Vue: VueConstructor;
};

// install
if (typeof window !== 'undefined' && window.Vue) {
  install(window.Vue);
}

export * from './plugins';
export * from './components';
export default {
  install,
  version: typeof VERSION === 'undefined' ? '' : VERSION, // eslint-disable-line
};<|MERGE_RESOLUTION|>--- conflicted
+++ resolved
@@ -14,16 +14,9 @@
     Vue.use(components[key], config);
   });
 
-<<<<<<< HEAD
-  Vue.prototype.$message = MessagePlugin;
-
-  Vue.prototype.$alert = Dialog.alert;
-  Vue.prototype.$confirm = Dialog.confirm;
-=======
   Object.keys(plugins).forEach((key) => {
     Vue.use(plugins[key]);
   });
->>>>>>> 3ce11872
 };
 
 declare const window: {
