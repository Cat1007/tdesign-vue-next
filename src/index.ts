--- conflicted
+++ resolved
@@ -28,13 +28,9 @@
 import Switch from './switch';
 import Alert from './alert';
 import AlertSwiper from './alert-swiper';
-<<<<<<< HEAD
 import { Menu, HeadMenu, Submenu, MenuItem, MenuGroup } from './menu';
+import Upload from './upload';
 import Dropdown from './dropdown';
-=======
-import { Menu, HeadMenu, Submenu, MenuItem } from './menu';
-import Upload from './upload';
->>>>>>> b4b5e96e
 
 const components = {
   Icon,
@@ -75,12 +71,9 @@
   HeadMenu,
   Submenu,
   MenuItem,
-<<<<<<< HEAD
   MenuGroup,
   Dropdown,
-=======
   Upload,
->>>>>>> b4b5e96e
 };
 
 function install(Vue: VueConstructor, config?: object): void {
