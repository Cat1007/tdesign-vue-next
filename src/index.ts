import { VueConstructor } from 'vue';

import TransferDom from './utils/transfer-dom';
<<<<<<< HEAD
import Radio, { RadioButton, Group as RadioGroup } from './radio';
import Checkbox, { Group as CheckboxGroup } from './checkbox';
import Steps from './steps';
import Step from './step';
import Tabs from './tabs';
import TabPanel from './tabs/tab-panel.vue';
import { List, ListItem, ListItemMeta } from './list';
import { Message, MessagePlugin } from './message';
import Popconfirm from './popconfirm';
import { Select, Option, OptionGroup } from './select';
import Switch from './switch';
import Alert from './alert';
import AlertSwiper from './alert-swiper';
import { Menu, HeadMenu, Submenu, MenuItem, MenuGroup } from './menu';
import Upload from './upload';
import Dropdown from './dropdown';

const components = {
  Icon,
  Button,
  Pagination,
  Table,
  Breadcrumb,
  BreadcrumbItem,
  Tag,
  CheckTag,
  Popup,
  Input,
  Addon,
  InputGroup,
  Dialog,
  Radio,
  RadioButton,
  RadioGroup,
  Checkbox,
  CheckboxGroup,
  Notification,
  Steps,
  Step,
  Tabs,
  TabPanel,
  List,
  ListItem,
  ListItemMeta,
  Message,
  Popconfirm,
  Select,
  Option,
  OptionGroup,
  Switch,
  Alert,
  AlertSwiper,
  Menu,
  HeadMenu,
  Submenu,
  MenuItem,
  MenuGroup,
  Dropdown,
  Upload,
};
=======
import * as plugins from './plugins';
import * as components from './components';

import '../common/style/web/index.less';
>>>>>>> c96c7374

function install(Vue: VueConstructor, config?: object): void {
  // 增加指令v-transfer-dom，用于元素指定挂载点的
  Vue.directive('transfer-dom', TransferDom);

  Object.keys(components).forEach((key) => {
    Vue.use(components[key], config);
  });

  Object.keys(plugins).forEach((key) => {
    Vue.use(plugins[key]);
  });
};

declare const window: {
  [propName: string]: any; // eslint-disable-line
  Vue: VueConstructor;
};

// install
if (typeof window !== 'undefined' && window.Vue) {
  install(window.Vue);
}

export * from './plugins';
export * from './components';
export default {
  install,
  version: typeof VERSION === 'undefined' ? '' : VERSION, // eslint-disable-line
};<|MERGE_RESOLUTION|>--- conflicted
+++ resolved
@@ -1,73 +1,10 @@
 import { VueConstructor } from 'vue';
 
 import TransferDom from './utils/transfer-dom';
-<<<<<<< HEAD
-import Radio, { RadioButton, Group as RadioGroup } from './radio';
-import Checkbox, { Group as CheckboxGroup } from './checkbox';
-import Steps from './steps';
-import Step from './step';
-import Tabs from './tabs';
-import TabPanel from './tabs/tab-panel.vue';
-import { List, ListItem, ListItemMeta } from './list';
-import { Message, MessagePlugin } from './message';
-import Popconfirm from './popconfirm';
-import { Select, Option, OptionGroup } from './select';
-import Switch from './switch';
-import Alert from './alert';
-import AlertSwiper from './alert-swiper';
-import { Menu, HeadMenu, Submenu, MenuItem, MenuGroup } from './menu';
-import Upload from './upload';
-import Dropdown from './dropdown';
-
-const components = {
-  Icon,
-  Button,
-  Pagination,
-  Table,
-  Breadcrumb,
-  BreadcrumbItem,
-  Tag,
-  CheckTag,
-  Popup,
-  Input,
-  Addon,
-  InputGroup,
-  Dialog,
-  Radio,
-  RadioButton,
-  RadioGroup,
-  Checkbox,
-  CheckboxGroup,
-  Notification,
-  Steps,
-  Step,
-  Tabs,
-  TabPanel,
-  List,
-  ListItem,
-  ListItemMeta,
-  Message,
-  Popconfirm,
-  Select,
-  Option,
-  OptionGroup,
-  Switch,
-  Alert,
-  AlertSwiper,
-  Menu,
-  HeadMenu,
-  Submenu,
-  MenuItem,
-  MenuGroup,
-  Dropdown,
-  Upload,
-};
-=======
 import * as plugins from './plugins';
 import * as components from './components';
 
 import '../common/style/web/index.less';
->>>>>>> c96c7374
 
 function install(Vue: VueConstructor, config?: object): void {
   // 增加指令v-transfer-dom，用于元素指定挂载点的
