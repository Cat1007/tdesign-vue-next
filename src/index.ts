import { VueConstructor } from 'vue';
import Icon from './icon';
import Button from './button';
import Pagination from './pagination';
<<<<<<< HEAD
import Tag from './tag';
import CheckTag from './tag/check-tag';
=======
import Popup from './popup';
import Input from './input';
import InputGroup from './input-group';
import Addon from './addon';
>>>>>>> 742c3e22

const components = {
  Icon,
  Button,
  Pagination,
<<<<<<< HEAD
  Tag,
  CheckTag,
=======
  Popup,
  Input,
  Addon,
  InputGroup,
>>>>>>> 742c3e22
};

function install(Vue: VueConstructor, config?: object): void {
  const defaults = {
    prefix: 't',
  };
  const installConfig = { ...defaults, ...config };
  Object.keys(components).forEach((key) => {
    Vue.component(installConfig.prefix + key, components[key]);
  });
};

declare const window: {
  [propName: string]: any, // eslint-disable-line
  Vue: VueConstructor;
};

// install
if (typeof window !== 'undefined' && window.Vue) {
  install(window.Vue);
}

export default {
  install,
  version: typeof VERSION === 'undefined' ? '' : VERSION, // eslint-disable-line
  ...components,
};<|MERGE_RESOLUTION|>--- conflicted
+++ resolved
@@ -2,29 +2,23 @@
 import Icon from './icon';
 import Button from './button';
 import Pagination from './pagination';
-<<<<<<< HEAD
 import Tag from './tag';
 import CheckTag from './tag/check-tag';
-=======
 import Popup from './popup';
 import Input from './input';
 import InputGroup from './input-group';
 import Addon from './addon';
->>>>>>> 742c3e22
 
 const components = {
   Icon,
   Button,
   Pagination,
-<<<<<<< HEAD
   Tag,
   CheckTag,
-=======
   Popup,
   Input,
   Addon,
   InputGroup,
->>>>>>> 742c3e22
 };
 
 function install(Vue: VueConstructor, config?: object): void {
