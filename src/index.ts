/* eslint-disable no-param-reassign */
import { VueConstructor } from 'vue';
import Icon from './icon';
import Button from './button';
import Pagination from './pagination';
import { Notification, NotificationPlugin } from './notification';
import Tag from './tag';
import CheckTag from './tag/check-tag';
import Popup from './popup';
import Input from './input';
import InputGroup from './input-group';
import Addon from './addon';
import Steps from './steps';
import Step from './step';
import { List, ListItem, ListItemMeta } from './list';
import { Message, MessagePlugin } from './message';
<<<<<<< HEAD
import { Select, Option, OptionGroup } from './select';
=======
import Switch from './switch';
>>>>>>> 5ad6bc7f

const components = {
  Icon,
  Button,
  Pagination,
  Tag,
  CheckTag,
  Popup,
  Input,
  Addon,
  InputGroup,
  Notification,
  Steps,
  Step,
  List,
  ListItem,
  ListItemMeta,
  Message,
<<<<<<< HEAD
  Select,
  Option,
  OptionGroup,
=======
  Switch,
>>>>>>> 5ad6bc7f
};

function install(Vue: VueConstructor, config?: object): void {
  const defaults = {
    prefix: 't',
  };
  const installConfig = { ...defaults, ...config };
  Object.keys(components).forEach((key) => {
    Vue.component(installConfig.prefix + key, components[key]);
  });

  Vue.prototype.$message = MessagePlugin;
  Vue.prototype.$notify = NotificationPlugin;
};

declare const window: {
  [propName: string]: any, // eslint-disable-line
  Vue: VueConstructor;
};

// install
if (typeof window !== 'undefined' && window.Vue) {
  install(window.Vue);
}

export default {
  install,
  version: typeof VERSION === 'undefined' ? '' : VERSION, // eslint-disable-line
  ...components,
};<|MERGE_RESOLUTION|>--- conflicted
+++ resolved
@@ -14,11 +14,8 @@
 import Step from './step';
 import { List, ListItem, ListItemMeta } from './list';
 import { Message, MessagePlugin } from './message';
-<<<<<<< HEAD
 import { Select, Option, OptionGroup } from './select';
-=======
 import Switch from './switch';
->>>>>>> 5ad6bc7f
 
 const components = {
   Icon,
@@ -37,13 +34,10 @@
   ListItem,
   ListItemMeta,
   Message,
-<<<<<<< HEAD
   Select,
   Option,
   OptionGroup,
-=======
   Switch,
->>>>>>> 5ad6bc7f
 };
 
 function install(Vue: VueConstructor, config?: object): void {
