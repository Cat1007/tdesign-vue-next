--- conflicted
+++ resolved
@@ -38,12 +38,9 @@
   Object.keys(components).forEach((key) => {
     Vue.component(installConfig.prefix + key, components[key]);
   });
-<<<<<<< HEAD
-  Vue.prototype.$notify = NotificationPlugin;
-=======
 
   Vue.prototype.$message = MessagePlugin;
->>>>>>> cc80861d
+  Vue.prototype.$notify = NotificationPlugin;
 };
 
 declare const window: {
