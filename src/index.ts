--- conflicted
+++ resolved
@@ -6,14 +6,9 @@
 import Input from './input';
 import InputGroup from './input-group';
 import Addon from './addon';
-<<<<<<< HEAD
-import List from './list';
-import ListItem from './list-item';
-import ListItemMeta from './list-item-meta';
-=======
 import Steps from './steps';
 import Step from './step';
->>>>>>> 2859753a
+import { List, ListItem, ListItemMeta } from './list';
 
 const components = {
   Icon,
@@ -23,14 +18,11 @@
   Input,
   Addon,
   InputGroup,
-<<<<<<< HEAD
+  Steps,
+  Step,
   List,
   ListItem,
   ListItemMeta,
-=======
-  Steps,
-  Step,
->>>>>>> 2859753a
 };
 
 function install(Vue: VueConstructor, config?: object): void {
