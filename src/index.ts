import { VueConstructor } from 'vue';
import Icon from './icon';
import Button from './button';
import Pagination from './pagination';
<<<<<<< HEAD
import Tabs from './tabs';
import TabPanel from './tabs/tab-panel.vue';
=======
import Popup from './popup';
import Input from './input';
import InputGroup from './input-group';
import Addon from './addon';
import Steps from './steps';
import Step from './step';
>>>>>>> 2859753a

const components = {
  Icon,
  Button,
  Pagination,
<<<<<<< HEAD
  Tabs,
  TabPanel,
=======
  Popup,
  Input,
  Addon,
  InputGroup,
  Steps,
  Step,
>>>>>>> 2859753a
};

function install(Vue: VueConstructor, config?: object): void {
  const defaults = {
    prefix: 't',
  };
  const installConfig = { ...defaults, ...config };
  Object.keys(components).forEach((key) => {
    Vue.component(installConfig.prefix + key, components[key]);
  });
};

declare const window: {
  [propName: string]: any, // eslint-disable-line
  Vue: VueConstructor;
};

// install
if (typeof window !== 'undefined' && window.Vue) {
  install(window.Vue);
}

export default {
  install,
  version: typeof VERSION === 'undefined' ? '' : VERSION, // eslint-disable-line
  ...components,
};<|MERGE_RESOLUTION|>--- conflicted
+++ resolved
@@ -2,33 +2,27 @@
 import Icon from './icon';
 import Button from './button';
 import Pagination from './pagination';
-<<<<<<< HEAD
-import Tabs from './tabs';
-import TabPanel from './tabs/tab-panel.vue';
-=======
 import Popup from './popup';
 import Input from './input';
 import InputGroup from './input-group';
 import Addon from './addon';
 import Steps from './steps';
 import Step from './step';
->>>>>>> 2859753a
+import Tabs from './tabs';
+import TabPanel from './tabs/tab-panel.vue';
 
 const components = {
   Icon,
   Button,
   Pagination,
-<<<<<<< HEAD
-  Tabs,
-  TabPanel,
-=======
   Popup,
   Input,
   Addon,
   InputGroup,
   Steps,
   Step,
->>>>>>> 2859753a
+  Tabs,
+  TabPanel,
 };
 
 function install(Vue: VueConstructor, config?: object): void {
