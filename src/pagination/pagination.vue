--- conflicted
+++ resolved
@@ -6,13 +6,7 @@
     </template>
     <!-- select-->
     <template v-if="pageSizeOption.length">
-      <t-select
-        :size="size"
-        :value="pageSize"
-        :disabled="disabled"
-        :class="_sizerClass"
-        @change="onSelectorChange"
-      >
+      <t-select :size="size" :value="pageSize" :disabled="disabled" :class="_sizerClass" @change="onSelectorChange">
         <t-option
           v-for="(item, index) in _pageSizeOption"
           :value="item"
@@ -61,13 +55,7 @@
       </ul>
     </template>
     <template v-else>
-      <t-select
-        :size="size"
-        :value="currentIndex"
-        :disabled="disabled"
-        :class="_simpleClass"
-        @change="toPage"
-      >
+      <t-select :size="size" :value="currentIndex" :disabled="disabled" :class="_simpleClass" @change="toPage">
         <t-option v-for="(item, index) in _pageCountOption" :value="item" :label="`${item}/${_pageCount}`" :key="index">
         </t-option>
       </t-select>
@@ -247,7 +235,7 @@
     },
     _pageSizeOption(): Array<number> {
       const data = this.pageSizeOption as Array<number>;
-      return data.find(v => v === this.pageSize)
+      return data.find((v) => v === this.pageSize)
         ? data
         : data.concat(this.pageSize).sort((a: number, b: number) => a - b);
     },
@@ -317,29 +305,11 @@
           pageSize: this.pageSize,
         });
         if (typeof this.onChange === 'function') {
-<<<<<<< HEAD
           this.onChange(current, {
             curr: current,
             prev,
             pageSize: this.pageSize,
           });
-          if (typeof this.onChange === 'function') {
-            this.onChange(current, {
-              curr: current,
-              prev,
-              pageSize: this.pageSize,
-            });
-          }
-=======
-          this.onChange(
-            current,
-            {
-              curr: current,
-              prev,
-              pageSize: this.pageSize,
-            }
-          );
->>>>>>> 7e51bdba
         }
       }
     },
@@ -395,31 +365,14 @@
         pageSize,
       });
       if (typeof this.onPageSizeChange === 'function') {
-        this.onPageSizeChange(
+        this.onPageSizeChange(pageSize, {
+          curr: isIndexChange ? pageCount : this.currentIndex,
+          prev: this.currentIndex,
           pageSize,
-<<<<<<< HEAD
         });
-        if (typeof this.onPageSizeChange === 'function') {
-          this.onPageSizeChange(pageSize, {
-            curr: isIndexChange ? pageCount : this.currentIndex,
-            prev: this.currentIndex,
-            pageSize,
-          });
-        }
-        if (isIndexChange) {
-          this.toPage(pageCount);
-        }
-=======
-          {
-            curr: isIndexChange ? pageCount : this.currentIndex,
-            prev: this.currentIndex,
-            pageSize,
-          }
-        );
       }
       if (isIndexChange) {
         this.toPage(pageCount);
->>>>>>> 7e51bdba
       }
     },
   },
