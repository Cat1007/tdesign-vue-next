import { defineComponent, computed, toRefs, ref } from 'vue';
import pick from 'lodash/pick';
import TransferList from './components/transfer-list';
import TransferOperations from './components/transfer-operations';
import {
  TransferListType,
  TransferItemOption,
  CheckedOptions,
  TransferValue,
  EmptyType,
  TargetParams,
  SearchEvent,
  SearchOption,
} from './interface';

import { getTransferListOption, getDataValues, getTransferData, filterTransferData, TRANSFER_NAME } from './utils';
import { PageInfo, TdPaginationProps } from '../pagination/type';
import props from './props';
import { TNode } from '../common';
import useVModel from '../hooks/useVModel';

// hooks
import { useFormDisabled } from '../form/hooks';
<<<<<<< HEAD
import { usePrefixClass, useConfig } from '../config-provider';
=======
import { useConfig, usePrefixClass } from '../hooks/useConfig';
>>>>>>> fefb59ce

const SOURCE = 'source';
const TARGET = 'target';

export default defineComponent({
  name: TRANSFER_NAME,
  components: {
    TransferList,
    TransferOperations,
  },
  props: {
    ...props,
  },
  setup(props, { emit, slots }) {
    const disabled = useFormDisabled();
    const classPrefix = usePrefixClass();
<<<<<<< HEAD
    const { t, global } = useConfig('transfer');
    const { value, modelValue } = toRefs(props);
    const [innerValue, setInnerValue] = useVModel(value, modelValue, props.defaultValue, props.onChange);
    const initChecked = computed(() => {
      if (props.checked && props.checked.length) {
        return props.checked;
      }
      if (props.defaultChecked && props.defaultChecked.length) {
        return props.defaultChecked;
      }
      return [];
    });
    const checkedValueList = ref(initChecked.value);
    const valueList = ref(innerValue.value || []);

    const isTreeMode = computed(() => {
      const treeSlot = slots.tree;
=======
    const { global, t } = useConfig('transfer');
    return {
      t,
      global,
      classPrefix,
      disabled,
    };
  },
  data(): DataType {
    return {
      SOURCE,
      TARGET,
    };
  },
  computed: {
    isTreeMode(): boolean {
      const treeSlot = this.$slots.tree;
>>>>>>> fefb59ce
      return typeof treeSlot === 'function';
    });

    const leftButtonDisabled = computed(() => props.direction === 'right');
    const rightButtonDisabled = computed(() => props.direction === 'left');
    // props 传入的 data 格式化后的数据
    const transferData = computed(() => {
      return getTransferData(props.data, props.keys, isTreeMode.value);
    });
    const sourceList = computed(() => {
      return filterTransferData(transferData.value, valueList.value, false, isTreeMode.value);
    });
    const targetList = computed(() => {
      return filterTransferData(transferData.value, valueList.value, true, isTreeMode.value);
    });
    // 被选中的value
    const checkedValue = computed(() => {
      return {
        [SOURCE]: getDataValues(sourceList.value, checkedValueList.value, { isTreeMode: isTreeMode.value }),
        [TARGET]: getDataValues(targetList.value, checkedValueList.value, { isTreeMode: isTreeMode.value }),
      };
    });
    const hasFooter = computed(() => {
      return !!slots.footer || !!props.footer;
    });
    const showPagination = computed(() => {
      // 翻页在自定义列表无效
      return !!props.pagination && !slots.content;
    });
    const showSearch = computed(() => {
      // 翻页在自定义列表无效
      return !!props.search;
    });
    const footerOption = computed(() => {
      const footer = props.footer || '';
      return getTransferListOption<string | Function>(footer);
<<<<<<< HEAD
    });
    const emptyOption = computed(() => {
      return getTransferListOption<EmptyType>(props.empty);
    });
    const searchOption = computed(() => {
      return getTransferListOption<SearchOption>(props.search);
    });
    const checkAllOption = computed(() => {
      return getTransferListOption<boolean>(props.showCheckAll);
    });
    const disabledOption = computed(() => {
      return getTransferListOption<boolean>(disabled.value);
    });
    const titleOption = computed(() => {
      return getTransferListOption<string | TNode>(props.title);
    });
    const paginationOption = computed(() => {
      return getTransferListOption<TdPaginationProps>(props.pagination);
    });

    const handleCheckedChange = (val: Array<TransferValue>, listType: TransferListType) => {
      const sourceChecked = listType === SOURCE ? val : checkedValue.value[SOURCE];
      const targetChecked = listType === TARGET ? val : checkedValue.value[TARGET];
      const checked = [...sourceChecked, ...targetChecked];
      const event: CheckedOptions = {
        checked,
        sourceChecked,
        targetChecked,
        type: listType,
      };
      // 支持v-model:checked
      props['onUpdate:checked']?.(checked);
      props.onCheckedChange?.(event);
      checkedValueList.value = checked;
    };

    const transferTo = (toDirection: TransferListType) => {
      const oldTargetValue: Array<TransferValue> = JSON.parse(JSON.stringify(valueList.value));
=======
    },
    emptyOption(): TransferListOptionBase<EmptyType> {
      return getTransferListOption<EmptyType>(this.empty);
    },
    searchOption(): TransferListOptionBase<SearchOption> {
      return getTransferListOption<SearchOption>(this.search);
    },
    checkAllOption(): TransferListOptionBase<boolean> {
      return getTransferListOption<boolean>(this.showCheckAll);
    },
    disabledOption(): TransferListOptionBase<boolean> {
      return getTransferListOption<boolean>(this.disabled);
    },
    titleOption(): TransferListOptionBase<string | TNode> {
      // TODO：此处需分别处理 Array 和 TNode 内容
      // @ts-ignore
      return getTransferListOption<string>(this.title);
    },
    paginationOption(): TransferListOptionBase<TdPaginationProps> {
      return getTransferListOption<TdPaginationProps>(this.pagination);
    },
  },
  methods: {
    transferTo(toDirection: TransferListType) {
      const oldTargetValue: Array<TransferValue> = JSON.parse(JSON.stringify(this.value));
>>>>>>> fefb59ce
      let newTargetValue: Array<TransferValue>;
      const selfCheckedValue = toDirection === TARGET ? checkedValue.value[SOURCE] : checkedValue.value[TARGET];
      // target->source
      if (toDirection === SOURCE) {
        newTargetValue = oldTargetValue.filter((v) => !selfCheckedValue.includes(v));
      } else if (props.targetSort === 'original') {
        // 按照原始顺序
        newTargetValue = getDataValues(transferData.value, oldTargetValue.concat(selfCheckedValue), {
          isTreeMode: isTreeMode.value,
        });
      } else if (props.targetSort === 'unshift') {
        newTargetValue = selfCheckedValue.concat(oldTargetValue);
      } else {
        newTargetValue = oldTargetValue.concat(selfCheckedValue);
      }

      // 清空checked。与toDirection相反
      handleCheckedChange([], toDirection === SOURCE ? TARGET : SOURCE);

      const params: TargetParams = {
        type: toDirection,
        movedValue: selfCheckedValue,
      };
      valueList.value = newTargetValue;
      setInnerValue(newTargetValue, params);
    };

    // 点击移到右边按钮触发的函数
    const transferToRight = () => {
      transferTo(TARGET);
    };
    // 点击移到左边按钮触发的函数
    const transferToLeft = () => {
      transferTo(SOURCE);
    };
    const filterMethod = (
      transferList: Array<TransferItemOption>,
      targetValueList: Array<TransferValue>,
      needMatch: boolean,
    ): Array<TransferItemOption> => {
      return transferList.filter((item) => {
        const isMatch = targetValueList.includes(item.value);
        return needMatch ? isMatch : !isMatch;
      });
    };
    const handleScroll = (e: Event, listType: TransferListType) => {
      const target = e.target as HTMLElement;
      const bottomDistance = target.scrollHeight - target.scrollTop - target.clientHeight;
      const event: { e: Event; bottomDistance: number; type: TransferListType } = {
        e,
        bottomDistance,
        type: listType,
      };
      props.onScroll?.(event);
    };
    const handleSearch = (e: SearchEvent) => {
      props.onSearch?.(e);
    };
    const handlePageChange = (pageInfo: PageInfo, listType: TransferListType) => {
      props.onPageChange?.(pageInfo, { type: listType });
    };
    const renderTransferList = (listType: TransferListType) => {
      const scopedSlots = pick(slots, ['title', 'empty', 'footer', 'operation', 'transferItem', 'default', 'tree']);
      return (
        <transfer-list
          checkboxProps={props.checkboxProps}
          transferItem={props.transferItem}
          list-type={listType}
          title={titleOption.value[listType]}
          data-source={listType === SOURCE ? sourceList.value : targetList.value}
          checked-value={checkedValue.value[listType]}
          disabled={disabledOption.value[listType]}
          search={searchOption.value[listType]}
          pagination={paginationOption.value[listType]}
          check-all={checkAllOption.value[listType]}
          footer={footerOption.value[listType]}
          empty={emptyOption.value[listType]}
          onCheckedChange={($event: any) => handleCheckedChange($event, listType)}
          onScroll={($event: any) => handleScroll($event, listType)}
          onSearch={handleSearch}
          onPageChange={($event: any) => handlePageChange($event, listType)}
          t={t}
          global={global.value}
          isTreeMode={isTreeMode.value}
        >
          {scopedSlots}
        </transfer-list>
      );
    };

    return () => {
      return (
        <div
          class={[
            `${classPrefix.value}-transfer`,
            showSearch.value ? `${classPrefix.value}-transfer__search` : '',
            hasFooter.value ? `${classPrefix.value}-transfer__footer` : '',
            showPagination.value ? `${classPrefix.value}-transfer__pagination` : '',
            isTreeMode.value ? `${classPrefix.value}-transfer--with-tree` : '',
          ]}
        >
          {renderTransferList(SOURCE)}
          <transfer-operations
            left-disabled={
              disabledOption.value[TARGET] || leftButtonDisabled.value || checkedValue.value[TARGET].length === 0
            }
            right-disabled={
              disabledOption.value[SOURCE] || rightButtonDisabled.value || checkedValue.value[SOURCE].length === 0
            }
            operation={props.operation}
            onMoveToRight={transferToRight}
            onMoveToLeft={transferToLeft}
            v-slots={{ operation: slots.operation }}
          />
          {renderTransferList(TARGET)}
        </div>
      );
    };
  },
});<|MERGE_RESOLUTION|>--- conflicted
+++ resolved
@@ -21,11 +21,7 @@
 
 // hooks
 import { useFormDisabled } from '../form/hooks';
-<<<<<<< HEAD
-import { usePrefixClass, useConfig } from '../config-provider';
-=======
 import { useConfig, usePrefixClass } from '../hooks/useConfig';
->>>>>>> fefb59ce
 
 const SOURCE = 'source';
 const TARGET = 'target';
@@ -42,7 +38,6 @@
   setup(props, { emit, slots }) {
     const disabled = useFormDisabled();
     const classPrefix = usePrefixClass();
-<<<<<<< HEAD
     const { t, global } = useConfig('transfer');
     const { value, modelValue } = toRefs(props);
     const [innerValue, setInnerValue] = useVModel(value, modelValue, props.defaultValue, props.onChange);
@@ -60,25 +55,6 @@
 
     const isTreeMode = computed(() => {
       const treeSlot = slots.tree;
-=======
-    const { global, t } = useConfig('transfer');
-    return {
-      t,
-      global,
-      classPrefix,
-      disabled,
-    };
-  },
-  data(): DataType {
-    return {
-      SOURCE,
-      TARGET,
-    };
-  },
-  computed: {
-    isTreeMode(): boolean {
-      const treeSlot = this.$slots.tree;
->>>>>>> fefb59ce
       return typeof treeSlot === 'function';
     });
 
@@ -115,7 +91,6 @@
     const footerOption = computed(() => {
       const footer = props.footer || '';
       return getTransferListOption<string | Function>(footer);
-<<<<<<< HEAD
     });
     const emptyOption = computed(() => {
       return getTransferListOption<EmptyType>(props.empty);
@@ -154,33 +129,6 @@
 
     const transferTo = (toDirection: TransferListType) => {
       const oldTargetValue: Array<TransferValue> = JSON.parse(JSON.stringify(valueList.value));
-=======
-    },
-    emptyOption(): TransferListOptionBase<EmptyType> {
-      return getTransferListOption<EmptyType>(this.empty);
-    },
-    searchOption(): TransferListOptionBase<SearchOption> {
-      return getTransferListOption<SearchOption>(this.search);
-    },
-    checkAllOption(): TransferListOptionBase<boolean> {
-      return getTransferListOption<boolean>(this.showCheckAll);
-    },
-    disabledOption(): TransferListOptionBase<boolean> {
-      return getTransferListOption<boolean>(this.disabled);
-    },
-    titleOption(): TransferListOptionBase<string | TNode> {
-      // TODO：此处需分别处理 Array 和 TNode 内容
-      // @ts-ignore
-      return getTransferListOption<string>(this.title);
-    },
-    paginationOption(): TransferListOptionBase<TdPaginationProps> {
-      return getTransferListOption<TdPaginationProps>(this.pagination);
-    },
-  },
-  methods: {
-    transferTo(toDirection: TransferListType) {
-      const oldTargetValue: Array<TransferValue> = JSON.parse(JSON.stringify(this.value));
->>>>>>> fefb59ce
       let newTargetValue: Array<TransferValue>;
       const selfCheckedValue = toDirection === TARGET ? checkedValue.value[SOURCE] : checkedValue.value[TARGET];
       // target->source
