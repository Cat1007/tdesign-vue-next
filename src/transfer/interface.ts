--- conflicted
+++ resolved
@@ -1,9 +1,4 @@
-<<<<<<< HEAD
-import { VNode } from 'vue';
 import { TransferItems, TransferItemKey } from './type/transfer';
-=======
-import { TransferItems } from './type/transfer';
->>>>>>> a3f4168a
 export const CommonProps = {
   data: {
     type: Array,
@@ -48,7 +43,7 @@
       return ['left', 'right', 'both'].includes(value);
     },
   },
-  operations: [String, Array,  Function],
+  operations: [String, Array, Function],
   pagination: {
     // todo 自定义列表下无效
     type: [Object, Array],
