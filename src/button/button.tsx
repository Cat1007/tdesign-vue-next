import { defineComponent } from 'vue';
import { prefix } from '../config';
import CLASSNAMES from '../utils/classnames';
import TIconLoading from '../icon/loading';
<<<<<<< HEAD
import props from '@TdTypes/button/props';
import { renderContent, renderTNodeJSX } from '../utils/render-tnode';
=======
import props from '../../types/button/props';

>>>>>>> 6d6782d4
const name = `${prefix}-button`;

export default defineComponent({
  name,
  props,
  render() {
    let buttonContent = renderContent(this, 'default', 'content');
    const icon = this.loading ? <TIconLoading/> : renderTNodeJSX(this, 'icon');
    const iconOnly = icon && !Boolean(buttonContent);

    let { theme } = this;
    if (!this.theme) {
      if (this.variant === 'base') {
        theme = 'primary';
      } else {
        theme = 'default';
      }
    }

<<<<<<< HEAD
=======
    const iconOnly = icon && (typeof buttonContent === 'undefined' || buttonContent === '');
    let { theme } = this;
    if (!this.theme) {
      if (this.variant === 'base') {
        theme = 'primary';
      } else {
        theme = 'default';
      }
    }

>>>>>>> 6d6782d4
    const buttonClass = [
      `${name}`,
      CLASSNAMES.SIZE[this.size],
      `${name}--variant-${this.variant}`,
      `${name}--theme-${theme}`,
      {
        [CLASSNAMES.STATUS.disabled]: this.disabled,
        [CLASSNAMES.STATUS.loading]: this.loading,
        [`${name}--icon-only`]: iconOnly,
        [`${name}--shape-${this.shape}`]: this.shape !== 'square',
        [`${name}--ghost`]: this.ghost,
        [CLASSNAMES.SIZE.block]: this.block,
      },
    ];

    buttonContent = <span class={`${name}__text`}>{buttonContent}</span>;
    if (icon) {
      buttonContent = [
        icon,
        !iconOnly ? buttonContent : '',
      ];
    }

    return (
      <button class={buttonClass} type={this.type} disabled={this.disabled} {...this.$attrs}>
        {buttonContent}
      </button>
    );
  },
});<|MERGE_RESOLUTION|>--- conflicted
+++ resolved
@@ -2,13 +2,8 @@
 import { prefix } from '../config';
 import CLASSNAMES from '../utils/classnames';
 import TIconLoading from '../icon/loading';
-<<<<<<< HEAD
-import props from '@TdTypes/button/props';
+import props from '../../types/button/props';
 import { renderContent, renderTNodeJSX } from '../utils/render-tnode';
-=======
-import props from '../../types/button/props';
-
->>>>>>> 6d6782d4
 const name = `${prefix}-button`;
 
 export default defineComponent({
@@ -28,19 +23,6 @@
       }
     }
 
-<<<<<<< HEAD
-=======
-    const iconOnly = icon && (typeof buttonContent === 'undefined' || buttonContent === '');
-    let { theme } = this;
-    if (!this.theme) {
-      if (this.variant === 'base') {
-        theme = 'primary';
-      } else {
-        theme = 'default';
-      }
-    }
-
->>>>>>> 6d6782d4
     const buttonClass = [
       `${name}`,
       CLASSNAMES.SIZE[this.size],
