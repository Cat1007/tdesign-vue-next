--- conflicted
+++ resolved
@@ -90,13 +90,9 @@
 
 export const getAttach = (attach: AttachNode = 'body') => {
   let r;
-<<<<<<< HEAD
   if (isString(typeof attach)) {
-    r = attach === 'document' ? document.querySelector(attach) : document;
-=======
-  if (typeof attach === 'string') {
-    r = attach === 'document' ? document : document.querySelector(attach);
->>>>>>> d6fa6566
+    const at = attach as string;
+    r = attach === 'document' ? document : document.querySelector(at);
   } else if (typeof attach === 'function') {
     r = attach();
   } else {
