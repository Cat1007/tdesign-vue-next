import Menu from './menu.vue';
import HeadMenu from './head-menu.vue';
import Submenu from './submenu.vue';
import MenuItem from './menu-item.vue';
<<<<<<< HEAD
import MenuGroup from './menu-group.vue';
=======
import setInstallFn from '../utils/setInstallFn';

setInstallFn('Menu', Menu);
setInstallFn('HeadMenu', HeadMenu);
setInstallFn('Submenu', Submenu);
setInstallFn('MenuItem', MenuItem);
>>>>>>> c96c7374

export {
  Menu,
  HeadMenu,
  Submenu,
  MenuItem,
  MenuGroup,
};<|MERGE_RESOLUTION|>--- conflicted
+++ resolved
@@ -2,21 +2,16 @@
 import HeadMenu from './head-menu.vue';
 import Submenu from './submenu.vue';
 import MenuItem from './menu-item.vue';
-<<<<<<< HEAD
-import MenuGroup from './menu-group.vue';
-=======
 import setInstallFn from '../utils/setInstallFn';
 
 setInstallFn('Menu', Menu);
 setInstallFn('HeadMenu', HeadMenu);
 setInstallFn('Submenu', Submenu);
 setInstallFn('MenuItem', MenuItem);
->>>>>>> c96c7374
 
 export {
   Menu,
   HeadMenu,
   Submenu,
   MenuItem,
-  MenuGroup,
 };