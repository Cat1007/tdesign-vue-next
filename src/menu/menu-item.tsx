import { defineComponent, computed, inject, onMounted } from 'vue';
import { prefix } from '../config';
<<<<<<< HEAD
import props from './menu-item-props';
=======
import props from '../../types/menu-item/props';
>>>>>>> f0d3b591
import { TdMenuInterface, TdSubMenuInterface } from './const';

const name = `${prefix}-menu-item`;

export default defineComponent({
  name,
  props: { ...props },
  setup(props, ctx) {
    const menu = inject<TdMenuInterface>('TdMenu');
    const submenu = inject<TdSubMenuInterface>('TdSubmenu', null);
    const active = computed(() => menu.activeIndexValue.value === props.value);
    const classes = computed(() => [
      `${prefix}-menu__item`,
      {
        [`${prefix}-is-active`]: active.value,
        [`${prefix}-is-disabled`]: props.disabled,
        [`${prefix}-menu__item--plain`]: !ctx.slots.icon,
        [`${prefix}-submenu__item`]: !!submenu && !menu.isHead,
        [`${prefix}-submenu__item--icon`]: submenu && submenu.hasIcon,
      },
    ]);
    // methods
    const handleClick = () => {
      if (props.disabled) return;
      menu.select(props.value);

      if (props.href) {
        window.open(props.href, props.target);
      } else if (props.to) {
        const router = props.router || (ctx.expose as Record<string, any>).$router;
        const methods: string = props.replace ? 'replace' : 'push';
        router[methods](props.to).catch((err: Error) => {
          // vue-router 3.1.0+ push/replace cause NavigationDuplicated error
          // https://github.com/vuejs/vue-router/issues/2872
          // 当前path和目标path相同时，会抛出NavigationDuplicated的错误
          if (err.name !== 'NavigationDuplicated'
          && !err.message.includes('Avoided redundant navigation to current location')
          ) {
            throw (err);
          }
        });
      }
    };

    // lifetimes
    onMounted(() => {
      if (submenu) {
        const label = ctx.slots.default && ctx.slots.default()[0].children;
        submenu.addMenuItem({
          value: props.value,
          label,
        });
      }
    });

    return {
      menu,
      active,
      classes,
      handleClick,
    };
  },
  render() {
    return (
      <li class={this.classes} onClick={this.handleClick}>
        {this.$slots.icon && this.$slots.icon()}
        <span class={[`${prefix}-menu__content`]}>{this.$slots.default && this.$slots.default()}</span>
      </li>
    );
  },
});<|MERGE_RESOLUTION|>--- conflicted
+++ resolved
@@ -1,10 +1,6 @@
 import { defineComponent, computed, inject, onMounted } from 'vue';
 import { prefix } from '../config';
-<<<<<<< HEAD
 import props from './menu-item-props';
-=======
-import props from '../../types/menu-item/props';
->>>>>>> f0d3b591
 import { TdMenuInterface, TdSubMenuInterface } from './const';
 
 const name = `${prefix}-menu-item`;
