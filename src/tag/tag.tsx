--- conflicted
+++ resolved
@@ -24,44 +24,17 @@
         `${name}--${props.theme}`,
         `${name}--${props.variant}`,
         {
-<<<<<<< HEAD
           [`${name}--ellipsis`]: props.maxWidth,
           [`${name}--close`]: props.closable,
-          [`${prefix}-is-disabled`]: props.disabled,
           [`${name}--disabled`]: props.disabled,
-=======
-          [`${name}--ellipsis`]: this.maxWidth,
-          [`${name}--close`]: this.closable,
-          [`${name}--disabled`]: this.disabled,
->>>>>>> 26ed4120
         },
         CLASSNAMES.SIZE[props.size],
         props.shape !== 'square' && `${name}--${props.shape}`,
       ];
-<<<<<<< HEAD
     });
     const tagStyle = computed<Record<string, string>>(() => {
       return props.maxWidth ? { maxWidth: `${props.maxWidth}px` } : {};
     });
-=======
-    },
-    tagStyle(): Record<string, string> {
-      if (this.maxWidth) return { maxWidth: `${this.maxWidth}px` };
-      return {};
-    },
-  },
-  methods: {
-    handleClose({ e }: { e: MouseEvent }): void {
-      emitEvent(this, 'close', { e });
-    },
-    handleClick(e: MouseEvent): void {
-      emitEvent(this, 'click', { e });
-    },
-    getCloseIcon() {
-      if (!this.closable) return null;
-      const iconClassName = `${prefix}-tag__icon-close`;
-      // console.log(this.global.closeIcon);
->>>>>>> 26ed4120
 
     const handleClose: ({ e }: { e: MouseEvent }) => void = (e) => emitEvent('close', e);
     const handleClick: (e: MouseEvent) => void = (e) => emitEvent('click', { e });
