import { defineComponent, h, VNodeChild } from 'vue';
import CLASSNAMES from '../utils/classnames';
import config from '../config';
import TIconClose from '../icon/close';
<<<<<<< HEAD
import props from './props';
=======
import props from '../../types/tag/props';
>>>>>>> f0d3b591
import { renderTNodeJSX } from '../utils/render-tnode';
import { ClassName, TNodeReturnValue } from '../common';

const { prefix } = config;
const name = `${prefix}-tag`;

const initVariantList = {
  dark: `${name}--dark`,
  light: `${name}--light`,
  plain: `${name}--plain`,
};
const initShapeList = {
  square: `${name}--square`,
  round: `${name}--round`,
  mark: `${name}--mark`,
};
const defaultShape = 'square';

export default defineComponent({
  name,
  props: { ...props },
  emits: ['close', 'click'],
  computed: {
    tagClass(): ClassName {
      return [
        `${name}`,
        `${name}--${this.theme}`,
        CLASSNAMES.SIZE[this.size],
        initVariantList[this.variant],
        this.shape !== defaultShape && initShapeList[this.shape],
        {
          [`${name}--ellipsis`]: this.maxWidth,
          [`${name}--close`]: this.closable,
        },
      ];
    },
    tagStyle(): Record<string, string> {
      if (this.maxWidth) return { maxWidth: `${this.maxWidth}px` };
      return {};
    },
  },
  methods: {
    handleClose(event: MouseEvent): void {
      this.$emit('close', event);
    },
    handleClick(event: MouseEvent): void {
      this.$emit('click', event);
    },
  },
  render() {
    // 关闭按钮
    const closeIcon = this.closable ? <TIconClose onClick={this.handleClose} /> : '';
    // 标签内容
    const tagContent: TNodeReturnValue = renderTNodeJSX(this, 'default') || renderTNodeJSX(this, 'content');
    // 图标
    let icon: VNodeChild;
    if (typeof this.icon === 'function') {
      icon = this.icon(h);
    }

    return (
      <span class={this.tagClass} style={this.tagStyle} onClick={this.handleClick}>
        {icon}
        {tagContent}
        {closeIcon}
      </span>
    );
  },
});<|MERGE_RESOLUTION|>--- conflicted
+++ resolved
@@ -2,11 +2,7 @@
 import CLASSNAMES from '../utils/classnames';
 import config from '../config';
 import TIconClose from '../icon/close';
-<<<<<<< HEAD
 import props from './props';
-=======
-import props from '../../types/tag/props';
->>>>>>> f0d3b591
 import { renderTNodeJSX } from '../utils/render-tnode';
 import { ClassName, TNodeReturnValue } from '../common';
 
