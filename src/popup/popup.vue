<template>
  <span>
    <div
      :class="_class"
      ref="popper"
      v-show="!disabled && showPopper"
      :style="overlayStyle"
      role="tooltip"
      :aria-hidden="(disabled || !showPopper) ? 'true' : 'false'"
    >
<<<<<<< HEAD
      <slot name="content"></slot>
      {{ content }}
=======
      <slot name="content">
        <render-component :render='renderContent' />
      </slot>
>>>>>>> 1379edac
      <div v-if="visibleArrow" :class="name+'_arrow'" data-popper-arrow></div>
    </div>
    <div :class="name+'-reference'" ref="reference">
      <slot />
    </div>
  </span>
</template>

<script lang="ts">
import Vue, { CreateElement } from 'vue';
import { createPopper } from '@popperjs/core';
import config from '../config';
import RenderComponent from '../utils/render-component';
import CLASSNAMES from '../utils/classnames';
import { on, off, addClass, removeClass } from '../utils/dom';

const stop = (e: Event): void => e.stopPropagation();
const { prefix } = config;
const name = `${prefix}-popup`;
const placementMap = {
  top: 'top',
  topLeft: 'top-start',
  topRight: 'top-end',
  bottom: 'bottom',
  bottomLeft: 'bottom-start',
  bottomRight: 'bottom-end',
  left: 'left',
  leftTop: 'left-start',
  leftBottom: 'left-end',
  right: 'right',
  rightTop: 'right-start',
  rightBottom: 'right-end',
};

export default Vue.extend({
  name,
  components: {
    RenderComponent,
  },
  props: {
    disabled: {
      type: Boolean,
      default: false,
    },
    placement: {
      type: String,
      default: 'top',
      validator: (value: string) => Object.keys(placementMap).indexOf(value) > -1,
    },
    visible: {
      type: Boolean,
      default: true,
    },
    trigger: {
      type: String,
      default: 'hover',
      validator: (value: string) => {
        const triggers: string[] = value.split(' ');
        if (triggers.indexOf('manual') > -1 && triggers.length > 1) {
          return false;
        }
        for (let i = 0; i < triggers.length; i++) {
          const trigger = triggers[i];
          if (['hover', 'click', 'focus', 'contextMenu'].indexOf(trigger) < -1) {
            return false;
          }
        }
        return true;
      },
    },
    content: [String, Function, RenderComponent],
    visibleArrow: {
      type: Boolean,
      default: false,
    },
    getOverlayContainer: Function,
    overlayStyle: Object,
    overlayClassName: String,
    destroyOnHide: {
      type: Boolean,
      default: false,
    },
  },
  data() {
    return {
      name,
      showPopper: false,
      currentPlacement: '',
      popperElm: null,
      referenceElm: null,
      popperJS: null,
    };
  },
  computed: {
    _class(): ClassName {
      return [
        `${name}`,
        this.overlayClassName,
        {
          [CLASSNAMES.STATUS.disabled]: this.disabled,
        },
      ];
    },
    renderContent(): any {
      if (!this.content || typeof this.content === 'string') {
        return (h: CreateElement) => h('span', {}, this.content);
      }
      return this.content;
    },
    manualTrigger(): boolean {
      return this.trigger.indexOf('manual') > -1;
    },
    hoverTrigger(): boolean {
      return this.trigger.indexOf('hover') > -1;
    },
    clickTrigger(): boolean {
      return this.trigger.indexOf('click') > -1;
    },
    focusTrigger(): boolean {
      return this.trigger.indexOf('focus') > -1;
    },
    contextMenuTrigger(): boolean {
      return this.trigger.indexOf('contextMenu') > -1;
    },
  },
  watch: {
    showPopper(val): void {
      if (this.disabled) {
        return;
      }
      if (val) {
        this.updatePopper();
      } else {
        this.destroyPopper();
      }
      this.$emit('visibleChange', val);
    },
    visible(val): void {
      if (this.trigger === 'manual') {
        this.showPopper = val;
      }
    },
  },
  mounted() {
    this.currentPlacement = this.currentPlacement || this.placement;
    this.popperElm = this.popperElm || this.$refs.popper;
    this.referenceElm = this.referenceElm || this.$refs.reference;
    if (!this.popperElm || !this.referenceElm) return;

    // if (this.visibleArrow) this.appendArrow(this.popperElm);

    this.createPopperJS();
    const reference = this.referenceElm;
    const popper = this.popperElm;

    if (!this.clickTrigger) {
      on(reference, 'focusin', this.handleFocus);
      on(popper, 'focusin', this.handleFocus);
      on(reference, 'focusout', this.handleBlur);
      on(popper, 'focusout', this.handleBlur);
    }
    on(reference, 'keydown', this.handleKeydown);
    on(reference, 'click', this.handleClick);

    if (this.clickTrigger) {
      on(reference, 'click', this.doToggle);
      on(document, 'click', this.handleDocumentClick);
    }
    if (this.hoverTrigger) {
      on(reference, 'mouseenter', this.doShow);
      on(popper, 'mouseenter', this.doShow);
      on(reference, 'mouseleave', this.doClose);
      on(popper, 'mouseleave', this.doClose);
    }
    if (this.focusTrigger) {
      if (reference.querySelector('input, textarea')) {
        on(reference, 'focusin', this.doShow);
        on(reference, 'focusout', this.doClose);
      } else {
        on(reference, 'mousedown', this.doShow);
        on(reference, 'mouseup', this.doClose);
      }
    }
    if (this.contextMenuTrigger) {
      reference.oncontextmenu = (): boolean => false;
      on(reference, 'mousedown', this.handleRightClick);
      on(document, 'click', this.handleDocumentClick);
    }
    if (this.manualTrigger) {
      this.showPopper = !!this.visible;
    }
  },
  beforeDestroy(): void {
    this.doDestroy(true);
    if (this.popperElm && this.popperElm.parentNode === document.body) {
      this.popperElm.removeEventListener('click', stop);
      document.body.removeChild(this.popperElm);
    }
  },
  destroyed(): void {
    const reference = this.referenceElm;
    off(reference, 'click', this.doToggle);
    off(reference, 'mouseup', this.doClose);
    off(reference, 'mousedown', this.doShow);
    off(reference, 'focusin', this.doShow);
    off(reference, 'focusout', this.doClose);
    off(reference, 'mousedown', this.doShow);
    off(reference, 'mouseup', this.doClose);
    off(reference, 'mouseleave', this.doClose);
    off(reference, 'mouseenter', this.doShow);
    off(document, 'click', this.handleDocumentClick);
  },
  methods: {
    createPopperJS(): void {
      const overlayContainer = this.getOverlayContainer
        ? this.getOverlayContainer() : document.body;
      overlayContainer.appendChild(this.popperElm);

      if (this.popperJS && this.popperJS.destroy) {
        this.popperJS.destroy();
      }
      this.popperJS = createPopper(this.referenceElm, this.popperElm, {
        placement: placementMap[this.currentPlacement],
        onFirstUpdate: () => {
          this.$nextTick(this.updatePopper);
        },
        modifiers: [
          {
            name: 'arrow',
            options: {
              padding: 5, // 5px from the edges of the popper
            },
          },
          {
            name: 'offset',
            options: {
              offset: [0, 8],
            },
          },
        ],
      });
      this.popperElm.addEventListener('click', stop);
    },

    updatePopper(): void {
      if (this.popperJS) {
        this.popperJS.update();
      } else {
        this.createPopperJS();
      }
    },

    doDestroy(forceDestroy: boolean): void {
      if (!this.popperJS || (this.showPopper && !forceDestroy)) return;
      this.popperJS.destroy();
      this.popperJS = null;
    },

    destroyPopper(): void {
      if (this.popperJS) {
        if (this.destroyOnHide) {
          this.popperJS.destroy();
          this.popperJS = null;
          this.popperElm.parentNode.removeChild(this.popperElm);
        }
      }
    },

    doToggle(): void {
      this.showPopper = !this.showPopper;
    },
    doShow(): void {
      this.showPopper = true;
    },
    doClose(): void {
      this.showPopper = false;
    },
    handleFocus(): void {
      addClass(this.referenceElm, 'focusing');
      if (this.clickTrigger || this.focusTrigger) this.showPopper = true;
    },
    handleClick(): void {
      removeClass(this.referenceElm, 'focusing');
    },
    handleBlur(): void {
      removeClass(this.referenceElm, 'focusing');
      if (this.clickTrigger || this.focusTrigger) this.showPopper = false;
    },
    handleKeydown(ev: KeyboardEvent): void {
      if (ev.keyCode === 27 && this.manualTrigger) { // esc
        this.doClose();
      }
    },
    handleDocumentClick(e: Event): void {
      const reference = this.referenceElm;
      const popper = this.popperElm;
      if (!this.$el
        || !reference
        || this.$el.contains(e.target as Element)
        || reference.contains(e.target as Node)
        || !popper
        || popper.contains(e.target as Node)) return;
      this.showPopper = false;
    },
    handleRightClick(e: MouseEvent): void {
      if (e.button === 2) {
        this.doToggle();
      }
    },
  },
});

</script><|MERGE_RESOLUTION|>--- conflicted
+++ resolved
@@ -8,14 +8,9 @@
       role="tooltip"
       :aria-hidden="(disabled || !showPopper) ? 'true' : 'false'"
     >
-<<<<<<< HEAD
-      <slot name="content"></slot>
-      {{ content }}
-=======
       <slot name="content">
         <render-component :render='renderContent' />
       </slot>
->>>>>>> 1379edac
       <div v-if="visibleArrow" :class="name+'_arrow'" data-popper-arrow></div>
     </div>
     <div :class="name+'-reference'" ref="reference">
