--- conflicted
+++ resolved
@@ -213,14 +213,8 @@
     const innerRules = computed(() => {
       if (props.rules?.length) return props.rules;
       if (!props.name) return [];
-<<<<<<< HEAD
-      const index = props.name.lastIndexOf('.') || -1;
-      const pRuleName = props.name.slice(index + 1);
-
-=======
       const index = `${props.name}`.lastIndexOf('.') || -1;
       const pRuleName = `${props.name}`.slice(index + 1);
->>>>>>> feac9846
       return lodashGet(form?.rules, props.name) || lodashGet(form?.rules, pRuleName) || [];
     });
 
