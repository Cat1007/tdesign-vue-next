import { defineComponent, VNode, nextTick, h, inject, VNodeChild } from 'vue';
import { prefix } from '../config';
import { validate } from './form-model';
<<<<<<< HEAD
import { ErrorList, TdFormItemProps, TdFormProps, ValidateResult, ValueType } from './type';
import props from './form-item-props';
=======
import { ErrorList, TdFormItemProps, TdFormProps, ValidateResult, ValueType } from '../../types/form/TdFormProps';
import props from '../../types/form-item/props';
>>>>>>> f0d3b591
import { CLASS_NAMES, FORM_ITEM_CLASS_PREFIX, TdForm } from './const';
import Form from './form';
import cloneDeep from 'lodash/cloneDeep';
import lodashGet from 'lodash/get';
import lodashSet from 'lodash/set';
import { ClassName, ScopedSlot, TNodeReturnValue } from '../common';

type Result = ValidateResult<TdFormProps['data']>;

type FormInstance = InstanceType<typeof Form>;

const enum ValidateStatus {
  TO_BE_VALIDATED = 'not',
  SUCCESS = 'success',
  FAIL = 'fail',
}

const name = `${prefix}-form-item`;

export default defineComponent({
  name,

  props: { ...props },

  setup() {
    const tdForm: TdForm = inject('td-form');
    return {
      tdForm,
    };
  },

  data() {
    return {
      errorList: [] as ErrorList,
      // 当前校验状态 未校验、校验通过、校验不通过
      verifyStatus: ValidateStatus.TO_BE_VALIDATED as ValidateStatus,
      resetValidating: false as boolean,
      needResetField: false as boolean,
      initialValue: undefined as ValueType,
    };
  },

  computed: {
    classes(): ClassName {
      return [CLASS_NAMES.formItem, CLASS_NAMES.row, FORM_ITEM_CLASS_PREFIX + this.name];
    },
    labelClasses() {
      const parent = this.$parent as FormInstance;
      const labelAlign = parent && parent.labelAlign;
      const layout = parent && parent.layout;
      let otherClasses = [];
      if (layout === 'inline') {
        otherClasses = [CLASS_NAMES.labelTop];
      } else {
        otherClasses = [`t-form__label--${labelAlign}`, labelAlign === 'top' ? CLASS_NAMES.col12 : CLASS_NAMES.col1];
      }
      return [
        CLASS_NAMES.col,
        CLASS_NAMES.label,
        ...otherClasses,
        {
          't-form__label--required': this.needRequiredMark,
          't-form__label--colon': this.hasColon,
        },
      ];
    },
    errorClasses(): string {
      const parent = this.$parent as FormInstance;
      if (!parent.showErrorMessage) return '';
      if (this.verifyStatus === ValidateStatus.SUCCESS) return CLASS_NAMES.success;
      if (!this.errorList.length) return;
      const type = this.errorList[0].type || 'error';
      return type === 'error' ? CLASS_NAMES.error : CLASS_NAMES.warning;
    },
    contentClasses() {
      const getErrorClass: string = this.errorClasses;
      return [CLASS_NAMES.controls, CLASS_NAMES.col, getErrorClass];
    },
    labelProps(): Record<string, any> {
      const parent = this.$parent as FormInstance;
      const labelProps: Record<string, any> = {};
      const labelWidth = parent && parent.labelWidth;
      if (labelWidth) {
        labelProps.style = `min-width: ${labelWidth}px;`;
      }
      return labelProps;
    },
    value(): ValueType {
      const parent = this.$parent as FormInstance;
      return parent && parent.data && lodashGet(parent.data, this.name);
    },
    hasColon(): boolean {
      const parent = this.$parent as FormInstance;
      return !!(parent && parent.colon && this.getLabel());
    },
    needRequiredMark(): boolean {
      const parent = this.$parent as FormInstance;
      const allowMark = parent && parent.requiredMark;
      const isRequired = this.innerRules.filter(rule => rule.required).length > 0;
      return Boolean(allowMark && isRequired);
    },
    innerRules(): ErrorList {
      const parent = this.$parent as FormInstance;
      const rules = parent && parent.rules;
      return (rules && rules[this.name]) || (this.rules || []);
    },
  },

  watch: {
    value() {
      this.validate();
    },
  },

  mounted() {
    this.initialValue = cloneDeep(this.value);
    if (this.tdForm) {
      const { validate, resetField } = this;
      this.tdForm.addField({
        validate,
        resetField,
      });
    }
  },

  methods: {
    validate(): Promise<Result> {
      this.resetValidating = true;
      return new Promise((resolve) => {
        validate(this.value, this.innerRules)
          .then((r) => {
            this.errorList = r;
            this.verifyStatus = this.errorList.length ? ValidateStatus.FAIL : ValidateStatus.SUCCESS;
            resolve({
              [this.name]: r.length === 0 ? true : r,
            });
            if (this.needResetField) {
              this.resetHandler();
            }
            this.resetValidating = false;
          });
      });
    },
    getLabel(): VNodeChild {
      if (typeof this.label === 'function') {
        // @ts-ignore: TODO
        return this.label(h);
      }
      if (typeof this.$slots.label === 'function') {
        return this.$slots.label(null);
      }
      return this.label;
    },
    renderTipsInfo(): VNode {
      const parent = this.$parent as FormInstance;
      let helpVNode: VNode;
      if (this.help) {
        helpVNode = <div class={CLASS_NAMES.help}>{this.help}</div>;
      }
      const list = this.errorList;
      if (parent.showErrorMessage && list && list[0] && list[0].message) {
        return (
          <div>
            <span class={CLASS_NAMES.extra}>{list[0].message}</span>
            {helpVNode}
          </div>
        );
      }
      return helpVNode;
    },
    getDefaultIcon(): TNodeReturnValue {
      const resultIcon = (iconName: string) => (
        <span class={CLASS_NAMES.status}>
          <t-icon name={iconName} size="25px"/>
        </span>
      );
      const list = this.errorList;
      if (this.verifyStatus === ValidateStatus.SUCCESS) {
        return resultIcon('check-circle-filled');
      }
      if (list && list[0]) {
        const type = this.errorList[0].type || 'error';
        let iconName = 'check-circle-filled';
        if (type === 'error') {
          iconName = 'clear-circle-filled';
        }
        if (type === 'warning') {
          iconName = 'error-circle-filled';
        }
        return resultIcon(iconName);
      }
      return null;
    },
    getIcon(
      statusIcon: TdFormProps['statusIcon'] | TdFormItemProps['statusIcon'],
      slotStatusIcon: ScopedSlot,
      props?: TdFormItemProps,
    ): VNodeChild {
      const resultIcon = (otherContent?: VNodeChild) => (
        <span class={CLASS_NAMES.status}>{otherContent}</span>
      );
      if (statusIcon === true) {
        return this.getDefaultIcon();
      }
      if (statusIcon === false) {
        return false;
      }
      if (typeof statusIcon === 'function') {
        return resultIcon(statusIcon(h, props));
      }
      if (typeof slotStatusIcon === 'function') {
        return resultIcon(slotStatusIcon(null));
      }
      return null;
    },
    getSuffixIcon(): VNodeChild {
      const parent = this.$parent as FormInstance;
      const { statusIcon } = this;
      const slotStatusIcon = this.$slots.statusIcon;
      const parentStatusIcon = parent.statusIcon;
      const parentSlotStatusIcon = parent.$slots.statusIcon;
      let resultIcon: VNodeChild = this.getIcon(statusIcon, slotStatusIcon);
      if (resultIcon) return resultIcon;
      if (resultIcon === false) return;
      resultIcon = this.getIcon(parentStatusIcon, parentSlotStatusIcon, this.$props);
      if (resultIcon) return resultIcon;
    },
    getEmptyValue(): ValueType {
      const parent = this.$parent as FormInstance;
      const type = Object.prototype.toString.call(lodashGet(parent.data, this.name));
      let emptyValue: ValueType = undefined;
      if (type === '[object Array]') {
        emptyValue = [];
      }
      if (type === '[object Object]') {
        emptyValue = {};
      }
      return emptyValue;
    },
    resetField(): void {
      const parent = this.$parent as FormInstance;
      if (!this.name) {
        return;
      }
      if (parent.resetType === 'empty') {
        lodashSet(parent.data, this.name, this.getEmptyValue());
      }
      if (parent.resetType === 'initial') {
        lodashSet(parent.data, this.name, this.initialValue);
      }
      nextTick(() => {
        if (this.resetValidating) {
          this.needResetField = true;
        } else {
          this.resetHandler();
        }
      });
    },
    resetHandler(): void {
      this.needResetField = false;
      this.errorList = [];
      this.verifyStatus = ValidateStatus.TO_BE_VALIDATED;
    },
  },

  render(): VNode {
    return (
      <div class={this.classes}>
        <div class={this.labelClasses} {...this.labelProps}>
          <label for={this.for}>
            {this.getLabel()}
          </label>
        </div>
        <div class={this.contentClasses}>
          <div class={CLASS_NAMES.controlsContent}>
            {this.$slots.default ? this.$slots.default() : null}
            {this.getSuffixIcon()}
          </div>
          {this.renderTipsInfo()}
        </div>
      </div>
    );
  },
});<|MERGE_RESOLUTION|>--- conflicted
+++ resolved
@@ -1,13 +1,8 @@
 import { defineComponent, VNode, nextTick, h, inject, VNodeChild } from 'vue';
 import { prefix } from '../config';
 import { validate } from './form-model';
-<<<<<<< HEAD
 import { ErrorList, TdFormItemProps, TdFormProps, ValidateResult, ValueType } from './type';
 import props from './form-item-props';
-=======
-import { ErrorList, TdFormItemProps, TdFormProps, ValidateResult, ValueType } from '../../types/form/TdFormProps';
-import props from '../../types/form-item/props';
->>>>>>> f0d3b591
 import { CLASS_NAMES, FORM_ITEM_CLASS_PREFIX, TdForm } from './const';
 import Form from './form';
 import cloneDeep from 'lodash/cloneDeep';
