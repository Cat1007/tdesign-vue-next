--- conflicted
+++ resolved
@@ -88,11 +88,7 @@
    */
   onReset?: (context: { e?: FormResetEvent }) => void;
   /**
-<<<<<<< HEAD
-   * 表单提交时触发。其中 `context.validateResult` 表示校验结果，`context.firstError` 表示校验不通过的第一个规则提醒。`context.validateResult` 值为 `true` 表示校验通过；如果校验不通过，`context.validateResult` 值为校验结果列表。<br />【注意】⚠️ 默认情况，输入框按下 Enter 键会自动触发提交事件，如果希望禁用这个默认行为，可以给输入框添加 enter 事件，并在事件中设置 `e.preventDefault()`
-=======
    * 表单提交时触发。其中 `context.validateResult` 表示校验结果，`context.firstError` 表示校验不通过的第一个规则提醒。`context.validateResult` 值为 `true` 表示校验通过；如果校验不通过，`context.validateResult` 值为校验结果列表。<br />【注意】⚠️ 默认情况，输入框按下 Enter 键会自动触发提交事件，如果希望禁用这个默认行为，可以给输入框添加  enter 事件，并在事件中设置 `e.preventDefault()`
->>>>>>> feac9846
    */
   onSubmit?: (context: SubmitContext<FormData>) => void;
   /**
@@ -116,11 +112,7 @@
    */
   setValidateMessage?: (message: FormValidateMessage<FormData>) => void;
   /**
-<<<<<<< HEAD
-   * 提交表单，表单里面没有提交按钮`<button type="submit" />`时可以使用该方法，此方法不会触发 `submit` 事件。`showErrorMessage` 表示提交校验不通过时，是否显示校验不通过的原因，默认显示
-=======
    * 提交表单，表单里面没有提交按钮`<button type="submit" />`时可以使用该方法。`showErrorMessage` 表示是否在提交校验不通过时显示校验不通过的原因，默认显示。该方法会触发 `submit` 事件
->>>>>>> feac9846
    */
   submit?: (params?: { showErrorMessage?: boolean }) => void;
   /**
