import _Calendar from './calendar.vue';
import withInstall from '../utils/withInstall';
<<<<<<< HEAD
import { TdCalendarProps } from './type';
=======
import { TdCalendarProps } from '../../types/calendar/TdCalendarProps';
>>>>>>> f0d3b591

export * from './type';
export type CalendarProps = TdCalendarProps;

export const Calendar = withInstall(_Calendar);
export default Calendar;<|MERGE_RESOLUTION|>--- conflicted
+++ resolved
@@ -1,10 +1,6 @@
 import _Calendar from './calendar.vue';
 import withInstall from '../utils/withInstall';
-<<<<<<< HEAD
 import { TdCalendarProps } from './type';
-=======
-import { TdCalendarProps } from '../../types/calendar/TdCalendarProps';
->>>>>>> f0d3b591
 
 export * from './type';
 export type CalendarProps = TdCalendarProps;
