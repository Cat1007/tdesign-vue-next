import { defineComponent, computed, watch } from 'vue';
// 通用库
import dayjs from 'dayjs';
import props from './props';
import * as utils from './utils';
import { useConfig } from '../config-provider';
import { useContent } from '../hooks/tnode';
import { useState, useCalendarClass, userController, useColHeaders } from './hook';

// 组件的一些常量
import { COMPONENT_NAME, MIN_YEAR, FIRST_MONTH_OF_YEAR, LAST_MONTH_OF_YEAR, DEFAULT_YEAR_CELL_NUMINROW } from './const';

// 子组件
import { Select as TSelect, Option as TOption } from '../select';
import { RadioGroup as TRadioGroup, RadioButton as TRadioButton } from '../radio';
import { Button as TButton } from '../button';
import { CheckTag as TCheckTag } from '../tag';
import CalendarCellItem from './calendar-cell';

<<<<<<< HEAD
// 组件相关的自定义类型
import {
  CalendarRange,
  YearMonthOption,
  ModeOption,
  CellColHeader,
  CellEventOption,
  TextConfigType,
  CalendarWeek,
  WeekDay,
  TdCalendarProps,
  ControllerOptions,
  CalendarCell,
} from './interface';

dayjs.extend(calendar);

const createDefaultCurDate = (): dayjs.Dayjs => dayjs(dayjs().format('YYYY-MM-DD'));

const getDefaultControllerConfigData = (visible = true): Record<string, any> => ({
  visible, // 是否显示（全部控件）
  disabled: false, // 是否禁用（全部控件）
  // 模式切换单选组件设置
  mode: {
    visible: true, // 是否显示
    radioGroupProps: {}, // 用于透传props给该radioGroup组件
  },
  // 年份选择框组件相关设置
  year: {
    visible: true, // 是否显示
    selectProps: {}, // 用于透传props给该select组件
  },
  // 年份选择框组件相关设置
  month: {
    visible: true, // 是否显示（“year”模式下本身是不显示该组件的）
    selectProps: {}, // 用于透传props给该select组件
  },
  // 隐藏\显示周末按钮组件相关设置
  weekend: {
    visible: true, // 是否显示
    showWeekendButtonProps: {}, // 用于透传props给显示周末按钮组件
    hideWeekendButtonProps: {}, // 用于透传props给隐藏周末按钮组件
  },
  // “今天\本月”按钮组件相关设置
  current: {
    visible: true, // 是否显示
    currentDayButtonProps: {}, // 用于透传props给“今天”钮组件（“month”模式下有效）
    currentMonthButtonProps: {}, // 用于透传props给“本月”按钮组件（“year”模式下有效）
  },
});
=======
// 组件相关类型
import { CalendarCell } from './type';
import { CalendarRange, YearMonthOption, ModeOption, CellEventOption } from './interface';
>>>>>>> 26e0ce31

// 组件逻辑
export default defineComponent({
  name: 'TCalendar',
  props: { ...props },
  setup(props, { slots }) {
    const renderContent = useContent();
    const { t, global } = useConfig(COMPONENT_NAME);
    // 组件内部状态管理
    const { state, toCurrent, checkDayVisibled } = useState(props);

    // 样式
    const cls = useCalendarClass(props, state);

    // 日历主体头部（日历模式下使用）
    const { cellColHeaders } = useColHeaders(props, state);

    // 日历控件栏（右上角）
    const controller = userController(props, state);

    // 年\月份下拉框
    const rangeFromTo = computed<CalendarRange>(() => {
      if (!props.range || props.range.length < 2) {
        return null;
      }
      const [v1, v2] = props.range;
      if (dayjs(v1).isBefore(dayjs(v2))) {
        return {
          from: v1,
          to: v2,
        };
      }
      return {
        from: v2,
        to: v1,
      };
<<<<<<< HEAD
    },

    controllerOptions(): ControllerOptions {
      const dayJsFilterDate: dayjs.Dayjs = dayjs(`${this.curSelectedYear}-${this.curSelectedMonth}`);
      const re = {
        isShowWeekend: this.isShowWeekend,
        filterDate: dayJsFilterDate.toDate(),
        formattedFilterDate: dayJsFilterDate.format(this.format),
        mode: this.curSelectedMode,
      };
      return re;
    },

    // 日历主体头部（日历模式下使用）
    cellColHeaders(): CellColHeader[] {
      const re: CellColHeader[] = [];
      const min: WeekDay = 1;
      const max: WeekDay = 7;

      for (let i = this.realFirstDayOfWeek; i <= max; i++) {
        re.push({
          num: i as WeekDay,
          display: this.getWeekDisplay(i),
        });
      }
      if (this.realFirstDayOfWeek > min) {
        for (let i = min; i < this.realFirstDayOfWeek; i++) {
          re.push({
            num: i as WeekDay,
            display: this.getWeekDisplay(i),
          });
        }
      }
      return re;
    },

    // 年份下拉框数据源
    yearSelectOptionList(): YearMonthOption[] {
      const re: YearMonthOption[] = [];
      let begin: number = this.curSelectedYear - 10;
      let end: number = this.curSelectedYear + 10;
      if (this.rangeFromTo && this.rangeFromTo.from && this.rangeFromTo.to) {
        begin = dayjs(this.rangeFromTo.from).year();
        end = dayjs(this.rangeFromTo.to).year();
      }

      if (begin < MIN_YEAR) {
        begin = MIN_YEAR;
      }
      if (end < MIN_YEAR) {
        end = MIN_YEAR;
      }

      for (let i = begin; i <= end; i++) {
        const disabled = this.checkMonthAndYearSelecterDisabled(i, this.curSelectedMonth);
        re.push({
          value: i,
          label: this.t(this.global.yearSelection, { year: i }),
          disabled,
        });
      }
      return re;
    },
    // 月份下拉框数据源
    monthSelectOptionList(): YearMonthOption[] {
      const re: YearMonthOption[] = [];
      for (let i = FIRST_MONTH_OF_YEAR; i <= LAST_MONTH_OF_YEAR; i++) {
        const disabled = this.checkMonthAndYearSelecterDisabled(this.curSelectedYear, i);
        re.push({
          value: i,
          label: this.t(this.global.monthSelection, { month: i }),
          disabled,
        });
      }
      return re;
    },

    // 模式选项数据源
    modeSelectOptionList(): ModeOption[] {
      return [
        { value: 'month', label: this.t(this.global.monthRadio) },
        { value: 'year', label: this.t(this.global.yearRadio) },
      ];
    },
    // month模式下日历单元格的数据
    monthCellsData(): CalendarCell[][] {
      const { realFirstDayOfWeek } = this;
      const daysArr: CalendarCell[][] = utils.createMonthCellsData(
        this.curSelectedYear,
        this.curSelectedMonth,
        realFirstDayOfWeek,
        this.curDate,
        this.format,
      );
      return daysArr;
    },
    // year模式下日历单元格的数据
    yearCellsData(): CalendarCell[][] {
      const re: CalendarCell[][] = [];
      const monthsArr: CalendarCell[] = utils.createYearCellsData(this.curSelectedYear, this.curDate, this.format);
      const rowCount = Math.ceil(monthsArr.length / DEFAULT_YEAR_CELL_NUMINROW);
      let index = 0;
      for (let i = 1; i <= rowCount; i++) {
        const row: CalendarCell[] = [];
        for (let j = 1; j <= DEFAULT_YEAR_CELL_NUMINROW; j++) {
          row.push(monthsArr[index]);
          index += 1;
        }
        re.push(row);
      }
      return re;
    },

    controllerConfigData(): Record<string, any> {
      const controllerConfig = this.controllerConfig ?? this.global.controllerConfig ?? true;
      if (typeof controllerConfig === 'boolean') {
        return getDefaultControllerConfigData(controllerConfig);
      }
      return {
        ...getDefaultControllerConfigData(),
        ...controllerConfig,
      };
    },

    // 是否显示控件（整个右上角的所有控件）
    isControllerVisible(): boolean {
      return this.controllerConfigData && this.controllerConfigData.visible;
    },

    weekendBtnText(): string {
      return this.isShowWeekend ? this.TEXT_MAP.hideWeekend : this.TEXT_MAP.showWeekend;
    },
    weekendBtnVBind(): object {
      const c = this.controllerConfigData.weekend;
      return this.isShowWeekend ? c.hideWeekendButtonProps : c.showWeekendButtonProps;
    },

    currentBtnText(): string {
      return this.curSelectedMode === 'month' ? this.TEXT_MAP.today : this.TEXT_MAP.thisMonth;
    },
    currentBtnVBind(): object {
      const c = this.controllerConfigData.current;
      return this.curSelectedMode === 'month' ? c.currentDayButtonProps : c.currentMonthButtonProps;
    },

    isModeVisible(): boolean {
      return this.checkControllerVisible('mode');
    },
    isYearVisible(): boolean {
      return this.checkControllerVisible('year');
    },
    isMonthVisible(): boolean {
      return this.checkControllerVisible('month');
    },
    isWeekendToggleVisible(): boolean {
      return this.checkControllerVisible('weekend');
    },
    isCurrentBtnVisible(): boolean {
      return this.checkControllerVisible('current');
    },

    isModeDisabled(): boolean {
      return this.checkControllerDisabled('mode', 'radioGroupProps');
    },
    isYearDisabled(): boolean {
      return this.checkControllerDisabled('year', 'selectProps');
    },
    isMonthDisabled(): boolean {
      return this.checkControllerDisabled('month', 'selectProps');
    },
    isWeekendToggleDisabled(): boolean {
      const p = this.isShowWeekend ? 'hideWeekendButtonProps' : 'showWeekendButtonProps';
      return this.checkControllerDisabled('weekend', p);
    },
    isCurrentBtnDisabled(): boolean {
      const p = this.curSelectedMode === 'month' ? 'currentDayButtonProps' : 'currentMonthButtonProps';
      return this.checkControllerDisabled('current', p);
    },

    filterYearStr(): string {
      return `${this.controllerOptions.filterDate.getFullYear()}`;
    },
    filterMonthStr(): string {
      return `${this.controllerOptions.filterDate.getMonth() + 1}`;
    },
    filterYearMonth(): { month: string; year: string } {
      return {
        year: this.filterYearStr,
        month: this.filterMonthStr,
      };
    },
  },
  watch: {
    value: {
      handler(v: TdCalendarProps['value']) {
        this.toCurrent(v);
      },
      immediate: true,
    },
    mode: {
      handler(v: TdCalendarProps['mode']) {
        this.curSelectedMode = v;
      },
      immediate: true,
    },
    isShowWeekendDefault: {
      handler(v: TdCalendarProps['isShowWeekendDefault']) {
        this.isShowWeekend = v;
      },
      immediate: true,
    },
    filterYearMonth: {
      handler(v: { month: string; year: string }) {
        emitEvent<Parameters<TdCalendarProps['onMonthChange']>>(this, 'month-change', v);
        this.controllerChange();
      },
    },
  },
  methods: {
    getCalendarWeekSlotData(item: CellColHeader): CalendarWeek {
      return {
        day: item.num,
      };
    },
    getWeekDisplay(weekNum: number): string {
      const weekText = this.weekDipalyText;
      return typeof weekText === 'object' && weekText[weekNum - 1] ? weekText[weekNum - 1] : utils.getDayCn(weekNum);
    },
    checkMonthCellItemShowed(cellData: CalendarCell): boolean {
      return this.isShowWeekend || cellData.day < 6;
    },
    createCalendarCell(cellData: CalendarCell): CalendarCell {
      return {
        ...cellData,
        ...this.controllerOptions,
      };
    },
    clickCell(e: MouseEvent, cellData: CalendarCell) {
      this.curDate = dayjs(cellData.date);
      const options = this.getCellClickEventOptions(e, cellData);
      emitEvent<Parameters<TdCalendarProps['onCellClick']>>(this, 'cell-click', options);
    },
    doubleClickCell(e: MouseEvent, cellData: CalendarCell) {
      const options = this.getCellClickEventOptions(e, cellData);
      emitEvent<Parameters<TdCalendarProps['onCellDoubleClick']>>(this, 'cell-double-click', options);
    },
    rightClickCell(e: MouseEvent, cellData: CalendarCell) {
      if (this.preventCellContextmenu) {
        e.preventDefault();
      }
      const options = this.getCellClickEventOptions(e, cellData);
      emitEvent<Parameters<TdCalendarProps['onCellRightClick']>>(this, 'cell-right-click', options);
    },
    getCellClickEventOptions(e: MouseEvent, cellData: CalendarCell): CellEventOption {
      return {
        cell: this.createCalendarCell(cellData),
        e,
      };
    },
    controllerChange(): void {
      this.$nextTick(() => {
        const options = this.controllerOptions;
        emitEvent<Parameters<TdCalendarProps['onControllerChange']>>(this, 'controller-change', options);
      });
    },
    onWeekendToggleClick(): void {
      this.isShowWeekend = !this.isShowWeekend;
      this.controllerChange();
    },
    // 判断月历单元格头是否显示
    checkMonthCellColHeaderVisibled(item: CellColHeader): boolean {
      let re = true;
      if (!this.isShowWeekend) {
        re = item.num !== 6 && item.num !== 7;
      }
      return re;
    },
    // 判断某个控件是否禁用
    checkControllerDisabled(name: string, propsName: string): boolean {
      let re = false;
      const conf = this.controllerConfigData;
      if (conf && (conf.disabled || (conf[name] && conf[name][propsName] && conf[name][propsName].disabled))) {
        re = true;
      }
      return re;
    },
    // 判断某个控件是否显示
    checkControllerVisible(name: string): boolean {
      let re = true;
      const conf = this.controllerConfigData;
      if (!conf || !conf.visible || conf[name] === false || (conf[name] && !conf[name].visible)) {
        re = false;
      }
      return re;
    },
    // 显示当前月份\年份
    toCurrent(value?: TdCalendarProps['value']): void {
      this.curDate = value ? dayjs(value) : createDefaultCurDate();
      this.curSelectedYear = this.curDate.year();
      this.curSelectedMonth = parseInt(this.curDate.format('M'), 10);
    },
    checkMonthAndYearSelecterDisabled(year: number, month: number): boolean {
=======
    });
    function checkMonthAndYearSelecterDisabled(year: number, month: number): boolean {
>>>>>>> 26e0ce31
      let disabled = false;
      if (rangeFromTo.value && rangeFromTo.value.from && rangeFromTo.value.to) {
        const beginYear = dayjs(rangeFromTo.value.from).year();
        const endYear = dayjs(rangeFromTo.value.to).year();
        if (year === beginYear) {
          const beginMon = parseInt(dayjs(rangeFromTo.value.from).format('M'), 10);
          disabled = month < beginMon;
        } else if (year === endYear) {
          const endMon = parseInt(dayjs(rangeFromTo.value.to).format('M'), 10);
          disabled = month > endMon;
        }
      }
      return disabled;
    }
    watch(
      () => {
        return {
          year: `${state.curSelectedYear}`,
          month: `${state.curSelectedMonth}`,
        };
      },
      (v: { month: string; year: string }) => {
        typeof props.onMonthChange === 'function' && props.onMonthChange({ ...v });
        controller.emitControllerChange();
      },
    );
    const dateSelect = {
      yearSelectOptionList: computed<YearMonthOption[]>(() => {
        const re: YearMonthOption[] = [];
        let begin: number = state.curSelectedYear - 10;
        let end: number = state.curSelectedYear + 10;
        if (rangeFromTo.value && rangeFromTo.value.from && rangeFromTo.value.to) {
          begin = dayjs(rangeFromTo.value.from).year();
          end = dayjs(rangeFromTo.value.to).year();
        }

        if (begin < MIN_YEAR) {
          begin = MIN_YEAR;
        }
        if (end < MIN_YEAR) {
          end = MIN_YEAR;
        }

        for (let i = begin; i <= end; i++) {
          const disabled = checkMonthAndYearSelecterDisabled(i, state.curSelectedMonth);
          re.push({
            value: i,
            label: t(global.value.yearSelection, { year: i }),
            disabled,
          });
        }
        return re;
      }),
      isYearSelectVisible: computed<boolean>(() => {
        return controller.checkControllerVisible('year');
      }),
      isYearSelectDisabled: computed<boolean>(() => {
        return controller.checkControllerDisabled('year', 'selecteProps');
      }),
      monthSelectOptionList: computed<YearMonthOption[]>(() => {
        const re: YearMonthOption[] = [];
        for (let i = FIRST_MONTH_OF_YEAR; i <= LAST_MONTH_OF_YEAR; i++) {
          const disabled = checkMonthAndYearSelecterDisabled(state.curSelectedYear, i);
          re.push({
            value: i,
            label: t(global.value.monthSelection, { month: i }),
            disabled,
          });
        }
        return re;
      }),
      isMonthSelectVisible: computed<boolean>(() => {
        return state.curSelectedMode === 'month' && controller.checkControllerVisible('month');
      }),
      isMonthSelectDisabled: computed<boolean>(() => {
        return controller.checkControllerDisabled('month', 'selecteProps');
      }),
    };
    // 模式选项
    const modeSelect = {
      optionList: computed<ModeOption[]>(() => {
        return [
          { value: 'month', label: t(global.value.monthRadio) },
          { value: 'year', label: t(global.value.yearRadio) },
        ];
      }),
      isVisible: computed<boolean>(() => {
        return controller.checkControllerVisible('mode');
      }),
      isDisabled: computed<boolean>(() => {
        return controller.checkControllerDisabled('mode', 'radioGroupProps');
      }),
    };
    // 显示\隐藏周末按钮
    const weekendBtn = {
      text: computed<string>(() => {
        return state.isShowWeekend ? t(global.value.hideWeekend) : t(global.value.showWeekend);
      }),
      vBind: computed<object>(() => {
        const c = controller.configData.value.weekend;
        return state.isShowWeekend ? c.hideWeekendButtonProps : c.showWeekendButtonProps;
      }),
      isVisible: computed<boolean>(() => {
        return (
          props.theme === 'full' &&
          controller.checkControllerVisible('current') &&
          controller.checkControllerVisible('weekend')
        );
      }),
      isDisabled: computed<boolean>(() => {
        const p = state.isShowWeekend ? 'hideWeekendButtonProps' : 'showWeekendButtonProps';
        return controller.checkControllerDisabled('weekend', p);
      }),
    };
    // 今天\本月按钮
    const currentBtn = {
      text: computed<string>(() => {
        return state.curSelectedMode === 'month' ? t(global.value.today) : t(global.value.thisMonth);
      }),
      vBind: computed<object>(() => {
        const c = controller.configData.value.current;
        return state.curSelectedMode === 'month' ? c.currentDayButtonProps : c.currentMonthButtonProps;
      }),
      isVisible: computed<boolean>(() => {
        return props.theme === 'full' && controller.checkControllerVisible('current');
      }),
      isDisabled: computed(() => {
        const p = state.curSelectedMode === 'month' ? 'currentDayButtonProps' : 'currentMonthButtonProps';
        return controller.checkControllerDisabled('current', p);
      }),
    };

    const renderControl = () => {
      return (
        <div class={cls.control.value}>
          <div class={cls.title.value}>
            {renderContent('head', undefined, {
              params: { ...controller.options.value },
            })}
          </div>
<<<<<<< HEAD
          <div class={`${COMPONENT_NAME}__control-section`}>
            {this.isYearVisible && (
              <div class={`${COMPONENT_NAME}__control-section-cell`}>
                <t-select
                  v-model={this.curSelectedYear}
                  size={this.controlSize}
                  disabled={this.isYearDisabled}
                  {...this.controllerConfigData.year.selectProps}
=======
          <div class={cls.controlSection.value}>
            {dateSelect.isYearSelectVisible.value && (
              <div class={cls.controlSectionCell.value}>
                <TSelect
                  v-model={state.curSelectedYear}
                  size={state.controlSize}
                  {...controller.configData.value.year.selecteProps}
                  disabled={dateSelect.isYearSelectDisabled.value}
>>>>>>> 26e0ce31
                >
                  {dateSelect.yearSelectOptionList.value.map((item) => (
                    <TOption key={item.value} value={item.value} label={item.label} disabled={item.disabled}>
                      {item.label}
                    </TOption>
                  ))}
                </TSelect>
              </div>
            )}
<<<<<<< HEAD
            {this.curSelectedMode === 'month' && this.isMonthVisible && (
              <div class={`${COMPONENT_NAME}__control-section-cell`}>
                <t-select
                  v-model={this.curSelectedMonth}
                  size={this.controlSize}
                  disabled={this.isMonthDisabled}
                  {...this.controllerConfigData.month.selectProps}
=======
            {dateSelect.isMonthSelectVisible.value && (
              <div class={cls.controlSectionCell.value}>
                <TSelect
                  v-model={state.curSelectedMonth}
                  size={state.controlSize}
                  {...controller.configData.value.month.selecteProps}
                  disabled={dateSelect.isMonthSelectDisabled.value}
>>>>>>> 26e0ce31
                >
                  {dateSelect.monthSelectOptionList.value.map((item) => (
                    <TOption key={item.value} value={item.value} label={item.label} disabled={item.disabled}>
                      {item.label}
                    </TOption>
                  ))}
                </TSelect>
              </div>
            )}
            {modeSelect.isVisible.value && (
              <div class={cls.controlSectionCell.value} style="height: auto">
                <TRadioGroup
                  v-model={state.curSelectedMode}
                  variant="default-filled"
                  size={state.controlSize}
                  {...controller.configData.value.mode.radioGroupProps}
                  disabled={modeSelect.isDisabled.value}
                  onChange={controller.emitControllerChange}
                >
                  {modeSelect.optionList.value.map((item) => (
                    <TRadioButton key={item.value} value={item.value}>
                      {item.label}
                    </TRadioButton>
                  ))}
                </TRadioGroup>
              </div>
            )}
            {weekendBtn.isVisible.value && (
              <div class={cls.controlSectionCell.value}>
                <TCheckTag
                  class={cls.controlTag.value}
                  theme={state.isShowWeekend ? 'default' : 'primary'}
                  size={state.controlSize}
                  {...weekendBtn.vBind.value}
                  disabled={weekendBtn.isDisabled.value}
                  onClick={() => {
                    state.isShowWeekend = !state.isShowWeekend;
                    controller.emitControllerChange();
                  }}
                >
                  {weekendBtn.text.value}
                </TCheckTag>
              </div>
            )}
            {currentBtn.isVisible.value && (
              <div class={cls.controlSectionCell.value}>
                <TButton
                  size={state.controlSize}
                  {...currentBtn.vBind.value}
                  disabled={currentBtn.isDisabled.value}
                  onClick={() => {
                    toCurrent();
                  }}
                >
                  {currentBtn.text.value}
                </TButton>
              </div>
            )}
          </div>
        </div>
      );
    };

    const cellClickEmit = (eventPropsName: string, e: MouseEvent, cellData: CalendarCell): void => {
      if (typeof props[eventPropsName] === 'function') {
        const options: CellEventOption = {
          cell: {
            ...cellData,
            ...controller.options.value,
          },
          e,
        };
        props[eventPropsName](options);
      }
    };
    const clickCell = (e: MouseEvent, cellData: CalendarCell): void => {
      state.curDate = dayjs(cellData.date);
      cellClickEmit('onCellClick', e, cellData);
    };
    const doubleClickCell = (e: MouseEvent, cellData: CalendarCell): void => {
      cellClickEmit('onCellDoubleClick', e, cellData);
    };
    const rightClickCell = (e: MouseEvent, cellData: CalendarCell): void => {
      if (props.preventCellContextmenu) {
        e.preventDefault();
      }
      cellClickEmit('onCellRightClick', e, cellData);
    };

    const monthCellsData = computed<CalendarCell[][]>(() => {
      const daysArr: CalendarCell[][] = utils.createMonthCellsData(
        state.curSelectedYear,
        state.curSelectedMonth,
        state.realFirstDayOfWeek,
        state.curDate,
        props.format,
      );
      return daysArr;
    });
    const renderMonthBody = () => {
      return (
        <table class={cls.table.value}>
          <thead class={cls.tableHead.value}>
            <tr class={cls.tableHeadRow.value}>
              {cellColHeaders.value.map(
                (item, index) =>
                  checkDayVisibled(item.num) && (
                    <th class={cls.tableHeadCell.value}>
                      {Array.isArray(props.week)
                        ? props.week[index]
                        : renderContent('week', undefined, {
                            defaultNode: <span>{item.display}</span>,
                            params: { day: item.num },
                          })}
                    </th>
                  ),
              )}
            </tr>
          </thead>

          <tbody class={cls.tableBody.value}>
            {monthCellsData.value.map((week, weekIndex) => (
              <tr class={cls.tableBodyRow.value}>
                {week.map(
                  (item, itemIndex) =>
                    (state.isShowWeekend || item.day < 6) && (
                      <CalendarCellItem
                        key={`d-${weekIndex}-${itemIndex}`}
                        item={item}
                        theme={props.theme}
                        t={t}
                        global={global.value}
                        cell={props.cell}
                        fillWithZero={props.fillWithZero}
                        onClick={(e: MouseEvent) => clickCell(e, item)}
                        onDblclick={(e: MouseEvent) => doubleClickCell(e, item)}
                        onRightclick={(e: MouseEvent) => rightClickCell(e, item)}
                      >
                        {{ ...slots }}
                      </CalendarCellItem>
                    ),
                )}
              </tr>
            ))}
          </tbody>
        </table>
      );
    };

    const yearCellsData = computed<CalendarCell[][]>(() => {
      const re: CalendarCell[][] = [];
      const monthsArr: CalendarCell[] = utils.createYearCellsData(state.curSelectedYear, state.curDate, props.format);
      const rowCount = Math.ceil(monthsArr.length / DEFAULT_YEAR_CELL_NUMINROW);
      let index = 0;
      for (let i = 1; i <= rowCount; i++) {
        const row: CalendarCell[] = [];
        for (let j = 1; j <= DEFAULT_YEAR_CELL_NUMINROW; j++) {
          row.push(monthsArr[index]);
          index += 1;
        }
        re.push(row);
      }
      return re;
    });
    const renderYearBody = () => {
      return (
        <table class={cls.table.value}>
          <tbody class={cls.tableBody.value}>
            {yearCellsData.value.map((cell, cellIndex) => (
              <tr class={cls.tableBodyRow.value}>
                {cell.map((item, itemIndex) => (
                  <CalendarCellItem
                    key={`m-${cellIndex}-${itemIndex}`}
                    item={item}
                    theme={props.theme}
                    t={t}
                    global={global.value}
                    cell={props.cell}
                    fillWithZero={props.fillWithZero}
                    onClick={(e: MouseEvent) => clickCell(e, item)}
                    onDblclick={(e: MouseEvent) => doubleClickCell(e, item)}
                    onRightclick={(e: MouseEvent) => rightClickCell(e, item)}
                  >
                    {{ ...slots }}
                  </CalendarCellItem>
                ))}
              </tr>
            ))}
          </tbody>
        </table>
      );
    };

    return () => {
      return (
        <div class={cls.body.value}>
          {controller.visible.value && renderControl()}
          <div class={cls.panel.value}>{state.curSelectedMode === 'month' ? renderMonthBody() : renderYearBody()}</div>
        </div>
      );
    };
  },
});<|MERGE_RESOLUTION|>--- conflicted
+++ resolved
@@ -17,62 +17,9 @@
 import { CheckTag as TCheckTag } from '../tag';
 import CalendarCellItem from './calendar-cell';
 
-<<<<<<< HEAD
-// 组件相关的自定义类型
-import {
-  CalendarRange,
-  YearMonthOption,
-  ModeOption,
-  CellColHeader,
-  CellEventOption,
-  TextConfigType,
-  CalendarWeek,
-  WeekDay,
-  TdCalendarProps,
-  ControllerOptions,
-  CalendarCell,
-} from './interface';
-
-dayjs.extend(calendar);
-
-const createDefaultCurDate = (): dayjs.Dayjs => dayjs(dayjs().format('YYYY-MM-DD'));
-
-const getDefaultControllerConfigData = (visible = true): Record<string, any> => ({
-  visible, // 是否显示（全部控件）
-  disabled: false, // 是否禁用（全部控件）
-  // 模式切换单选组件设置
-  mode: {
-    visible: true, // 是否显示
-    radioGroupProps: {}, // 用于透传props给该radioGroup组件
-  },
-  // 年份选择框组件相关设置
-  year: {
-    visible: true, // 是否显示
-    selectProps: {}, // 用于透传props给该select组件
-  },
-  // 年份选择框组件相关设置
-  month: {
-    visible: true, // 是否显示（“year”模式下本身是不显示该组件的）
-    selectProps: {}, // 用于透传props给该select组件
-  },
-  // 隐藏\显示周末按钮组件相关设置
-  weekend: {
-    visible: true, // 是否显示
-    showWeekendButtonProps: {}, // 用于透传props给显示周末按钮组件
-    hideWeekendButtonProps: {}, // 用于透传props给隐藏周末按钮组件
-  },
-  // “今天\本月”按钮组件相关设置
-  current: {
-    visible: true, // 是否显示
-    currentDayButtonProps: {}, // 用于透传props给“今天”钮组件（“month”模式下有效）
-    currentMonthButtonProps: {}, // 用于透传props给“本月”按钮组件（“year”模式下有效）
-  },
-});
-=======
 // 组件相关类型
 import { CalendarCell } from './type';
 import { CalendarRange, YearMonthOption, ModeOption, CellEventOption } from './interface';
->>>>>>> 26e0ce31
 
 // 组件逻辑
 export default defineComponent({
@@ -109,313 +56,8 @@
         from: v2,
         to: v1,
       };
-<<<<<<< HEAD
-    },
-
-    controllerOptions(): ControllerOptions {
-      const dayJsFilterDate: dayjs.Dayjs = dayjs(`${this.curSelectedYear}-${this.curSelectedMonth}`);
-      const re = {
-        isShowWeekend: this.isShowWeekend,
-        filterDate: dayJsFilterDate.toDate(),
-        formattedFilterDate: dayJsFilterDate.format(this.format),
-        mode: this.curSelectedMode,
-      };
-      return re;
-    },
-
-    // 日历主体头部（日历模式下使用）
-    cellColHeaders(): CellColHeader[] {
-      const re: CellColHeader[] = [];
-      const min: WeekDay = 1;
-      const max: WeekDay = 7;
-
-      for (let i = this.realFirstDayOfWeek; i <= max; i++) {
-        re.push({
-          num: i as WeekDay,
-          display: this.getWeekDisplay(i),
-        });
-      }
-      if (this.realFirstDayOfWeek > min) {
-        for (let i = min; i < this.realFirstDayOfWeek; i++) {
-          re.push({
-            num: i as WeekDay,
-            display: this.getWeekDisplay(i),
-          });
-        }
-      }
-      return re;
-    },
-
-    // 年份下拉框数据源
-    yearSelectOptionList(): YearMonthOption[] {
-      const re: YearMonthOption[] = [];
-      let begin: number = this.curSelectedYear - 10;
-      let end: number = this.curSelectedYear + 10;
-      if (this.rangeFromTo && this.rangeFromTo.from && this.rangeFromTo.to) {
-        begin = dayjs(this.rangeFromTo.from).year();
-        end = dayjs(this.rangeFromTo.to).year();
-      }
-
-      if (begin < MIN_YEAR) {
-        begin = MIN_YEAR;
-      }
-      if (end < MIN_YEAR) {
-        end = MIN_YEAR;
-      }
-
-      for (let i = begin; i <= end; i++) {
-        const disabled = this.checkMonthAndYearSelecterDisabled(i, this.curSelectedMonth);
-        re.push({
-          value: i,
-          label: this.t(this.global.yearSelection, { year: i }),
-          disabled,
-        });
-      }
-      return re;
-    },
-    // 月份下拉框数据源
-    monthSelectOptionList(): YearMonthOption[] {
-      const re: YearMonthOption[] = [];
-      for (let i = FIRST_MONTH_OF_YEAR; i <= LAST_MONTH_OF_YEAR; i++) {
-        const disabled = this.checkMonthAndYearSelecterDisabled(this.curSelectedYear, i);
-        re.push({
-          value: i,
-          label: this.t(this.global.monthSelection, { month: i }),
-          disabled,
-        });
-      }
-      return re;
-    },
-
-    // 模式选项数据源
-    modeSelectOptionList(): ModeOption[] {
-      return [
-        { value: 'month', label: this.t(this.global.monthRadio) },
-        { value: 'year', label: this.t(this.global.yearRadio) },
-      ];
-    },
-    // month模式下日历单元格的数据
-    monthCellsData(): CalendarCell[][] {
-      const { realFirstDayOfWeek } = this;
-      const daysArr: CalendarCell[][] = utils.createMonthCellsData(
-        this.curSelectedYear,
-        this.curSelectedMonth,
-        realFirstDayOfWeek,
-        this.curDate,
-        this.format,
-      );
-      return daysArr;
-    },
-    // year模式下日历单元格的数据
-    yearCellsData(): CalendarCell[][] {
-      const re: CalendarCell[][] = [];
-      const monthsArr: CalendarCell[] = utils.createYearCellsData(this.curSelectedYear, this.curDate, this.format);
-      const rowCount = Math.ceil(monthsArr.length / DEFAULT_YEAR_CELL_NUMINROW);
-      let index = 0;
-      for (let i = 1; i <= rowCount; i++) {
-        const row: CalendarCell[] = [];
-        for (let j = 1; j <= DEFAULT_YEAR_CELL_NUMINROW; j++) {
-          row.push(monthsArr[index]);
-          index += 1;
-        }
-        re.push(row);
-      }
-      return re;
-    },
-
-    controllerConfigData(): Record<string, any> {
-      const controllerConfig = this.controllerConfig ?? this.global.controllerConfig ?? true;
-      if (typeof controllerConfig === 'boolean') {
-        return getDefaultControllerConfigData(controllerConfig);
-      }
-      return {
-        ...getDefaultControllerConfigData(),
-        ...controllerConfig,
-      };
-    },
-
-    // 是否显示控件（整个右上角的所有控件）
-    isControllerVisible(): boolean {
-      return this.controllerConfigData && this.controllerConfigData.visible;
-    },
-
-    weekendBtnText(): string {
-      return this.isShowWeekend ? this.TEXT_MAP.hideWeekend : this.TEXT_MAP.showWeekend;
-    },
-    weekendBtnVBind(): object {
-      const c = this.controllerConfigData.weekend;
-      return this.isShowWeekend ? c.hideWeekendButtonProps : c.showWeekendButtonProps;
-    },
-
-    currentBtnText(): string {
-      return this.curSelectedMode === 'month' ? this.TEXT_MAP.today : this.TEXT_MAP.thisMonth;
-    },
-    currentBtnVBind(): object {
-      const c = this.controllerConfigData.current;
-      return this.curSelectedMode === 'month' ? c.currentDayButtonProps : c.currentMonthButtonProps;
-    },
-
-    isModeVisible(): boolean {
-      return this.checkControllerVisible('mode');
-    },
-    isYearVisible(): boolean {
-      return this.checkControllerVisible('year');
-    },
-    isMonthVisible(): boolean {
-      return this.checkControllerVisible('month');
-    },
-    isWeekendToggleVisible(): boolean {
-      return this.checkControllerVisible('weekend');
-    },
-    isCurrentBtnVisible(): boolean {
-      return this.checkControllerVisible('current');
-    },
-
-    isModeDisabled(): boolean {
-      return this.checkControllerDisabled('mode', 'radioGroupProps');
-    },
-    isYearDisabled(): boolean {
-      return this.checkControllerDisabled('year', 'selectProps');
-    },
-    isMonthDisabled(): boolean {
-      return this.checkControllerDisabled('month', 'selectProps');
-    },
-    isWeekendToggleDisabled(): boolean {
-      const p = this.isShowWeekend ? 'hideWeekendButtonProps' : 'showWeekendButtonProps';
-      return this.checkControllerDisabled('weekend', p);
-    },
-    isCurrentBtnDisabled(): boolean {
-      const p = this.curSelectedMode === 'month' ? 'currentDayButtonProps' : 'currentMonthButtonProps';
-      return this.checkControllerDisabled('current', p);
-    },
-
-    filterYearStr(): string {
-      return `${this.controllerOptions.filterDate.getFullYear()}`;
-    },
-    filterMonthStr(): string {
-      return `${this.controllerOptions.filterDate.getMonth() + 1}`;
-    },
-    filterYearMonth(): { month: string; year: string } {
-      return {
-        year: this.filterYearStr,
-        month: this.filterMonthStr,
-      };
-    },
-  },
-  watch: {
-    value: {
-      handler(v: TdCalendarProps['value']) {
-        this.toCurrent(v);
-      },
-      immediate: true,
-    },
-    mode: {
-      handler(v: TdCalendarProps['mode']) {
-        this.curSelectedMode = v;
-      },
-      immediate: true,
-    },
-    isShowWeekendDefault: {
-      handler(v: TdCalendarProps['isShowWeekendDefault']) {
-        this.isShowWeekend = v;
-      },
-      immediate: true,
-    },
-    filterYearMonth: {
-      handler(v: { month: string; year: string }) {
-        emitEvent<Parameters<TdCalendarProps['onMonthChange']>>(this, 'month-change', v);
-        this.controllerChange();
-      },
-    },
-  },
-  methods: {
-    getCalendarWeekSlotData(item: CellColHeader): CalendarWeek {
-      return {
-        day: item.num,
-      };
-    },
-    getWeekDisplay(weekNum: number): string {
-      const weekText = this.weekDipalyText;
-      return typeof weekText === 'object' && weekText[weekNum - 1] ? weekText[weekNum - 1] : utils.getDayCn(weekNum);
-    },
-    checkMonthCellItemShowed(cellData: CalendarCell): boolean {
-      return this.isShowWeekend || cellData.day < 6;
-    },
-    createCalendarCell(cellData: CalendarCell): CalendarCell {
-      return {
-        ...cellData,
-        ...this.controllerOptions,
-      };
-    },
-    clickCell(e: MouseEvent, cellData: CalendarCell) {
-      this.curDate = dayjs(cellData.date);
-      const options = this.getCellClickEventOptions(e, cellData);
-      emitEvent<Parameters<TdCalendarProps['onCellClick']>>(this, 'cell-click', options);
-    },
-    doubleClickCell(e: MouseEvent, cellData: CalendarCell) {
-      const options = this.getCellClickEventOptions(e, cellData);
-      emitEvent<Parameters<TdCalendarProps['onCellDoubleClick']>>(this, 'cell-double-click', options);
-    },
-    rightClickCell(e: MouseEvent, cellData: CalendarCell) {
-      if (this.preventCellContextmenu) {
-        e.preventDefault();
-      }
-      const options = this.getCellClickEventOptions(e, cellData);
-      emitEvent<Parameters<TdCalendarProps['onCellRightClick']>>(this, 'cell-right-click', options);
-    },
-    getCellClickEventOptions(e: MouseEvent, cellData: CalendarCell): CellEventOption {
-      return {
-        cell: this.createCalendarCell(cellData),
-        e,
-      };
-    },
-    controllerChange(): void {
-      this.$nextTick(() => {
-        const options = this.controllerOptions;
-        emitEvent<Parameters<TdCalendarProps['onControllerChange']>>(this, 'controller-change', options);
-      });
-    },
-    onWeekendToggleClick(): void {
-      this.isShowWeekend = !this.isShowWeekend;
-      this.controllerChange();
-    },
-    // 判断月历单元格头是否显示
-    checkMonthCellColHeaderVisibled(item: CellColHeader): boolean {
-      let re = true;
-      if (!this.isShowWeekend) {
-        re = item.num !== 6 && item.num !== 7;
-      }
-      return re;
-    },
-    // 判断某个控件是否禁用
-    checkControllerDisabled(name: string, propsName: string): boolean {
-      let re = false;
-      const conf = this.controllerConfigData;
-      if (conf && (conf.disabled || (conf[name] && conf[name][propsName] && conf[name][propsName].disabled))) {
-        re = true;
-      }
-      return re;
-    },
-    // 判断某个控件是否显示
-    checkControllerVisible(name: string): boolean {
-      let re = true;
-      const conf = this.controllerConfigData;
-      if (!conf || !conf.visible || conf[name] === false || (conf[name] && !conf[name].visible)) {
-        re = false;
-      }
-      return re;
-    },
-    // 显示当前月份\年份
-    toCurrent(value?: TdCalendarProps['value']): void {
-      this.curDate = value ? dayjs(value) : createDefaultCurDate();
-      this.curSelectedYear = this.curDate.year();
-      this.curSelectedMonth = parseInt(this.curDate.format('M'), 10);
-    },
-    checkMonthAndYearSelecterDisabled(year: number, month: number): boolean {
-=======
     });
     function checkMonthAndYearSelecterDisabled(year: number, month: number): boolean {
->>>>>>> 26e0ce31
       let disabled = false;
       if (rangeFromTo.value && rangeFromTo.value.from && rangeFromTo.value.to) {
         const beginYear = dayjs(rangeFromTo.value.from).year();
@@ -556,16 +198,6 @@
               params: { ...controller.options.value },
             })}
           </div>
-<<<<<<< HEAD
-          <div class={`${COMPONENT_NAME}__control-section`}>
-            {this.isYearVisible && (
-              <div class={`${COMPONENT_NAME}__control-section-cell`}>
-                <t-select
-                  v-model={this.curSelectedYear}
-                  size={this.controlSize}
-                  disabled={this.isYearDisabled}
-                  {...this.controllerConfigData.year.selectProps}
-=======
           <div class={cls.controlSection.value}>
             {dateSelect.isYearSelectVisible.value && (
               <div class={cls.controlSectionCell.value}>
@@ -574,7 +206,6 @@
                   size={state.controlSize}
                   {...controller.configData.value.year.selecteProps}
                   disabled={dateSelect.isYearSelectDisabled.value}
->>>>>>> 26e0ce31
                 >
                   {dateSelect.yearSelectOptionList.value.map((item) => (
                     <TOption key={item.value} value={item.value} label={item.label} disabled={item.disabled}>
@@ -584,15 +215,6 @@
                 </TSelect>
               </div>
             )}
-<<<<<<< HEAD
-            {this.curSelectedMode === 'month' && this.isMonthVisible && (
-              <div class={`${COMPONENT_NAME}__control-section-cell`}>
-                <t-select
-                  v-model={this.curSelectedMonth}
-                  size={this.controlSize}
-                  disabled={this.isMonthDisabled}
-                  {...this.controllerConfigData.month.selectProps}
-=======
             {dateSelect.isMonthSelectVisible.value && (
               <div class={cls.controlSectionCell.value}>
                 <TSelect
@@ -600,7 +222,6 @@
                   size={state.controlSize}
                   {...controller.configData.value.month.selecteProps}
                   disabled={dateSelect.isMonthSelectDisabled.value}
->>>>>>> 26e0ce31
                 >
                   {dateSelect.monthSelectOptionList.value.map((item) => (
                     <TOption key={item.value} value={item.value} label={item.label} disabled={item.disabled}>
