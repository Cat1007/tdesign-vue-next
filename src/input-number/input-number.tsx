--- conflicted
+++ resolved
@@ -5,14 +5,8 @@
 import ChevronDown from '../icon/chevron-down';
 import ChevronUp from '../icon/chevron-up';
 import CLASSNAMES from '../utils/classnames';
-<<<<<<< HEAD
 import props from './props';
 import { ChangeSource } from './type';
-=======
-import props from '../../types/input-number/props';
-import { ChangeSource } from '../../types/input-number/TdInputNumberProps';
-import { ClassName } from '../common';
->>>>>>> f0d3b591
 
 const name = `${prefix}-input-number`;
 
