import { VNode, defineComponent, h } from 'vue';
import isString from 'lodash/isString';
import isNumber from 'lodash/isNumber';
<<<<<<< HEAD
import props from './props';
import { RadioOptionObj, RadioOption, RadioValue } from './type';
=======
import props from '../../types/radio-group/props';
import { RadioOptionObj, RadioOption, RadioValue } from '../../types/radio/TdRadioProps';
>>>>>>> f0d3b591
import { prefix } from '../config';
import Radio from './radio';
import { TNodeReturnValue } from '../common';

const name = `${prefix}-radio-group`;

export default defineComponent({
  name,
  components: {
    Radio,
  },
  provide() {
    return {
      radioGroup: this,
    };
  },
  props: { ...props },
  emits: ['change'],
  methods: {
    handleRadioChange(value: RadioValue, context: { e: Event }) {
      this.$emit('change', value, context);
    },
  },
  render(): VNode {
    const { $slots } = this;
    let children: TNodeReturnValue = $slots.default && $slots.default(null);

    if (this.options && this.options.length) {
      children = (this.options).map((option: RadioOption) => {
        let opt = option as RadioOptionObj;
        if (isNumber(option) || isString(option)) {
          opt = { value: option, label: option.toString() };
        }
        return (
          <Radio
            key={`radio-group-options-${opt.value}-${Math.random()}`}
            name={this.name}
            checked={this.value === opt.value}
            disabled={'disabled' in opt ? opt.disabled : this.disabled}
            value={opt.value}
          >
            {typeof opt.label === 'function' ? opt.label(h) : opt.label}
          </Radio>
        );
      });
    }

    const groupClass = [
      `${name}`,
      `${name}-${this.buttonStyle}`,
      `${name}-${this.size}`,
    ];

    return (
      <div class={groupClass}>
        {children}
      </div>
    );
  },
});<|MERGE_RESOLUTION|>--- conflicted
+++ resolved
@@ -1,13 +1,8 @@
 import { VNode, defineComponent, h } from 'vue';
 import isString from 'lodash/isString';
 import isNumber from 'lodash/isNumber';
-<<<<<<< HEAD
 import props from './props';
 import { RadioOptionObj, RadioOption, RadioValue } from './type';
-=======
-import props from '../../types/radio-group/props';
-import { RadioOptionObj, RadioOption, RadioValue } from '../../types/radio/TdRadioProps';
->>>>>>> f0d3b591
 import { prefix } from '../config';
 import Radio from './radio';
 import { TNodeReturnValue } from '../common';
