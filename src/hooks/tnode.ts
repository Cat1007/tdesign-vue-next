import { h, getCurrentInstance, ComponentInternalInstance, VNode } from 'vue';
import isEmpty from 'lodash/isEmpty';
import isFunction from 'lodash/isFunction';
import camelCase from 'lodash/camelCase';
import kebabCase from 'lodash/kebabCase';
import { getDefaultNode, getParams, OptionsType, JSXRenderContext } from '../utils/render-tnode';
import log from '../_common/js/log';

// 兼容处理插槽名称，同时支持驼峰命名和中划线命名，示例：value-display 和 valueDisplay
function handleSlots(instance: ComponentInternalInstance, name: string, params: Record<string, any>) {
  // 检查是否存在 驼峰命名 的插槽
  let node = instance.slots[camelCase(name)]?.(params);
  if (node) return node;
  // 检查是否存在 中划线命名 的插槽
  node = instance.slots[kebabCase(name)]?.(params);
  if (node) return node;
  return null;
}

/**
 * 通过 JSX 的方式渲染 TNode，props 和 插槽同时处理，也能处理默认值为 true 则渲染默认节点的情况
 * 优先级：Props 大于插槽
 * 如果 props 值为 true ，则使用插槽渲染。如果也没有插槽的情况下，则使用 defaultNode 渲染
 * @example const renderTNodeJSX = useTNodeJSX()
 * @return () => {}
 * @param name 插槽和属性名称
 * @param options 值可能为默认渲染节点，也可能是默认渲染节点和参数的集合
 * @example renderTNodeJSX('closeBtn')  优先级 props function 大于 插槽
 * @example renderTNodeJSX('closeBtn', <close-icon />)。 当属性值为 true 时则渲染 <close-icon />
 * @example renderTNodeJSX('closeBtn', { defaultNode: <close-icon />, params })。 params 为渲染节点时所需的参数
 */
<<<<<<< HEAD

export function useTNodeJSX<T>(name: string, options?: UseTNodeJSXOptions<T>) {
  const vm = getCurrentInstance();
  // can not get slots from vm
  const slotNode = vm.slots[name] || options.slots[name];
  const propsNode = vm.props[name];
  // 同名插槽和属性同时存在，则提醒用户只需要选择一种方式即可
  if (slotNode && vm.props[name] && vm.props[name] !== true) {
    log.warn('', `Both slots.${name} and $props.${name} exist, $props.${name} is preferred`);
  }
  // props 值为 false，则表示无论何种情况都不显示元素
  if (propsNode === false) return null;
  if (propsNode === true) return slotNode?.(options?.params) || options?.defaultNode;
  // props 值类型为 Function，则表示使用渲染函数输出
  if (isFunction(propsNode)) return propsNode(h, options?.params);
  // props 为其他数据类型，只要不为空，则直接输出
  if (!['', undefined, null].includes(propsNode as any)) return propsNode;
  // 兜底输出插槽内容
  return slotNode?.(options?.params) || options?.defaultNode;
}
=======
export const useTNodeJSX = () => {
  const instance = getCurrentInstance();
  return function (name: string, options?: OptionsType) {
    // assemble params && defaultNode
    const params = getParams(options);
    const defaultNode = getDefaultNode(options);

    // 处理 props 类型的Node
    let propsNode;
    if (Object.keys(instance.props).includes(name)) {
      propsNode = instance.props[name];
    }

    // 同名插槽和属性同时存在，则提醒用户只需要选择一种方式即可
    if (instance.slots[name] && propsNode && propsNode !== true) {
      log.warn('', `Both slots.${name} and props.${name} exist, props.${name} is preferred`);
    }
    // propsNode 为 false 不渲染
    if (propsNode === false) return;
    if (propsNode === true) {
      return handleSlots(instance, name, params) || defaultNode;
    }

    // 同名 props 和 slot 优先处理 props
    if (isFunction(propsNode)) return propsNode(h, params);
    const isPropsEmpty = [undefined, params, ''].includes(propsNode);
    if (isPropsEmpty && (instance.slots[camelCase(name)] || instance.slots[kebabCase(name)])) {
      return handleSlots(instance, name, params);
    }
    return propsNode;
  };
};

/**
 * 在setup中，通过JSX的方式 TNode，props 和 插槽同时处理。与 renderTNodeJSX 区别在于属性值为 undefined 时会渲染默认节点
 * @example const renderTNodeJSXDefault = useTNodeDefault()
 * @return () => {}
 * @param name 插槽和属性名称
 * @example renderTNodeJSXDefault('closeBtn')
 * @example renderTNodeJSXDefault('closeBtn', <close-icon />) closeBtn 为空时，则兜底渲染 <close-icon />
 * @example renderTNodeJSXDefault('closeBtn', { defaultNode: <close-icon />, params }) 。params 为渲染节点时所需的参数
 */
export const useTNodeDefault = () => {
  const renderTNodeJSX = useTNodeJSX();
  return function (name: string, options?: VNode | JSXRenderContext) {
    const defaultNode = getDefaultNode(options);
    return renderTNodeJSX(name, options) || defaultNode;
  };
};

/**
 * 在setup中，用于处理相同名称的 TNode 渲染
 * @example const renderContent = useContent()
 * @return () => {}
 * @param name1 第一个名称，优先级高于 name2
 * @param name2 第二个名称
 * @param defaultNode 默认渲染内容：当 name1 和 name2 都为空时会启动默认内容渲染
 * @example renderContent('default', 'content')
 * @example renderContent('default', 'content', '我是默认内容')
 * @example renderContent('default', 'content', { defaultNode: '我是默认内容', params })
 */
export const useContent = () => {
  const renderTNodeJSX = useTNodeJSX();
  return function (name1: string, name2: string, options?: VNode | JSXRenderContext) {
    // assemble params && defaultNode
    const params = getParams(options);
    const defaultNode = getDefaultNode(options);

    const toParams = params ? { params } : undefined;

    const node1 = renderTNodeJSX(name1, toParams);
    const node2 = renderTNodeJSX(name2, toParams);
>>>>>>> 360e1ffe

    const res = isEmpty(node1) ? node2 : node1;
    return isEmpty(res) ? defaultNode : res;
  };
};<|MERGE_RESOLUTION|>--- conflicted
+++ resolved
@@ -29,28 +29,6 @@
  * @example renderTNodeJSX('closeBtn', <close-icon />)。 当属性值为 true 时则渲染 <close-icon />
  * @example renderTNodeJSX('closeBtn', { defaultNode: <close-icon />, params })。 params 为渲染节点时所需的参数
  */
-<<<<<<< HEAD
-
-export function useTNodeJSX<T>(name: string, options?: UseTNodeJSXOptions<T>) {
-  const vm = getCurrentInstance();
-  // can not get slots from vm
-  const slotNode = vm.slots[name] || options.slots[name];
-  const propsNode = vm.props[name];
-  // 同名插槽和属性同时存在，则提醒用户只需要选择一种方式即可
-  if (slotNode && vm.props[name] && vm.props[name] !== true) {
-    log.warn('', `Both slots.${name} and $props.${name} exist, $props.${name} is preferred`);
-  }
-  // props 值为 false，则表示无论何种情况都不显示元素
-  if (propsNode === false) return null;
-  if (propsNode === true) return slotNode?.(options?.params) || options?.defaultNode;
-  // props 值类型为 Function，则表示使用渲染函数输出
-  if (isFunction(propsNode)) return propsNode(h, options?.params);
-  // props 为其他数据类型，只要不为空，则直接输出
-  if (!['', undefined, null].includes(propsNode as any)) return propsNode;
-  // 兜底输出插槽内容
-  return slotNode?.(options?.params) || options?.defaultNode;
-}
-=======
 export const useTNodeJSX = () => {
   const instance = getCurrentInstance();
   return function (name: string, options?: OptionsType) {
@@ -123,7 +101,6 @@
 
     const node1 = renderTNodeJSX(name1, toParams);
     const node2 = renderTNodeJSX(name2, toParams);
->>>>>>> 360e1ffe
 
     const res = isEmpty(node1) ? node2 : node1;
     return isEmpty(res) ? defaultNode : res;
