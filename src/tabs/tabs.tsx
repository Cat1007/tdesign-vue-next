--- conflicted
+++ resolved
@@ -1,8 +1,4 @@
-<<<<<<< HEAD
-import { ComponentPublicInstance, defineComponent } from 'vue';
-=======
 import { ComponentPublicInstance, defineComponent, provide, computed, Ref, toRefs } from 'vue';
->>>>>>> 26e0ce31
 import TTabPanel from './tab-panel';
 import TTabNav from './tab-nav';
 import { TabValue, TdTabsProps } from './type';
