import { defineComponent, inject } from 'vue';
import props from './tab-panel-props';

import { usePrefixClass } from '../config-provider';
<<<<<<< HEAD
import useDestroyOnClose from '../hooks/useDestroyOnClose';
=======
import { useContent } from '../hooks/tnode';

import type { InjectTabs } from './tabs';
>>>>>>> 26e0ce31

export default defineComponent({
  name: 'TTabPanel',

  props: { ...props },
<<<<<<< HEAD

  setup() {
    const COMPONENT_NAME = usePrefixClass('tab-panel');
    useDestroyOnClose();
    return {
      COMPONENT_NAME,
    };
  },

  computed: {
    active(): boolean {
      const { value } = this.$parent as any;
      return this.value === value;
    },
  },
=======
  setup(props) {
    const COMPONENT_NAME = usePrefixClass('tab-panel');
    const renderTNodeContent = useContent();

    const tabs = inject<InjectTabs>('tabs');
>>>>>>> 26e0ce31

    return () => {
      const isActive = props.value === tabs.value.value;

      if (props.destroyOnHide && !isActive) return null;
      return (
        <div class={COMPONENT_NAME.value} v-show={isActive}>
          {renderTNodeContent('default', 'panel')}
        </div>
      );
    };
  },
});<|MERGE_RESOLUTION|>--- conflicted
+++ resolved
@@ -1,42 +1,23 @@
 import { defineComponent, inject } from 'vue';
 import props from './tab-panel-props';
-
 import { usePrefixClass } from '../config-provider';
-<<<<<<< HEAD
 import useDestroyOnClose from '../hooks/useDestroyOnClose';
-=======
 import { useContent } from '../hooks/tnode';
 
 import type { InjectTabs } from './tabs';
->>>>>>> 26e0ce31
 
 export default defineComponent({
   name: 'TTabPanel',
 
   props: { ...props },
-<<<<<<< HEAD
 
-  setup() {
-    const COMPONENT_NAME = usePrefixClass('tab-panel');
-    useDestroyOnClose();
-    return {
-      COMPONENT_NAME,
-    };
-  },
-
-  computed: {
-    active(): boolean {
-      const { value } = this.$parent as any;
-      return this.value === value;
-    },
-  },
-=======
   setup(props) {
     const COMPONENT_NAME = usePrefixClass('tab-panel');
     const renderTNodeContent = useContent();
 
+    useDestroyOnClose();
+
     const tabs = inject<InjectTabs>('tabs');
->>>>>>> 26e0ce31
 
     return () => {
       const isActive = props.value === tabs.value.value;
