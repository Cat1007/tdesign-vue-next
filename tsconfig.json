{
  "typeRoots": [
    "./node_modules/@types"
  ],
  "compilerOptions": {
    "lib": [
      "esnext",
      "dom",
      "dom.iterable",
      "scripthost"
    ],
    "target": "esnext",
    "module": "esnext",
    "moduleResolution": "node",
    "isolatedModules": true,
    "experimentalDecorators": true,
    "declaration": true,
    "esModuleInterop": true,
    "noImplicitAny": true,
    "noImplicitThis": true,
    "strictNullChecks": false,
    "removeComments": true,
    "suppressImplicitAnyIndexErrors": true,
    "allowSyntheticDefaultImports": true,
    "resolveJsonModule": true,
    "jsx": "preserve",
    "baseUrl": "./",
    "types": ["vite/client"],
    "plugins": [{ "name": "@vuedx/typescript-plugin-vue" }],
    "paths": {
      "@src/*": [
        "src/*"
      ],
      "@tencent/tdesign-vue": [
        "src/*"
      ],
      "@common/*": [
        "common/*"
      ],
      "@TdTypes/*": [
        "types/*"
      ],
      "@Button": [
        "src/button/index.ts"
      ],
      "@Select": [
        "src/select/index.ts"
      ],
      "@Pagination": [
        "src/pagination/index.ts"
      ],
      "@Radio": [
        "src/radio/index.ts"
      ],
      "@Checkbox": [
        "src/checkbox/index.ts"
      ],
      "@Table": [
        "src/table/index.ts"
      ],
      "@Popup": [
        "src/popup/index.ts"
      ]
    }
  },
  "include": [
    "./**/*.ts",
<<<<<<< HEAD
    "./**/*.tsx",
    "src/**/*.vue",
    "node_modules/@tencent/tdesign-types/**/*"
=======
    "./**/*.tsx"
>>>>>>> 11c93f06
  ],
  "exclude": [
    "tools",
    "common",
    "types",
    "src/addon/**",
    "src/calendar/**",
    "src/locale/**",
    "src/table/**",
    "src/upload/**",
    "src/dropdown/**",
    "src/transfer/**",
    "src/time-picker/**",
    "src/utils/**"
  ],
  "compileOnSave": false
}<|MERGE_RESOLUTION|>--- conflicted
+++ resolved
@@ -65,13 +65,9 @@
   },
   "include": [
     "./**/*.ts",
-<<<<<<< HEAD
     "./**/*.tsx",
     "src/**/*.vue",
     "node_modules/@tencent/tdesign-types/**/*"
-=======
-    "./**/*.tsx"
->>>>>>> 11c93f06
   ],
   "exclude": [
     "tools",
