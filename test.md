--- conflicted
+++ resolved
@@ -38,14 +38,6 @@
 - test/unit目录中，创建对应的组件目录，用于存放测试文件
 - index.test.js 用于测试组件较细粒度的属性事件方法
 - demo.test.js 用于测试组件 demo 是否正常工作
-<<<<<<< HEAD
-
-### 2.1 单元测试规范
-每个组件至少有一个单元测试文件 index.test.js 和一个 demo 测试文件 demo.test.js
-
-#### 单元测试文件
-需要对组件的 props/event/slot/methods 分别覆盖测试。具体组织方式可以参考 button，简单的渲染测试可以直接使用 snapshot
-=======
 
 ### 2.1 单元测试规范
 - 每个组件至少有两个单元测试文件，一个是测试源代码的单元测试文件 index.test.js，另一个则是测试组件示例代码的单元测试文件 demo.test.js
@@ -64,7 +56,6 @@
 
 ## 注意事项
 
->>>>>>> fcb21fc1
 
 # E2E 测试
 
