--- conflicted
+++ resolved
@@ -227,6 +227,13 @@
           component: () => import('@/examples/tag-input/tag-input.md'),
         },
         {
+          title: 'SelectInput 筛选器输入框',
+          name: 'select-input',
+          docType: 'form',
+          path: '/vue-next/components/select-input',
+          component: () => import('@/examples/select-input/select-input.md'),
+        },
+        {
           title: 'Radio 单选框',
           name: 'radio',
           docType: 'form',
@@ -254,23 +261,6 @@
           component: () => import('@/examples/switch/switch.md'),
         },
         {
-<<<<<<< HEAD
-          title: 'TagInput 标签输入框',
-          name: 'tag-input',
-          docType: 'form',
-          path: '/vue-next/components/tag-input',
-          component: () => import('@/examples/tag-input/tag-input.md'),
-        },
-        {
-          title: 'SelectInput 筛选器输入框',
-          name: 'select-input',
-          docType: 'form',
-          path: '/vue-next/components/select-input',
-          component: () => import('@/examples/select-input/select-input.md'),
-        },
-        {
-=======
->>>>>>> c011f7f6
           title: 'Textarea 多行文本框',
           name: 'textarea',
           docType: 'form',
