--- conflicted
+++ resolved
@@ -1,9 +1,5 @@
 import { createApp } from 'vue';
-<<<<<<< HEAD
-// import App from '../examples/table/demos/expandable.vue';
-=======
 // import App from '../examples/form/demos/base.vue';
->>>>>>> c540505c
 import App from './app.vue';
 import router from './routes';
 import TDesign from '@tencent/tdesign-vue-next';
