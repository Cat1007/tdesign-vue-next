---
title: Vue Next for Web
description: TDesign 适配桌面端的组件库，适合在 vue-next 技术栈项目中使用。
---

<div style="background: #d4e3fc; display: flex; align-items: center; line-height: 20px; padding: 14px 24px; border-radius: 3px; color: #555a65">
  <svg fill="none" viewBox="0 0 16 16" width="16px" height="16px" style="margin-right: 5px">
    <path fill="rgb(0, 82, 217)" d="M8 15A7 7 0 108 1a7 7 0 000 14zM7.4 4h1.2v1.2H7.4V4zm.1 2.5h1V12h-1V6.5z" fillOpacity="0.9"></path>
  </svg>
  目前组件库处于 Alpha 阶段，快速迭代中，请留意版本变化。
</div>

### 安装

#### 使用 npm 安装

推荐使用 npm 方式进行开发

```shell
npm i tdesign-vue-next
```

#### 浏览器引入

目前可以通过 [unpkg.com/tdesign-vue-next](https://unpkg.com/tdesign-vue-next) 获取到最新版本的资源，在页面上引入 js 和 css 文件即可开始使用。

```html
<link rel="stylesheet" href="https://unpkg.com/tdesign-vue-next/dist/tdesign.min.css" />
<script src="https://unpkg.com/tdesign-vue-next/dist/tdesign.min.js"></script>
```

npm package 中提供了多种构建产物，可以阅读 [这里](https://github.com/Tencent/tdesign/blob/main/develop-install.md) 了解不同目录下产物的差别。

### 基础使用

推荐使用 Webpack 或 Rollup 等支持 tree-shaking 特性的构建工具，无需额外配置即可实现组件按需引入：

```js
import { createApp } from 'vue';
import TDesign from 'tdesign-vue-next';
import App from './app.vue';

// 引入组件库全局样式资源
import 'tdesign-vue-next/es/style/index.css';

const app = createApp(App);
app.use(TDesign);
```

<<<<<<< HEAD
=======
npm package 中提供了多种构建产物，可以阅读 [这里](https://github.com/Tencent/tdesign-common/blob/develop/develop-install.md) 了解不同目录下产物的差别。

### 按需引用

推荐使用 `unplugin-vue-components` 和 `unplugin-auto-import` 来实现自动导入：

```bash
npm install -D unplugin-vue-components unplugin-auto-import
```

然后在 Webpack 或 Vite 对应的配置文件添加上述插件。

#### Vite

```js
import AutoImport from 'unplugin-auto-import/vite'
import Components from 'unplugin-vue-components/vite'
import { TDesignResolver } from 'unplugin-vue-components/resolvers'
export default {
  plugins: [
    // ...
    AutoImport({
      resolvers: [TDesignResolver()],
    }),
    Components({
      resolvers: [TDesignResolver()],
    }),
  ],
}
```

#### Webpack

```js
const AutoImport = require('unplugin-auto-import/webpack')
const Components = require('unplugin-vue-components/webpack')
const { TDesignResolver } = require('unplugin-vue-components/resolvers')
module.exports = {
  // ...
  plugins: [
    AutoImport({
      resolvers: [TDesignResolver()],
    }),
    Components({
      resolvers: [TDesignResolver()],
    }),
  ],
}
```

> `TDesignResolver` 支持的配置，可以点击此[链接](https://github.com/antfu/unplugin-vue-components/blob/main/src/core/resolvers/tdesign.ts#L4)。


>>>>>>> 41892457
### 快速体验

可以访问官方提供的 [tdesign-starter](https://tdesign.tencent.com/starter/vue-next/) 项目体验使用 TDesign 组件快速搭建业务系统。

### 浏览器兼容性

| [<img src="https://raw.githubusercontent.com/alrra/browser-logos/master/src/edge/edge_48x48.png" alt="IE / Edge" width="24" height="24" />](http://godban.github.io/browsers-support-badges/) <br/> IE / Edge | [<img src="https://raw.githubusercontent.com/alrra/browser-logos/master/src/firefox/firefox_48x48.png" alt="Firefox" width="24" height="24" />](http://godban.github.io/browsers-support-badges/)<br/>Firefox | [<img src="https://raw.githubusercontent.com/alrra/browser-logos/master/src/chrome/chrome_48x48.png" alt="Chrome" width="24" height="24" />](http://godban.github.io/browsers-support-badges/)<br/>Chrome | [<img src="https://raw.githubusercontent.com/alrra/browser-logos/master/src/safari/safari_48x48.png" alt="Safari" width="24" height="24" />](http://godban.github.io/browsers-support-badges/)<br/>Safari |
| ------------------------------------------------------------------------------------------------------------------------------------------------------------------------------------------------------------- | ------------------------------------------------------------------------------------------------------------------------------------------------------------------------------------------------------------- | --------------------------------------------------------------------------------------------------------------------------------------------------------------------------------------------------------- | --------------------------------------------------------------------------------------------------------------------------------------------------------------------------------------------------------- |
| Edge >=79                                                                                                                                                                                                     | Firefox >=83                                                                                                                                                                                                  | Chrome >=69                                                                                                                                                                                               | Safari >=12                                                                                                                                                                                               |

详情参见[桌面端组件库浏览器兼容性说明](https://github.com/Tencent/tdesign/wiki/%E6%A1%8C%E9%9D%A2%E7%AB%AF%E7%BB%84%E4%BB%B6%E5%BA%93%E6%B5%8F%E8%A7%88%E5%99%A8%E5%85%BC%E5%AE%B9%E6%80%A7%E8%AF%B4%E6%98%8E)<|MERGE_RESOLUTION|>--- conflicted
+++ resolved
@@ -47,10 +47,6 @@
 app.use(TDesign);
 ```
 
-<<<<<<< HEAD
-=======
-npm package 中提供了多种构建产物，可以阅读 [这里](https://github.com/Tencent/tdesign-common/blob/develop/develop-install.md) 了解不同目录下产物的差别。
-
 ### 按需引用
 
 推荐使用 `unplugin-vue-components` 和 `unplugin-auto-import` 来实现自动导入：
@@ -64,9 +60,9 @@
 #### Vite
 
 ```js
-import AutoImport from 'unplugin-auto-import/vite'
-import Components from 'unplugin-vue-components/vite'
-import { TDesignResolver } from 'unplugin-vue-components/resolvers'
+import AutoImport from 'unplugin-auto-import/vite';
+import Components from 'unplugin-vue-components/vite';
+import { TDesignResolver } from 'unplugin-vue-components/resolvers';
 export default {
   plugins: [
     // ...
@@ -77,15 +73,15 @@
       resolvers: [TDesignResolver()],
     }),
   ],
-}
+};
 ```
 
 #### Webpack
 
 ```js
-const AutoImport = require('unplugin-auto-import/webpack')
-const Components = require('unplugin-vue-components/webpack')
-const { TDesignResolver } = require('unplugin-vue-components/resolvers')
+const AutoImport = require('unplugin-auto-import/webpack');
+const Components = require('unplugin-vue-components/webpack');
+const { TDesignResolver } = require('unplugin-vue-components/resolvers');
 module.exports = {
   // ...
   plugins: [
@@ -96,13 +92,11 @@
       resolvers: [TDesignResolver()],
     }),
   ],
-}
+};
 ```
 
 > `TDesignResolver` 支持的配置，可以点击此[链接](https://github.com/antfu/unplugin-vue-components/blob/main/src/core/resolvers/tdesign.ts#L4)。
 
-
->>>>>>> 41892457
 ### 快速体验
 
 可以访问官方提供的 [tdesign-starter](https://tdesign.tencent.com/starter/vue-next/) 项目体验使用 TDesign 组件快速搭建业务系统。
