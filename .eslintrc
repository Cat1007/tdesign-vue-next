--- conflicted
+++ resolved
@@ -31,20 +31,13 @@
     "func-style": 0,
     "no-console": ["error", { "allow": ["warn", "error"] }],
     "@typescript-eslint/no-explicit-any": 0,
-<<<<<<< HEAD
-=======
     "function-paren-newline": 0,
->>>>>>> 48119d33
     "@typescript-eslint/no-require-imports": 0,
     "@typescript-eslint/no-var-requires": 0,
     "@typescript-eslint/prefer-for-of": 0,
     "@typescript-eslint/explicit-function-return-type": 0,
-<<<<<<< HEAD
     "prefer-default-export": 0,
     "max-len": 0
-=======
-    "prefer-default-export": 0
->>>>>>> 48119d33
   },
   "overrides": [
     {
