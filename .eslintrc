{
  "extends": [
    "plugin:@typescript-eslint/recommended",
    "@tencent/eslint-config-tencent",
    "plugin:vue/essential"
  ],
  "env": {
    "browser": true,
    "node": true,
    "jest": true,
    "es6": true
  },
  "globals": {
    "cy": "readonly"
  },
  "plugins": ["vue", "@typescript-eslint"],
  "parserOptions": {
    "parser": "@typescript-eslint/parser",
    "sourceType": "module",
    "allowImportExportEverywhere": true,
    "ecmaFeatures": {
      "jsx": true
    }
  },
  "rules": {
    "camelcase": 0,
    "no-new": 1,
    "new-cap": 0,
    "no-underscore-dangle": 0,
    "func-style": 0,
    "no-console": ["error", { "allow": ["warn", "error"] }],
    "@typescript-eslint/no-explicit-any": 0,
<<<<<<< HEAD
    "function-paren-newline": 0
=======
    "@typescript-eslint/no-require-imports": 0,
    "@typescript-eslint/no-var-requires": 0,
    "@typescript-eslint/prefer-for-of": 0,
    "@typescript-eslint/explicit-function-return-type": 0,
    "prefer-default-export": 0
>>>>>>> 2b609fdd
  },
  "overrides": [
    {
      "files": ["*.vue"],
      "rules": {
        "indent": 2,
        "vue/html-indent": [2, 2],
        "vue/return-in-computed-property": 1,
        "vue/order-in-components": 2,
        "vue/component-name-in-template-casing": [2, "kebab-case"],
        "vue/require-default-prop": 0
      }
    },
    {
      "files": [
        "**/demos/*",
        "script/**/*",
        "script/*",
        "*.js",
        "site/**/*",
        "site/*"
      ],
      "rules": {
        "no-var-requires": 0,
        "no-console": 0
      }
    }
  ]
}<|MERGE_RESOLUTION|>--- conflicted
+++ resolved
@@ -30,15 +30,12 @@
     "func-style": 0,
     "no-console": ["error", { "allow": ["warn", "error"] }],
     "@typescript-eslint/no-explicit-any": 0,
-<<<<<<< HEAD
-    "function-paren-newline": 0
-=======
+    "function-paren-newline": 0,
     "@typescript-eslint/no-require-imports": 0,
     "@typescript-eslint/no-var-requires": 0,
     "@typescript-eslint/prefer-for-of": 0,
     "@typescript-eslint/explicit-function-return-type": 0,
     "prefer-default-export": 0
->>>>>>> 2b609fdd
   },
   "overrides": [
     {
