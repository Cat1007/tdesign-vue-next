--- conflicted
+++ resolved
@@ -62,12 +62,7 @@
       "rules": {
         "no-var-requires": 0,
         "no-console": 0,
-<<<<<<< HEAD
-        "@typescript-eslint/explicit-function-return-type": 0,
-        "@typescript-eslint/no-var-requires": 0
-=======
         "no-unused-expressions": 0
->>>>>>> fcb21fc1
       }
     }
   ]
