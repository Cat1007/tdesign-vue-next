const baseConfig = require('./jest.base.conf.js');

module.exports = {
  ...baseConfig,
  testEnvironment: 'jsdom',
<<<<<<< HEAD
  // 打开测试覆盖率报告
  // collectCoverage: true,
  coverageDirectory: '<rootDir>/test/unit/coverage',
  collectCoverageFrom: [
    'src/**/*.{js,vue}',
=======
  testRegex: 'unit/.*\\.test\\.js$',
  // close coverage by default
  // collectCoverage: true,
  coverageDirectory: '<rootDir>/test/unit/coverage',
  collectCoverageFrom: [
    'src/**/*.{ts,tsx,js,vue}',
>>>>>>> fcb21fc1
    '!**/node_modules/**',
  ],
  coverageReporters: ['html', 'text-summary'],
};<|MERGE_RESOLUTION|>--- conflicted
+++ resolved
@@ -3,20 +3,12 @@
 module.exports = {
   ...baseConfig,
   testEnvironment: 'jsdom',
-<<<<<<< HEAD
-  // 打开测试覆盖率报告
-  // collectCoverage: true,
-  coverageDirectory: '<rootDir>/test/unit/coverage',
-  collectCoverageFrom: [
-    'src/**/*.{js,vue}',
-=======
   testRegex: 'unit/.*\\.test\\.js$',
   // close coverage by default
   // collectCoverage: true,
   coverageDirectory: '<rootDir>/test/unit/coverage',
   collectCoverageFrom: [
     'src/**/*.{ts,tsx,js,vue}',
->>>>>>> fcb21fc1
     '!**/node_modules/**',
   ],
   coverageReporters: ['html', 'text-summary'],
