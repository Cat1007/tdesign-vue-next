const path = require('path');

module.exports = {
  verbose: true,
  rootDir: path.resolve(__dirname, '../../'),
  testURL: 'http://localhost/',
  moduleFileExtensions: [
    'js',
    'jsx',
    'ts',
    'tsx',
    'vue',
    'json',
  ],
  moduleNameMapper: {
<<<<<<< HEAD
    '^@/(.*)$': '<rootDir>/src/$1',
=======
    '^@/(.*)$': '<rootDir>/$1',
>>>>>>> fcb21fc1
    '^vue$': '<rootDir>/node_modules/vue/dist/vue.js',
  },
  modulePathIgnorePatterns: ['<rootDir>/test/unit/coverage/'],
  transform: {
    '.*\\.js$': 'babel-jest',
    '.*\\.(vue)$': 'vue-jest',
    '.*\\.tsx?$': 'ts-jest',
    '.+\\.(css|styl|less|sass|scss|svg|png|jpg|ttf|woff|woff2)$': 'jest-transform-stub',
  },
<<<<<<< HEAD
  testRegex: '(?<!snapshot)\\.test\\.js$',
=======
  testRegex: '.*\\.test\\.js$',
>>>>>>> fcb21fc1
  setupFiles: ['<rootDir>/script/test/setup'],
  globals: {
    'ts-jest': {
      tsConfig: '<rootDir>/tsconfig.json',
      babelConfig: true,
    },
  },
  snapshotSerializers: ['jest-serializer-vue'],
<<<<<<< HEAD
=======
  watchPlugins: [
    'jest-watch-typeahead/filename',
    'jest-watch-typeahead/testname',
  ],
>>>>>>> fcb21fc1
};<|MERGE_RESOLUTION|>--- conflicted
+++ resolved
@@ -13,11 +13,7 @@
     'json',
   ],
   moduleNameMapper: {
-<<<<<<< HEAD
-    '^@/(.*)$': '<rootDir>/src/$1',
-=======
     '^@/(.*)$': '<rootDir>/$1',
->>>>>>> fcb21fc1
     '^vue$': '<rootDir>/node_modules/vue/dist/vue.js',
   },
   modulePathIgnorePatterns: ['<rootDir>/test/unit/coverage/'],
@@ -27,11 +23,7 @@
     '.*\\.tsx?$': 'ts-jest',
     '.+\\.(css|styl|less|sass|scss|svg|png|jpg|ttf|woff|woff2)$': 'jest-transform-stub',
   },
-<<<<<<< HEAD
-  testRegex: '(?<!snapshot)\\.test\\.js$',
-=======
   testRegex: '.*\\.test\\.js$',
->>>>>>> fcb21fc1
   setupFiles: ['<rootDir>/script/test/setup'],
   globals: {
     'ts-jest': {
@@ -40,11 +32,8 @@
     },
   },
   snapshotSerializers: ['jest-serializer-vue'],
-<<<<<<< HEAD
-=======
   watchPlugins: [
     'jest-watch-typeahead/filename',
     'jest-watch-typeahead/testname',
   ],
->>>>>>> fcb21fc1
 };