--- conflicted
+++ resolved
@@ -16,13 +16,7 @@
 declare type VerticalAlignEnum = 'top' | 'middle' | 'bottom';
 
 declare type ClassName = { [className: string]: any } | ClassName[] | string;
-<<<<<<< HEAD
-declare type JsxNode = import('vue').VNode | import('vue').VNode[] | string | undefined | null | JsxNode[];
-declare type TNode = string | (() => import('vue').VNode | Element);
-declare type TNodeReturnValue = import('vue/types/vnode').ScopedSlotReturnValue;
-=======
 
 declare type CSSSelector = string;
 
-declare type AttachNode = CSSSelector | (() => (Window | HTMLDocument | HTMLElement));
->>>>>>> 66e67882
+declare type AttachNode = CSSSelector | (() => (Window | HTMLDocument | HTMLElement));