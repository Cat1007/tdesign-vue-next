--- conflicted
+++ resolved
@@ -2,74 +2,42 @@
 
 describe('Button', () => {
   it('base demo works fine', () => {
-<<<<<<< HEAD
-    const demo = require('@/src/button/demos/base.vue');
-=======
     const demo = require('@/examples/button/demos/base.vue');
->>>>>>> d4efa3ca
     const wrapper = mount(demo);
     expect(wrapper.element).toMatchSnapshot();
   });
   it('block demo works fine', () => {
-<<<<<<< HEAD
-    const demo = require('@/src/button/demos/block.vue');
-=======
     const demo = require('@/examples/button/demos/block.vue');
->>>>>>> d4efa3ca
     const wrapper = mount(demo);
     expect(wrapper.element).toMatchSnapshot();
   });
   it('icon demo works fine', () => {
-<<<<<<< HEAD
-    const demo = require('@/src/button/demos/icon.vue');
-=======
     const demo = require('@/examples/button/demos/icon.vue');
->>>>>>> d4efa3ca
     const wrapper = mount(demo);
     expect(wrapper.element).toMatchSnapshot();
   });
   it('loading demo works fine', () => {
-<<<<<<< HEAD
-    const demo = require('@/src/button/demos/loading.vue');
-=======
     const demo = require('@/examples/button/demos/loading.vue');
->>>>>>> d4efa3ca
     const wrapper = mount(demo);
     expect(wrapper.element).toMatchSnapshot();
   });
   it('render-icon demo works fine', () => {
-<<<<<<< HEAD
-    const demo = require('@/src/button/demos/render-icon.vue').default;
-=======
     const demo = require('@/examples/button/demos/render-icon.vue').default;
->>>>>>> d4efa3ca
     const wrapper = mount(demo);
     expect(wrapper.element).toMatchSnapshot();
   });
   it('size demo works fine', () => {
-<<<<<<< HEAD
-    const demo = require('@/src/button/demos/size.vue');
-=======
     const demo = require('@/examples/button/demos/size.vue');
->>>>>>> d4efa3ca
     const wrapper = mount(demo);
     expect(wrapper.element).toMatchSnapshot();
   });
   it('status demo works fine', () => {
-<<<<<<< HEAD
-    const demo = require('@/src/button/demos/status.vue');
-=======
     const demo = require('@/examples/button/demos/status.vue');
->>>>>>> d4efa3ca
     const wrapper = mount(demo);
     expect(wrapper.element).toMatchSnapshot();
   });
   it('theme demo works fine', () => {
-<<<<<<< HEAD
-    const demo = require('@/src/button/demos/theme.vue');
-=======
     const demo = require('@/examples/button/demos/theme.vue');
->>>>>>> d4efa3ca
     const wrapper = mount(demo);
     expect(wrapper.element).toMatchSnapshot();
   });
