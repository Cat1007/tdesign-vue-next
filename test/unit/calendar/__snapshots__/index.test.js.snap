// Jest Snapshot v1, https://goo.gl/fbAQLP

exports[`Calendar :props :defaultValue 1`] = `
<<<<<<< HEAD
<div class="t-calendar t-calendar--full" defaultvalue="Wed Nov 11 1998 00:00:00 GMT+0800 (中国标准时间)">
=======
<div class="t-calendar t-calendar--full" defaultvalue="Wed Nov 11 1998 00:00:00 GMT+0800 (GMT+08:00)">
>>>>>>> 93a11df1
  <div class="t-calendar__control">
    <div class="t-calendar__control-section">
      <div class="t-calendar__control-section-cell">
        <div>
          <div class="t-popup-reference" style="width: 100%; position: relative;">
            <div class="t-select t-size-s"><svg class="t-icon t-icon-undefined t-size-s t-select-left-icon" style="display: none;">
                <use xlink:href="#t-icon-undefined"></use>
              </svg> <span class="t-select-placeholder" style="display: none;"> 请选择</span> <input type="hidden" name="t-select" value="2020" style="width: 0px;"> <span title="2020" class="t-select-selectedSingle">
        2020
      </span>
              <div class="t-input t-size-s t-select-input" style="display: none;"><input placeholder="2020" type="text" class="t-input__inner"></div> <svg class="t-icon t-icon-chevron-down t-size-s t-select-right-icon">
                <use xlink:href="#t-icon-chevron-down"></use>
              </svg> <svg class="t-icon t-icon-close t-size-s t-select-right-icon" style="display: none;">
                <use xlink:href="#t-icon-close"></use>
              </svg> <svg class="t-icon t-icon-loading t-size-s t-select-right-icon" style="display: none;">
                <use xlink:href="#t-icon-loading"></use>
              </svg>
              <!---->
            </div>
            <div dir="ltr" class="resize-sensor" style="pointer-events: none; position: absolute; left: 0px; top: 0px; right: 0px; bottom: 0px; overflow: hidden; z-index: -1; visibility: hidden; max-width: 100%;">
              <div class="resize-sensor-expand" style="pointer-events: none; position: absolute; left: 0px; top: 0px; right: 0px; bottom: 0px; overflow: hidden; z-index: -1; visibility: hidden; max-width: 100%;">
                <div style="position: absolute; left: 0px; top: 0px; transition: 0s;"></div>
              </div>
              <div class="resize-sensor-shrink" style="pointer-events: none; position: absolute; left: 0px; top: 0px; right: 0px; bottom: 0px; overflow: hidden; z-index: -1; visibility: hidden; max-width: 100%;">
                <div style="position: absolute; left: 0px; top: 0px; transition: 0s; width: 200%; height: 200%;"></div>
              </div>
            </div>
          </div>
        </div>
      </div>
      <div class="t-calendar__control-section-cell">
        <div>
          <div class="t-popup-reference" style="width: 100%; position: relative;">
            <div class="t-select t-size-s"><svg class="t-icon t-icon-undefined t-size-s t-select-left-icon" style="display: none;">
                <use xlink:href="#t-icon-undefined"></use>
              </svg> <span class="t-select-placeholder" style="display: none;"> 请选择</span> <input type="hidden" name="t-select" value="12" style="width: 0px;"> <span title="12" class="t-select-selectedSingle">
        12
      </span>
              <div class="t-input t-size-s t-select-input" style="display: none;"><input placeholder="12" type="text" class="t-input__inner"></div> <svg class="t-icon t-icon-chevron-down t-size-s t-select-right-icon">
                <use xlink:href="#t-icon-chevron-down"></use>
              </svg> <svg class="t-icon t-icon-close t-size-s t-select-right-icon" style="display: none;">
                <use xlink:href="#t-icon-close"></use>
              </svg> <svg class="t-icon t-icon-loading t-size-s t-select-right-icon" style="display: none;">
                <use xlink:href="#t-icon-loading"></use>
              </svg>
              <!---->
            </div>
            <div dir="ltr" class="resize-sensor" style="pointer-events: none; position: absolute; left: 0px; top: 0px; right: 0px; bottom: 0px; overflow: hidden; z-index: -1; visibility: hidden; max-width: 100%;">
              <div class="resize-sensor-expand" style="pointer-events: none; position: absolute; left: 0px; top: 0px; right: 0px; bottom: 0px; overflow: hidden; z-index: -1; visibility: hidden; max-width: 100%;">
                <div style="position: absolute; left: 0px; top: 0px; transition: 0s;"></div>
              </div>
              <div class="resize-sensor-shrink" style="pointer-events: none; position: absolute; left: 0px; top: 0px; right: 0px; bottom: 0px; overflow: hidden; z-index: -1; visibility: hidden; max-width: 100%;">
                <div style="position: absolute; left: 0px; top: 0px; transition: 0s; width: 200%; height: 200%;"></div>
              </div>
            </div>
          </div>
        </div>
      </div>
    </div>
    <div class="t-calendar__control-section">
      <div class="t-calendar__control-section-cell" style="height: auto;">
        <div class="t-radio-group t-radio-group-outline t-radio-group-small"><label class="t-radio-button t-is-checked"><input type="radio" class="t-radio-button__former" value="month"><span class="t-radio-button__input"></span><span class="t-radio-button__label">月</span></label><label class="t-radio-button"><input type="radio" class="t-radio-button__former" value="year"><span class="t-radio-button__input"></span><span class="t-radio-button__label">年</span></label></div>
      </div>
      <div class="t-calendar__control-section-cell"><button class="t-button t-size-s t-button--line">
          隐藏周末</button></div>
      <div class="t-calendar__control-section-cell"><button class="t-button t-size-s t-button--line">
          今天
        </button></div>
    </div>
  </div>
  <div class="t-calendar__panel">
    <div class="t-calendar__panel-title"></div>
    <table class="t-calendar__table">
      <thead class="t-calendar__table-head">
        <tr class="t-calendar__table-head-row">
          <th class="t-calendar__table-head-cell">
            一
          </th>
          <th class="t-calendar__table-head-cell">
            二
          </th>
          <th class="t-calendar__table-head-cell">
            三
          </th>
          <th class="t-calendar__table-head-cell">
            四
          </th>
          <th class="t-calendar__table-head-cell">
            五
          </th>
          <th class="t-calendar__table-head-cell">
            六
          </th>
          <th class="t-calendar__table-head-cell">
            日
          </th>
        </tr>
      </thead>
      <tbody class="t-calendar__table-body">
        <tr class="t-calendar__table-body-row">
          <td class="t-calendar__table-body-cell t-is-disabled">
            <div class="t-calendar__table-body-cell-value">30</div>
            <div class="t-calendar__table-body-cell-content"></div>
          </td>
          <td class="t-calendar__table-body-cell">
            <div class="t-calendar__table-body-cell-value">01</div>
            <div class="t-calendar__table-body-cell-content"></div>
          </td>
          <td class="t-calendar__table-body-cell">
            <div class="t-calendar__table-body-cell-value">02</div>
            <div class="t-calendar__table-body-cell-content"></div>
          </td>
          <td class="t-calendar__table-body-cell">
            <div class="t-calendar__table-body-cell-value">03</div>
            <div class="t-calendar__table-body-cell-content"></div>
          </td>
          <td class="t-calendar__table-body-cell">
            <div class="t-calendar__table-body-cell-value">04</div>
            <div class="t-calendar__table-body-cell-content"></div>
          </td>
          <td class="t-calendar__table-body-cell">
            <div class="t-calendar__table-body-cell-value">05</div>
            <div class="t-calendar__table-body-cell-content"></div>
          </td>
          <td class="t-calendar__table-body-cell">
            <div class="t-calendar__table-body-cell-value">06</div>
            <div class="t-calendar__table-body-cell-content"></div>
          </td>
        </tr>
        <tr class="t-calendar__table-body-row">
          <td class="t-calendar__table-body-cell">
            <div class="t-calendar__table-body-cell-value">07</div>
            <div class="t-calendar__table-body-cell-content"></div>
          </td>
          <td class="t-calendar__table-body-cell">
            <div class="t-calendar__table-body-cell-value">08</div>
            <div class="t-calendar__table-body-cell-content"></div>
          </td>
          <td class="t-calendar__table-body-cell">
            <div class="t-calendar__table-body-cell-value">09</div>
            <div class="t-calendar__table-body-cell-content"></div>
          </td>
          <td class="t-calendar__table-body-cell">
            <div class="t-calendar__table-body-cell-value">10</div>
            <div class="t-calendar__table-body-cell-content"></div>
          </td>
          <td class="t-calendar__table-body-cell">
            <div class="t-calendar__table-body-cell-value">11</div>
            <div class="t-calendar__table-body-cell-content"></div>
          </td>
          <td class="t-calendar__table-body-cell">
            <div class="t-calendar__table-body-cell-value">12</div>
            <div class="t-calendar__table-body-cell-content"></div>
          </td>
          <td class="t-calendar__table-body-cell">
            <div class="t-calendar__table-body-cell-value">13</div>
            <div class="t-calendar__table-body-cell-content"></div>
          </td>
        </tr>
        <tr class="t-calendar__table-body-row">
          <td class="t-calendar__table-body-cell">
            <div class="t-calendar__table-body-cell-value">14</div>
            <div class="t-calendar__table-body-cell-content"></div>
          </td>
          <td class="t-calendar__table-body-cell">
            <div class="t-calendar__table-body-cell-value">15</div>
            <div class="t-calendar__table-body-cell-content"></div>
          </td>
          <td class="t-calendar__table-body-cell">
            <div class="t-calendar__table-body-cell-value">16</div>
            <div class="t-calendar__table-body-cell-content"></div>
          </td>
          <td class="t-calendar__table-body-cell">
            <div class="t-calendar__table-body-cell-value">17</div>
            <div class="t-calendar__table-body-cell-content"></div>
          </td>
          <td class="t-calendar__table-body-cell">
            <div class="t-calendar__table-body-cell-value">18</div>
            <div class="t-calendar__table-body-cell-content"></div>
          </td>
          <td class="t-calendar__table-body-cell">
            <div class="t-calendar__table-body-cell-value">19</div>
            <div class="t-calendar__table-body-cell-content"></div>
          </td>
          <td class="t-calendar__table-body-cell">
            <div class="t-calendar__table-body-cell-value">20</div>
            <div class="t-calendar__table-body-cell-content"></div>
          </td>
        </tr>
        <tr class="t-calendar__table-body-row">
          <td class="t-calendar__table-body-cell">
            <div class="t-calendar__table-body-cell-value">21</div>
            <div class="t-calendar__table-body-cell-content"></div>
          </td>
          <td class="t-calendar__table-body-cell">
            <div class="t-calendar__table-body-cell-value">22</div>
            <div class="t-calendar__table-body-cell-content"></div>
          </td>
          <td class="t-calendar__table-body-cell">
            <div class="t-calendar__table-body-cell-value">23</div>
            <div class="t-calendar__table-body-cell-content"></div>
          </td>
          <td class="t-calendar__table-body-cell">
            <div class="t-calendar__table-body-cell-value">24</div>
            <div class="t-calendar__table-body-cell-content"></div>
          </td>
          <td class="t-calendar__table-body-cell">
            <div class="t-calendar__table-body-cell-value">25</div>
            <div class="t-calendar__table-body-cell-content"></div>
          </td>
          <td class="t-calendar__table-body-cell t-is-checked">
            <div class="t-calendar__table-body-cell-value">26</div>
            <div class="t-calendar__table-body-cell-content"></div>
          </td>
          <td class="t-calendar__table-body-cell">
            <div class="t-calendar__table-body-cell-value">27</div>
            <div class="t-calendar__table-body-cell-content"></div>
          </td>
        </tr>
        <tr class="t-calendar__table-body-row">
          <td class="t-calendar__table-body-cell t-is-checked">
            <div class="t-calendar__table-body-cell-value">28</div>
            <div class="t-calendar__table-body-cell-content"></div>
          </td>
          <td class="t-calendar__table-body-cell">
            <div class="t-calendar__table-body-cell-value">29</div>
            <div class="t-calendar__table-body-cell-content"></div>
          </td>
          <td class="t-calendar__table-body-cell">
            <div class="t-calendar__table-body-cell-value">30</div>
            <div class="t-calendar__table-body-cell-content"></div>
          </td>
          <td class="t-calendar__table-body-cell">
            <div class="t-calendar__table-body-cell-value">31</div>
            <div class="t-calendar__table-body-cell-content"></div>
          </td>
          <td class="t-calendar__table-body-cell t-is-disabled">
            <div class="t-calendar__table-body-cell-value">01</div>
            <div class="t-calendar__table-body-cell-content"></div>
          </td>
          <td class="t-calendar__table-body-cell t-is-disabled">
            <div class="t-calendar__table-body-cell-value">02</div>
            <div class="t-calendar__table-body-cell-content"></div>
          </td>
          <td class="t-calendar__table-body-cell t-is-disabled">
            <div class="t-calendar__table-body-cell-value">03</div>
            <div class="t-calendar__table-body-cell-content"></div>
          </td>
        </tr>
      </tbody>
    </table>
  </div>
</div>
`;

exports[`Calendar :props :firstDayOfWeek 1`] = `
<div class="t-calendar t-calendar--full">
  <div class="t-calendar__control">
    <div class="t-calendar__control-section">
      <div class="t-calendar__control-section-cell">
        <div>
          <div class="t-popup-reference" style="width: 100%; position: relative;">
            <div class="t-select t-size-s"><svg class="t-icon t-icon-undefined t-size-s t-select-left-icon" style="display: none;">
                <use xlink:href="#t-icon-undefined"></use>
              </svg> <span class="t-select-placeholder" style="display: none;"> 请选择</span> <input type="hidden" name="t-select" value="2020" style="width: 0px;"> <span title="2020" class="t-select-selectedSingle">
        2020
      </span>
              <div class="t-input t-size-s t-select-input" style="display: none;"><input placeholder="2020" type="text" class="t-input__inner"></div> <svg class="t-icon t-icon-chevron-down t-size-s t-select-right-icon">
                <use xlink:href="#t-icon-chevron-down"></use>
              </svg> <svg class="t-icon t-icon-close t-size-s t-select-right-icon" style="display: none;">
                <use xlink:href="#t-icon-close"></use>
              </svg> <svg class="t-icon t-icon-loading t-size-s t-select-right-icon" style="display: none;">
                <use xlink:href="#t-icon-loading"></use>
              </svg>
              <!---->
            </div>
            <div dir="ltr" class="resize-sensor" style="pointer-events: none; position: absolute; left: 0px; top: 0px; right: 0px; bottom: 0px; overflow: hidden; z-index: -1; visibility: hidden; max-width: 100%;">
              <div class="resize-sensor-expand" style="pointer-events: none; position: absolute; left: 0px; top: 0px; right: 0px; bottom: 0px; overflow: hidden; z-index: -1; visibility: hidden; max-width: 100%;">
                <div style="position: absolute; left: 0px; top: 0px; transition: 0s;"></div>
              </div>
              <div class="resize-sensor-shrink" style="pointer-events: none; position: absolute; left: 0px; top: 0px; right: 0px; bottom: 0px; overflow: hidden; z-index: -1; visibility: hidden; max-width: 100%;">
                <div style="position: absolute; left: 0px; top: 0px; transition: 0s; width: 200%; height: 200%;"></div>
              </div>
            </div>
          </div>
        </div>
      </div>
      <div class="t-calendar__control-section-cell">
        <div>
          <div class="t-popup-reference" style="width: 100%; position: relative;">
            <div class="t-select t-size-s"><svg class="t-icon t-icon-undefined t-size-s t-select-left-icon" style="display: none;">
                <use xlink:href="#t-icon-undefined"></use>
              </svg> <span class="t-select-placeholder" style="display: none;"> 请选择</span> <input type="hidden" name="t-select" value="12" style="width: 0px;"> <span title="12" class="t-select-selectedSingle">
        12
      </span>
              <div class="t-input t-size-s t-select-input" style="display: none;"><input placeholder="12" type="text" class="t-input__inner"></div> <svg class="t-icon t-icon-chevron-down t-size-s t-select-right-icon">
                <use xlink:href="#t-icon-chevron-down"></use>
              </svg> <svg class="t-icon t-icon-close t-size-s t-select-right-icon" style="display: none;">
                <use xlink:href="#t-icon-close"></use>
              </svg> <svg class="t-icon t-icon-loading t-size-s t-select-right-icon" style="display: none;">
                <use xlink:href="#t-icon-loading"></use>
              </svg>
              <!---->
            </div>
            <div dir="ltr" class="resize-sensor" style="pointer-events: none; position: absolute; left: 0px; top: 0px; right: 0px; bottom: 0px; overflow: hidden; z-index: -1; visibility: hidden; max-width: 100%;">
              <div class="resize-sensor-expand" style="pointer-events: none; position: absolute; left: 0px; top: 0px; right: 0px; bottom: 0px; overflow: hidden; z-index: -1; visibility: hidden; max-width: 100%;">
                <div style="position: absolute; left: 0px; top: 0px; transition: 0s;"></div>
              </div>
              <div class="resize-sensor-shrink" style="pointer-events: none; position: absolute; left: 0px; top: 0px; right: 0px; bottom: 0px; overflow: hidden; z-index: -1; visibility: hidden; max-width: 100%;">
                <div style="position: absolute; left: 0px; top: 0px; transition: 0s; width: 200%; height: 200%;"></div>
              </div>
            </div>
          </div>
        </div>
      </div>
    </div>
    <div class="t-calendar__control-section">
      <div class="t-calendar__control-section-cell" style="height: auto;">
        <div class="t-radio-group t-radio-group-outline t-radio-group-small"><label class="t-radio-button t-is-checked"><input type="radio" class="t-radio-button__former" value="month"><span class="t-radio-button__input"></span><span class="t-radio-button__label">月</span></label><label class="t-radio-button"><input type="radio" class="t-radio-button__former" value="year"><span class="t-radio-button__input"></span><span class="t-radio-button__label">年</span></label></div>
      </div>
      <div class="t-calendar__control-section-cell"><button class="t-button t-size-s t-button--line">
          隐藏周末</button></div>
      <div class="t-calendar__control-section-cell"><button class="t-button t-size-s t-button--line">
          今天
        </button></div>
    </div>
  </div>
  <div class="t-calendar__panel">
    <div class="t-calendar__panel-title"></div>
    <table class="t-calendar__table">
      <thead class="t-calendar__table-head">
        <tr class="t-calendar__table-head-row">
          <th class="t-calendar__table-head-cell">
            三
          </th>
          <th class="t-calendar__table-head-cell">
            四
          </th>
          <th class="t-calendar__table-head-cell">
            五
          </th>
          <th class="t-calendar__table-head-cell">
            六
          </th>
          <th class="t-calendar__table-head-cell">
            日
          </th>
          <th class="t-calendar__table-head-cell">
            一
          </th>
          <th class="t-calendar__table-head-cell">
            二
          </th>
        </tr>
      </thead>
      <tbody class="t-calendar__table-body">
        <tr class="t-calendar__table-body-row">
          <td class="t-calendar__table-body-cell t-is-disabled">
            <div class="t-calendar__table-body-cell-value">25</div>
            <div class="t-calendar__table-body-cell-content"></div>
          </td>
          <td class="t-calendar__table-body-cell t-is-disabled">
            <div class="t-calendar__table-body-cell-value">26</div>
            <div class="t-calendar__table-body-cell-content"></div>
          </td>
          <td class="t-calendar__table-body-cell t-is-disabled">
            <div class="t-calendar__table-body-cell-value">27</div>
            <div class="t-calendar__table-body-cell-content"></div>
          </td>
          <td class="t-calendar__table-body-cell t-is-disabled">
            <div class="t-calendar__table-body-cell-value">28</div>
            <div class="t-calendar__table-body-cell-content"></div>
          </td>
          <td class="t-calendar__table-body-cell t-is-disabled">
            <div class="t-calendar__table-body-cell-value">29</div>
            <div class="t-calendar__table-body-cell-content"></div>
          </td>
          <td class="t-calendar__table-body-cell t-is-disabled">
            <div class="t-calendar__table-body-cell-value">30</div>
            <div class="t-calendar__table-body-cell-content"></div>
          </td>
          <td class="t-calendar__table-body-cell">
            <div class="t-calendar__table-body-cell-value">01</div>
            <div class="t-calendar__table-body-cell-content"></div>
          </td>
        </tr>
        <tr class="t-calendar__table-body-row">
          <td class="t-calendar__table-body-cell">
            <div class="t-calendar__table-body-cell-value">02</div>
            <div class="t-calendar__table-body-cell-content"></div>
          </td>
          <td class="t-calendar__table-body-cell">
            <div class="t-calendar__table-body-cell-value">03</div>
            <div class="t-calendar__table-body-cell-content"></div>
          </td>
          <td class="t-calendar__table-body-cell">
            <div class="t-calendar__table-body-cell-value">04</div>
            <div class="t-calendar__table-body-cell-content"></div>
          </td>
          <td class="t-calendar__table-body-cell">
            <div class="t-calendar__table-body-cell-value">05</div>
            <div class="t-calendar__table-body-cell-content"></div>
          </td>
          <td class="t-calendar__table-body-cell">
            <div class="t-calendar__table-body-cell-value">06</div>
            <div class="t-calendar__table-body-cell-content"></div>
          </td>
          <td class="t-calendar__table-body-cell">
            <div class="t-calendar__table-body-cell-value">07</div>
            <div class="t-calendar__table-body-cell-content"></div>
          </td>
          <td class="t-calendar__table-body-cell">
            <div class="t-calendar__table-body-cell-value">08</div>
            <div class="t-calendar__table-body-cell-content"></div>
          </td>
        </tr>
        <tr class="t-calendar__table-body-row">
          <td class="t-calendar__table-body-cell">
            <div class="t-calendar__table-body-cell-value">09</div>
            <div class="t-calendar__table-body-cell-content"></div>
          </td>
          <td class="t-calendar__table-body-cell">
            <div class="t-calendar__table-body-cell-value">10</div>
            <div class="t-calendar__table-body-cell-content"></div>
          </td>
          <td class="t-calendar__table-body-cell">
            <div class="t-calendar__table-body-cell-value">11</div>
            <div class="t-calendar__table-body-cell-content"></div>
          </td>
          <td class="t-calendar__table-body-cell">
            <div class="t-calendar__table-body-cell-value">12</div>
            <div class="t-calendar__table-body-cell-content"></div>
          </td>
          <td class="t-calendar__table-body-cell">
            <div class="t-calendar__table-body-cell-value">13</div>
            <div class="t-calendar__table-body-cell-content"></div>
          </td>
          <td class="t-calendar__table-body-cell">
            <div class="t-calendar__table-body-cell-value">14</div>
            <div class="t-calendar__table-body-cell-content"></div>
          </td>
          <td class="t-calendar__table-body-cell">
            <div class="t-calendar__table-body-cell-value">15</div>
            <div class="t-calendar__table-body-cell-content"></div>
          </td>
        </tr>
        <tr class="t-calendar__table-body-row">
          <td class="t-calendar__table-body-cell">
            <div class="t-calendar__table-body-cell-value">16</div>
            <div class="t-calendar__table-body-cell-content"></div>
          </td>
          <td class="t-calendar__table-body-cell">
            <div class="t-calendar__table-body-cell-value">17</div>
            <div class="t-calendar__table-body-cell-content"></div>
          </td>
          <td class="t-calendar__table-body-cell">
            <div class="t-calendar__table-body-cell-value">18</div>
            <div class="t-calendar__table-body-cell-content"></div>
          </td>
          <td class="t-calendar__table-body-cell">
            <div class="t-calendar__table-body-cell-value">19</div>
            <div class="t-calendar__table-body-cell-content"></div>
          </td>
          <td class="t-calendar__table-body-cell">
            <div class="t-calendar__table-body-cell-value">20</div>
            <div class="t-calendar__table-body-cell-content"></div>
          </td>
          <td class="t-calendar__table-body-cell">
            <div class="t-calendar__table-body-cell-value">21</div>
            <div class="t-calendar__table-body-cell-content"></div>
          </td>
          <td class="t-calendar__table-body-cell">
            <div class="t-calendar__table-body-cell-value">22</div>
            <div class="t-calendar__table-body-cell-content"></div>
          </td>
        </tr>
        <tr class="t-calendar__table-body-row">
          <td class="t-calendar__table-body-cell">
            <div class="t-calendar__table-body-cell-value">23</div>
            <div class="t-calendar__table-body-cell-content"></div>
          </td>
          <td class="t-calendar__table-body-cell">
            <div class="t-calendar__table-body-cell-value">24</div>
            <div class="t-calendar__table-body-cell-content"></div>
          </td>
          <td class="t-calendar__table-body-cell">
            <div class="t-calendar__table-body-cell-value">25</div>
            <div class="t-calendar__table-body-cell-content"></div>
          </td>
          <td class="t-calendar__table-body-cell t-is-checked">
            <div class="t-calendar__table-body-cell-value">26</div>
            <div class="t-calendar__table-body-cell-content"></div>
          </td>
          <td class="t-calendar__table-body-cell">
            <div class="t-calendar__table-body-cell-value">27</div>
            <div class="t-calendar__table-body-cell-content"></div>
          </td>
          <td class="t-calendar__table-body-cell t-is-checked">
            <div class="t-calendar__table-body-cell-value">28</div>
            <div class="t-calendar__table-body-cell-content"></div>
          </td>
          <td class="t-calendar__table-body-cell">
            <div class="t-calendar__table-body-cell-value">29</div>
            <div class="t-calendar__table-body-cell-content"></div>
          </td>
        </tr>
        <tr class="t-calendar__table-body-row">
          <td class="t-calendar__table-body-cell">
            <div class="t-calendar__table-body-cell-value">30</div>
            <div class="t-calendar__table-body-cell-content"></div>
          </td>
          <td class="t-calendar__table-body-cell">
            <div class="t-calendar__table-body-cell-value">31</div>
            <div class="t-calendar__table-body-cell-content"></div>
          </td>
          <td class="t-calendar__table-body-cell t-is-disabled">
            <div class="t-calendar__table-body-cell-value">01</div>
            <div class="t-calendar__table-body-cell-content"></div>
          </td>
          <td class="t-calendar__table-body-cell t-is-disabled">
            <div class="t-calendar__table-body-cell-value">02</div>
            <div class="t-calendar__table-body-cell-content"></div>
          </td>
          <td class="t-calendar__table-body-cell t-is-disabled">
            <div class="t-calendar__table-body-cell-value">03</div>
            <div class="t-calendar__table-body-cell-content"></div>
          </td>
          <td class="t-calendar__table-body-cell t-is-disabled">
            <div class="t-calendar__table-body-cell-value">04</div>
            <div class="t-calendar__table-body-cell-content"></div>
          </td>
          <td class="t-calendar__table-body-cell t-is-disabled">
            <div class="t-calendar__table-body-cell-value">05</div>
            <div class="t-calendar__table-body-cell-content"></div>
          </td>
        </tr>
      </tbody>
    </table>
  </div>
</div>
`;

exports[`Calendar :props :isShowWeekendDefault 1`] = `
<div class="t-calendar t-calendar--full">
  <div class="t-calendar__control">
    <div class="t-calendar__control-section">
      <div class="t-calendar__control-section-cell">
        <div>
          <div class="t-popup-reference" style="width: 100%; position: relative;">
            <div class="t-select t-size-s"><svg class="t-icon t-icon-undefined t-size-s t-select-left-icon" style="display: none;">
                <use xlink:href="#t-icon-undefined"></use>
              </svg> <span class="t-select-placeholder" style="display: none;"> 请选择</span> <input type="hidden" name="t-select" value="2020" style="width: 0px;"> <span title="2020" class="t-select-selectedSingle">
        2020
      </span>
              <div class="t-input t-size-s t-select-input" style="display: none;"><input placeholder="2020" type="text" class="t-input__inner"></div> <svg class="t-icon t-icon-chevron-down t-size-s t-select-right-icon">
                <use xlink:href="#t-icon-chevron-down"></use>
              </svg> <svg class="t-icon t-icon-close t-size-s t-select-right-icon" style="display: none;">
                <use xlink:href="#t-icon-close"></use>
              </svg> <svg class="t-icon t-icon-loading t-size-s t-select-right-icon" style="display: none;">
                <use xlink:href="#t-icon-loading"></use>
              </svg>
              <!---->
            </div>
            <div dir="ltr" class="resize-sensor" style="pointer-events: none; position: absolute; left: 0px; top: 0px; right: 0px; bottom: 0px; overflow: hidden; z-index: -1; visibility: hidden; max-width: 100%;">
              <div class="resize-sensor-expand" style="pointer-events: none; position: absolute; left: 0px; top: 0px; right: 0px; bottom: 0px; overflow: hidden; z-index: -1; visibility: hidden; max-width: 100%;">
                <div style="position: absolute; left: 0px; top: 0px; transition: 0s;"></div>
              </div>
              <div class="resize-sensor-shrink" style="pointer-events: none; position: absolute; left: 0px; top: 0px; right: 0px; bottom: 0px; overflow: hidden; z-index: -1; visibility: hidden; max-width: 100%;">
                <div style="position: absolute; left: 0px; top: 0px; transition: 0s; width: 200%; height: 200%;"></div>
              </div>
            </div>
          </div>
        </div>
      </div>
      <div class="t-calendar__control-section-cell">
        <div>
          <div class="t-popup-reference" style="width: 100%; position: relative;">
            <div class="t-select t-size-s"><svg class="t-icon t-icon-undefined t-size-s t-select-left-icon" style="display: none;">
                <use xlink:href="#t-icon-undefined"></use>
              </svg> <span class="t-select-placeholder" style="display: none;"> 请选择</span> <input type="hidden" name="t-select" value="12" style="width: 0px;"> <span title="12" class="t-select-selectedSingle">
        12
      </span>
              <div class="t-input t-size-s t-select-input" style="display: none;"><input placeholder="12" type="text" class="t-input__inner"></div> <svg class="t-icon t-icon-chevron-down t-size-s t-select-right-icon">
                <use xlink:href="#t-icon-chevron-down"></use>
              </svg> <svg class="t-icon t-icon-close t-size-s t-select-right-icon" style="display: none;">
                <use xlink:href="#t-icon-close"></use>
              </svg> <svg class="t-icon t-icon-loading t-size-s t-select-right-icon" style="display: none;">
                <use xlink:href="#t-icon-loading"></use>
              </svg>
              <!---->
            </div>
            <div dir="ltr" class="resize-sensor" style="pointer-events: none; position: absolute; left: 0px; top: 0px; right: 0px; bottom: 0px; overflow: hidden; z-index: -1; visibility: hidden; max-width: 100%;">
              <div class="resize-sensor-expand" style="pointer-events: none; position: absolute; left: 0px; top: 0px; right: 0px; bottom: 0px; overflow: hidden; z-index: -1; visibility: hidden; max-width: 100%;">
                <div style="position: absolute; left: 0px; top: 0px; transition: 0s;"></div>
              </div>
              <div class="resize-sensor-shrink" style="pointer-events: none; position: absolute; left: 0px; top: 0px; right: 0px; bottom: 0px; overflow: hidden; z-index: -1; visibility: hidden; max-width: 100%;">
                <div style="position: absolute; left: 0px; top: 0px; transition: 0s; width: 200%; height: 200%;"></div>
              </div>
            </div>
          </div>
        </div>
      </div>
    </div>
    <div class="t-calendar__control-section">
      <div class="t-calendar__control-section-cell" style="height: auto;">
        <div class="t-radio-group t-radio-group-outline t-radio-group-small"><label class="t-radio-button t-is-checked"><input type="radio" class="t-radio-button__former" value="month"><span class="t-radio-button__input"></span><span class="t-radio-button__label">月</span></label><label class="t-radio-button"><input type="radio" class="t-radio-button__former" value="year"><span class="t-radio-button__input"></span><span class="t-radio-button__label">年</span></label></div>
      </div>
      <div class="t-calendar__control-section-cell"><button class="t-button t-size-s t-button--line">
          显示周末</button></div>
      <div class="t-calendar__control-section-cell"><button class="t-button t-size-s t-button--line">
          今天
        </button></div>
    </div>
  </div>
  <div class="t-calendar__panel">
    <div class="t-calendar__panel-title"></div>
    <table class="t-calendar__table">
      <thead class="t-calendar__table-head">
        <tr class="t-calendar__table-head-row">
          <th class="t-calendar__table-head-cell">
            一
          </th>
          <th class="t-calendar__table-head-cell">
            二
          </th>
          <th class="t-calendar__table-head-cell">
            三
          </th>
          <th class="t-calendar__table-head-cell">
            四
          </th>
          <th class="t-calendar__table-head-cell">
            五
          </th>
          <!---->
          <!---->
        </tr>
      </thead>
      <tbody class="t-calendar__table-body">
        <tr class="t-calendar__table-body-row">
          <td class="t-calendar__table-body-cell t-is-disabled">
            <div class="t-calendar__table-body-cell-value">30</div>
            <div class="t-calendar__table-body-cell-content"></div>
          </td>
          <td class="t-calendar__table-body-cell">
            <div class="t-calendar__table-body-cell-value">01</div>
            <div class="t-calendar__table-body-cell-content"></div>
          </td>
          <td class="t-calendar__table-body-cell">
            <div class="t-calendar__table-body-cell-value">02</div>
            <div class="t-calendar__table-body-cell-content"></div>
          </td>
          <td class="t-calendar__table-body-cell">
            <div class="t-calendar__table-body-cell-value">03</div>
            <div class="t-calendar__table-body-cell-content"></div>
          </td>
          <td class="t-calendar__table-body-cell">
            <div class="t-calendar__table-body-cell-value">04</div>
            <div class="t-calendar__table-body-cell-content"></div>
          </td>
          <!---->
          <!---->
        </tr>
        <tr class="t-calendar__table-body-row">
          <td class="t-calendar__table-body-cell">
            <div class="t-calendar__table-body-cell-value">07</div>
            <div class="t-calendar__table-body-cell-content"></div>
          </td>
          <td class="t-calendar__table-body-cell">
            <div class="t-calendar__table-body-cell-value">08</div>
            <div class="t-calendar__table-body-cell-content"></div>
          </td>
          <td class="t-calendar__table-body-cell">
            <div class="t-calendar__table-body-cell-value">09</div>
            <div class="t-calendar__table-body-cell-content"></div>
          </td>
          <td class="t-calendar__table-body-cell">
            <div class="t-calendar__table-body-cell-value">10</div>
            <div class="t-calendar__table-body-cell-content"></div>
          </td>
          <td class="t-calendar__table-body-cell">
            <div class="t-calendar__table-body-cell-value">11</div>
            <div class="t-calendar__table-body-cell-content"></div>
          </td>
          <!---->
          <!---->
        </tr>
        <tr class="t-calendar__table-body-row">
          <td class="t-calendar__table-body-cell">
            <div class="t-calendar__table-body-cell-value">14</div>
            <div class="t-calendar__table-body-cell-content"></div>
          </td>
          <td class="t-calendar__table-body-cell">
            <div class="t-calendar__table-body-cell-value">15</div>
            <div class="t-calendar__table-body-cell-content"></div>
          </td>
          <td class="t-calendar__table-body-cell">
            <div class="t-calendar__table-body-cell-value">16</div>
            <div class="t-calendar__table-body-cell-content"></div>
          </td>
          <td class="t-calendar__table-body-cell">
            <div class="t-calendar__table-body-cell-value">17</div>
            <div class="t-calendar__table-body-cell-content"></div>
          </td>
          <td class="t-calendar__table-body-cell">
            <div class="t-calendar__table-body-cell-value">18</div>
            <div class="t-calendar__table-body-cell-content"></div>
          </td>
          <!---->
          <!---->
        </tr>
        <tr class="t-calendar__table-body-row">
          <td class="t-calendar__table-body-cell">
            <div class="t-calendar__table-body-cell-value">21</div>
            <div class="t-calendar__table-body-cell-content"></div>
          </td>
          <td class="t-calendar__table-body-cell">
            <div class="t-calendar__table-body-cell-value">22</div>
            <div class="t-calendar__table-body-cell-content"></div>
          </td>
          <td class="t-calendar__table-body-cell">
            <div class="t-calendar__table-body-cell-value">23</div>
            <div class="t-calendar__table-body-cell-content"></div>
          </td>
          <td class="t-calendar__table-body-cell">
            <div class="t-calendar__table-body-cell-value">24</div>
            <div class="t-calendar__table-body-cell-content"></div>
          </td>
          <td class="t-calendar__table-body-cell">
            <div class="t-calendar__table-body-cell-value">25</div>
            <div class="t-calendar__table-body-cell-content"></div>
          </td>
          <!---->
          <!---->
        </tr>
        <tr class="t-calendar__table-body-row">
          <td class="t-calendar__table-body-cell t-is-checked">
            <div class="t-calendar__table-body-cell-value">28</div>
            <div class="t-calendar__table-body-cell-content"></div>
          </td>
          <td class="t-calendar__table-body-cell">
            <div class="t-calendar__table-body-cell-value">29</div>
            <div class="t-calendar__table-body-cell-content"></div>
          </td>
          <td class="t-calendar__table-body-cell">
            <div class="t-calendar__table-body-cell-value">30</div>
            <div class="t-calendar__table-body-cell-content"></div>
          </td>
          <td class="t-calendar__table-body-cell">
            <div class="t-calendar__table-body-cell-value">31</div>
            <div class="t-calendar__table-body-cell-content"></div>
          </td>
          <td class="t-calendar__table-body-cell t-is-disabled">
            <div class="t-calendar__table-body-cell-value">01</div>
            <div class="t-calendar__table-body-cell-content"></div>
          </td>
          <!---->
          <!---->
        </tr>
      </tbody>
    </table>
  </div>
</div>
`;

exports[`Calendar :props :isShowWeekendDefault 2`] = `
<div class="t-calendar t-calendar--full">
  <div class="t-calendar__control">
    <div class="t-calendar__control-section">
      <div class="t-calendar__control-section-cell">
        <div>
          <div class="t-popup-reference" style="width: 100%; position: relative;">
            <div class="t-select t-size-s"><svg class="t-icon t-icon-undefined t-size-s t-select-left-icon" style="display: none;">
                <use xlink:href="#t-icon-undefined"></use>
              </svg> <span class="t-select-placeholder" style="display: none;"> 请选择</span> <input type="hidden" name="t-select" value="2020" style="width: 0px;"> <span title="2020" class="t-select-selectedSingle">
        2020
      </span>
              <div class="t-input t-size-s t-select-input" style="display: none;"><input placeholder="2020" type="text" class="t-input__inner"></div> <svg class="t-icon t-icon-chevron-down t-size-s t-select-right-icon">
                <use xlink:href="#t-icon-chevron-down"></use>
              </svg> <svg class="t-icon t-icon-close t-size-s t-select-right-icon" style="display: none;">
                <use xlink:href="#t-icon-close"></use>
              </svg> <svg class="t-icon t-icon-loading t-size-s t-select-right-icon" style="display: none;">
                <use xlink:href="#t-icon-loading"></use>
              </svg>
              <!---->
            </div>
            <div dir="ltr" class="resize-sensor" style="pointer-events: none; position: absolute; left: 0px; top: 0px; right: 0px; bottom: 0px; overflow: hidden; z-index: -1; visibility: hidden; max-width: 100%;">
              <div class="resize-sensor-expand" style="pointer-events: none; position: absolute; left: 0px; top: 0px; right: 0px; bottom: 0px; overflow: hidden; z-index: -1; visibility: hidden; max-width: 100%;">
                <div style="position: absolute; left: 0px; top: 0px; transition: 0s;"></div>
              </div>
              <div class="resize-sensor-shrink" style="pointer-events: none; position: absolute; left: 0px; top: 0px; right: 0px; bottom: 0px; overflow: hidden; z-index: -1; visibility: hidden; max-width: 100%;">
                <div style="position: absolute; left: 0px; top: 0px; transition: 0s; width: 200%; height: 200%;"></div>
              </div>
            </div>
          </div>
        </div>
      </div>
      <div class="t-calendar__control-section-cell">
        <div>
          <div class="t-popup-reference" style="width: 100%; position: relative;">
            <div class="t-select t-size-s"><svg class="t-icon t-icon-undefined t-size-s t-select-left-icon" style="display: none;">
                <use xlink:href="#t-icon-undefined"></use>
              </svg> <span class="t-select-placeholder" style="display: none;"> 请选择</span> <input type="hidden" name="t-select" value="12" style="width: 0px;"> <span title="12" class="t-select-selectedSingle">
        12
      </span>
              <div class="t-input t-size-s t-select-input" style="display: none;"><input placeholder="12" type="text" class="t-input__inner"></div> <svg class="t-icon t-icon-chevron-down t-size-s t-select-right-icon">
                <use xlink:href="#t-icon-chevron-down"></use>
              </svg> <svg class="t-icon t-icon-close t-size-s t-select-right-icon" style="display: none;">
                <use xlink:href="#t-icon-close"></use>
              </svg> <svg class="t-icon t-icon-loading t-size-s t-select-right-icon" style="display: none;">
                <use xlink:href="#t-icon-loading"></use>
              </svg>
              <!---->
            </div>
            <div dir="ltr" class="resize-sensor" style="pointer-events: none; position: absolute; left: 0px; top: 0px; right: 0px; bottom: 0px; overflow: hidden; z-index: -1; visibility: hidden; max-width: 100%;">
              <div class="resize-sensor-expand" style="pointer-events: none; position: absolute; left: 0px; top: 0px; right: 0px; bottom: 0px; overflow: hidden; z-index: -1; visibility: hidden; max-width: 100%;">
                <div style="position: absolute; left: 0px; top: 0px; transition: 0s;"></div>
              </div>
              <div class="resize-sensor-shrink" style="pointer-events: none; position: absolute; left: 0px; top: 0px; right: 0px; bottom: 0px; overflow: hidden; z-index: -1; visibility: hidden; max-width: 100%;">
                <div style="position: absolute; left: 0px; top: 0px; transition: 0s; width: 200%; height: 200%;"></div>
              </div>
            </div>
          </div>
        </div>
      </div>
    </div>
    <div class="t-calendar__control-section">
      <div class="t-calendar__control-section-cell" style="height: auto;">
        <div class="t-radio-group t-radio-group-outline t-radio-group-small"><label class="t-radio-button t-is-checked"><input type="radio" class="t-radio-button__former" value="month"><span class="t-radio-button__input"></span><span class="t-radio-button__label">月</span></label><label class="t-radio-button"><input type="radio" class="t-radio-button__former" value="year"><span class="t-radio-button__input"></span><span class="t-radio-button__label">年</span></label></div>
      </div>
      <div class="t-calendar__control-section-cell"><button class="t-button t-size-s t-button--line">
          隐藏周末</button></div>
      <div class="t-calendar__control-section-cell"><button class="t-button t-size-s t-button--line">
          今天
        </button></div>
    </div>
  </div>
  <div class="t-calendar__panel">
    <div class="t-calendar__panel-title"></div>
    <table class="t-calendar__table">
      <thead class="t-calendar__table-head">
        <tr class="t-calendar__table-head-row">
          <th class="t-calendar__table-head-cell">
            一
          </th>
          <th class="t-calendar__table-head-cell">
            二
          </th>
          <th class="t-calendar__table-head-cell">
            三
          </th>
          <th class="t-calendar__table-head-cell">
            四
          </th>
          <th class="t-calendar__table-head-cell">
            五
          </th>
          <th class="t-calendar__table-head-cell">
            六
          </th>
          <th class="t-calendar__table-head-cell">
            日
          </th>
        </tr>
      </thead>
      <tbody class="t-calendar__table-body">
        <tr class="t-calendar__table-body-row">
          <td class="t-calendar__table-body-cell t-is-disabled">
            <div class="t-calendar__table-body-cell-value">30</div>
            <div class="t-calendar__table-body-cell-content"></div>
          </td>
          <td class="t-calendar__table-body-cell">
            <div class="t-calendar__table-body-cell-value">01</div>
            <div class="t-calendar__table-body-cell-content"></div>
          </td>
          <td class="t-calendar__table-body-cell">
            <div class="t-calendar__table-body-cell-value">02</div>
            <div class="t-calendar__table-body-cell-content"></div>
          </td>
          <td class="t-calendar__table-body-cell">
            <div class="t-calendar__table-body-cell-value">03</div>
            <div class="t-calendar__table-body-cell-content"></div>
          </td>
          <td class="t-calendar__table-body-cell">
            <div class="t-calendar__table-body-cell-value">04</div>
            <div class="t-calendar__table-body-cell-content"></div>
          </td>
          <td class="t-calendar__table-body-cell">
            <div class="t-calendar__table-body-cell-value">05</div>
            <div class="t-calendar__table-body-cell-content"></div>
          </td>
          <td class="t-calendar__table-body-cell">
            <div class="t-calendar__table-body-cell-value">06</div>
            <div class="t-calendar__table-body-cell-content"></div>
          </td>
        </tr>
        <tr class="t-calendar__table-body-row">
          <td class="t-calendar__table-body-cell">
            <div class="t-calendar__table-body-cell-value">07</div>
            <div class="t-calendar__table-body-cell-content"></div>
          </td>
          <td class="t-calendar__table-body-cell">
            <div class="t-calendar__table-body-cell-value">08</div>
            <div class="t-calendar__table-body-cell-content"></div>
          </td>
          <td class="t-calendar__table-body-cell">
            <div class="t-calendar__table-body-cell-value">09</div>
            <div class="t-calendar__table-body-cell-content"></div>
          </td>
          <td class="t-calendar__table-body-cell">
            <div class="t-calendar__table-body-cell-value">10</div>
            <div class="t-calendar__table-body-cell-content"></div>
          </td>
          <td class="t-calendar__table-body-cell">
            <div class="t-calendar__table-body-cell-value">11</div>
            <div class="t-calendar__table-body-cell-content"></div>
          </td>
          <td class="t-calendar__table-body-cell">
            <div class="t-calendar__table-body-cell-value">12</div>
            <div class="t-calendar__table-body-cell-content"></div>
          </td>
          <td class="t-calendar__table-body-cell">
            <div class="t-calendar__table-body-cell-value">13</div>
            <div class="t-calendar__table-body-cell-content"></div>
          </td>
        </tr>
        <tr class="t-calendar__table-body-row">
          <td class="t-calendar__table-body-cell">
            <div class="t-calendar__table-body-cell-value">14</div>
            <div class="t-calendar__table-body-cell-content"></div>
          </td>
          <td class="t-calendar__table-body-cell">
            <div class="t-calendar__table-body-cell-value">15</div>
            <div class="t-calendar__table-body-cell-content"></div>
          </td>
          <td class="t-calendar__table-body-cell">
            <div class="t-calendar__table-body-cell-value">16</div>
            <div class="t-calendar__table-body-cell-content"></div>
          </td>
          <td class="t-calendar__table-body-cell">
            <div class="t-calendar__table-body-cell-value">17</div>
            <div class="t-calendar__table-body-cell-content"></div>
          </td>
          <td class="t-calendar__table-body-cell">
            <div class="t-calendar__table-body-cell-value">18</div>
            <div class="t-calendar__table-body-cell-content"></div>
          </td>
          <td class="t-calendar__table-body-cell">
            <div class="t-calendar__table-body-cell-value">19</div>
            <div class="t-calendar__table-body-cell-content"></div>
          </td>
          <td class="t-calendar__table-body-cell">
            <div class="t-calendar__table-body-cell-value">20</div>
            <div class="t-calendar__table-body-cell-content"></div>
          </td>
        </tr>
        <tr class="t-calendar__table-body-row">
          <td class="t-calendar__table-body-cell">
            <div class="t-calendar__table-body-cell-value">21</div>
            <div class="t-calendar__table-body-cell-content"></div>
          </td>
          <td class="t-calendar__table-body-cell">
            <div class="t-calendar__table-body-cell-value">22</div>
            <div class="t-calendar__table-body-cell-content"></div>
          </td>
          <td class="t-calendar__table-body-cell">
            <div class="t-calendar__table-body-cell-value">23</div>
            <div class="t-calendar__table-body-cell-content"></div>
          </td>
          <td class="t-calendar__table-body-cell">
            <div class="t-calendar__table-body-cell-value">24</div>
            <div class="t-calendar__table-body-cell-content"></div>
          </td>
          <td class="t-calendar__table-body-cell">
            <div class="t-calendar__table-body-cell-value">25</div>
            <div class="t-calendar__table-body-cell-content"></div>
          </td>
          <td class="t-calendar__table-body-cell t-is-checked">
            <div class="t-calendar__table-body-cell-value">26</div>
            <div class="t-calendar__table-body-cell-content"></div>
          </td>
          <td class="t-calendar__table-body-cell">
            <div class="t-calendar__table-body-cell-value">27</div>
            <div class="t-calendar__table-body-cell-content"></div>
          </td>
        </tr>
        <tr class="t-calendar__table-body-row">
          <td class="t-calendar__table-body-cell t-is-checked">
            <div class="t-calendar__table-body-cell-value">28</div>
            <div class="t-calendar__table-body-cell-content"></div>
          </td>
          <td class="t-calendar__table-body-cell">
            <div class="t-calendar__table-body-cell-value">29</div>
            <div class="t-calendar__table-body-cell-content"></div>
          </td>
          <td class="t-calendar__table-body-cell">
            <div class="t-calendar__table-body-cell-value">30</div>
            <div class="t-calendar__table-body-cell-content"></div>
          </td>
          <td class="t-calendar__table-body-cell">
            <div class="t-calendar__table-body-cell-value">31</div>
            <div class="t-calendar__table-body-cell-content"></div>
          </td>
          <td class="t-calendar__table-body-cell t-is-disabled">
            <div class="t-calendar__table-body-cell-value">01</div>
            <div class="t-calendar__table-body-cell-content"></div>
          </td>
          <td class="t-calendar__table-body-cell t-is-disabled">
            <div class="t-calendar__table-body-cell-value">02</div>
            <div class="t-calendar__table-body-cell-content"></div>
          </td>
          <td class="t-calendar__table-body-cell t-is-disabled">
            <div class="t-calendar__table-body-cell-value">03</div>
            <div class="t-calendar__table-body-cell-content"></div>
          </td>
        </tr>
      </tbody>
    </table>
  </div>
</div>
`;

exports[`Calendar :props :mode 1`] = `
<div class="t-calendar t-calendar--full">
  <div class="t-calendar__control">
    <div class="t-calendar__control-section">
      <div class="t-calendar__control-section-cell">
        <div>
          <div class="t-popup-reference" style="width: 100%; position: relative;">
            <div class="t-select t-size-s"><svg class="t-icon t-icon-undefined t-size-s t-select-left-icon" style="display: none;">
                <use xlink:href="#t-icon-undefined"></use>
              </svg> <span class="t-select-placeholder" style="display: none;"> 请选择</span> <input type="hidden" name="t-select" value="2020" style="width: 0px;"> <span title="2020" class="t-select-selectedSingle">
        2020
      </span>
              <div class="t-input t-size-s t-select-input" style="display: none;"><input placeholder="2020" type="text" class="t-input__inner"></div> <svg class="t-icon t-icon-chevron-down t-size-s t-select-right-icon">
                <use xlink:href="#t-icon-chevron-down"></use>
              </svg> <svg class="t-icon t-icon-close t-size-s t-select-right-icon" style="display: none;">
                <use xlink:href="#t-icon-close"></use>
              </svg> <svg class="t-icon t-icon-loading t-size-s t-select-right-icon" style="display: none;">
                <use xlink:href="#t-icon-loading"></use>
              </svg>
              <!---->
            </div>
            <div dir="ltr" class="resize-sensor" style="pointer-events: none; position: absolute; left: 0px; top: 0px; right: 0px; bottom: 0px; overflow: hidden; z-index: -1; visibility: hidden; max-width: 100%;">
              <div class="resize-sensor-expand" style="pointer-events: none; position: absolute; left: 0px; top: 0px; right: 0px; bottom: 0px; overflow: hidden; z-index: -1; visibility: hidden; max-width: 100%;">
                <div style="position: absolute; left: 0px; top: 0px; transition: 0s;"></div>
              </div>
              <div class="resize-sensor-shrink" style="pointer-events: none; position: absolute; left: 0px; top: 0px; right: 0px; bottom: 0px; overflow: hidden; z-index: -1; visibility: hidden; max-width: 100%;">
                <div style="position: absolute; left: 0px; top: 0px; transition: 0s; width: 200%; height: 200%;"></div>
              </div>
            </div>
          </div>
        </div>
      </div>
      <!---->
    </div>
    <div class="t-calendar__control-section">
      <div class="t-calendar__control-section-cell" style="height: auto;">
        <div class="t-radio-group t-radio-group-outline t-radio-group-small"><label class="t-radio-button"><input type="radio" class="t-radio-button__former" value="month"><span class="t-radio-button__input"></span><span class="t-radio-button__label">月</span></label><label class="t-radio-button t-is-checked"><input type="radio" class="t-radio-button__former" value="year"><span class="t-radio-button__input"></span><span class="t-radio-button__label">年</span></label></div>
      </div>
      <div class="t-calendar__control-section-cell">
        <!---->
      </div>
      <div class="t-calendar__control-section-cell"><button class="t-button t-size-s t-button--line">
          本月
        </button></div>
    </div>
  </div>
  <div class="t-calendar__panel">
    <div class="t-calendar__panel-title"></div>
    <table class="t-calendar__table">
      <tbody class="t-calendar__table-body">
        <tr class="t-calendar__table-body-row">
          <td class="t-calendar__table-body-cell">
            <div class="t-calendar__table-body-cell-value">一月</div>
            <div class="t-calendar__table-body-cell-content"></div>
          </td>
          <td class="t-calendar__table-body-cell">
            <div class="t-calendar__table-body-cell-value">二月</div>
            <div class="t-calendar__table-body-cell-content"></div>
          </td>
          <td class="t-calendar__table-body-cell">
            <div class="t-calendar__table-body-cell-value">三月</div>
            <div class="t-calendar__table-body-cell-content"></div>
          </td>
          <td class="t-calendar__table-body-cell">
            <div class="t-calendar__table-body-cell-value">四月</div>
            <div class="t-calendar__table-body-cell-content"></div>
          </td>
        </tr>
        <tr class="t-calendar__table-body-row">
          <td class="t-calendar__table-body-cell">
            <div class="t-calendar__table-body-cell-value">五月</div>
            <div class="t-calendar__table-body-cell-content"></div>
          </td>
          <td class="t-calendar__table-body-cell">
            <div class="t-calendar__table-body-cell-value">六月</div>
            <div class="t-calendar__table-body-cell-content"></div>
          </td>
          <td class="t-calendar__table-body-cell">
            <div class="t-calendar__table-body-cell-value">七月</div>
            <div class="t-calendar__table-body-cell-content"></div>
          </td>
          <td class="t-calendar__table-body-cell">
            <div class="t-calendar__table-body-cell-value">八月</div>
            <div class="t-calendar__table-body-cell-content"></div>
          </td>
        </tr>
        <tr class="t-calendar__table-body-row">
          <td class="t-calendar__table-body-cell">
            <div class="t-calendar__table-body-cell-value">九月</div>
            <div class="t-calendar__table-body-cell-content"></div>
          </td>
          <td class="t-calendar__table-body-cell">
            <div class="t-calendar__table-body-cell-value">十月</div>
            <div class="t-calendar__table-body-cell-content"></div>
          </td>
          <td class="t-calendar__table-body-cell">
            <div class="t-calendar__table-body-cell-value">十一月</div>
            <div class="t-calendar__table-body-cell-content"></div>
          </td>
          <td class="t-calendar__table-body-cell t-is-checked">
            <div class="t-calendar__table-body-cell-value">十二月</div>
            <div class="t-calendar__table-body-cell-content"></div>
          </td>
        </tr>
      </tbody>
    </table>
  </div>
</div>
`;

exports[`Calendar :props :theme 1`] = `
<div class="t-calendar t-calendar--card">
  <div class="t-calendar__control">
    <div class="t-calendar__control-section">
      <div class="t-calendar__control-section-cell">
        <div>
          <div class="t-popup-reference" style="width: 100%; position: relative;">
            <div class="t-select t-size-s"><svg class="t-icon t-icon-undefined t-size-s t-select-left-icon" style="display: none;">
                <use xlink:href="#t-icon-undefined"></use>
              </svg> <span class="t-select-placeholder" style="display: none;"> 请选择</span> <input type="hidden" name="t-select" value="2020" style="width: 0px;"> <span title="2020" class="t-select-selectedSingle">
        2020
      </span>
              <div class="t-input t-size-s t-select-input" style="display: none;"><input placeholder="2020" type="text" class="t-input__inner"></div> <svg class="t-icon t-icon-chevron-down t-size-s t-select-right-icon">
                <use xlink:href="#t-icon-chevron-down"></use>
              </svg> <svg class="t-icon t-icon-close t-size-s t-select-right-icon" style="display: none;">
                <use xlink:href="#t-icon-close"></use>
              </svg> <svg class="t-icon t-icon-loading t-size-s t-select-right-icon" style="display: none;">
                <use xlink:href="#t-icon-loading"></use>
              </svg>
              <!---->
            </div>
            <div dir="ltr" class="resize-sensor" style="pointer-events: none; position: absolute; left: 0px; top: 0px; right: 0px; bottom: 0px; overflow: hidden; z-index: -1; visibility: hidden; max-width: 100%;">
              <div class="resize-sensor-expand" style="pointer-events: none; position: absolute; left: 0px; top: 0px; right: 0px; bottom: 0px; overflow: hidden; z-index: -1; visibility: hidden; max-width: 100%;">
                <div style="position: absolute; left: 0px; top: 0px; transition: 0s;"></div>
              </div>
              <div class="resize-sensor-shrink" style="pointer-events: none; position: absolute; left: 0px; top: 0px; right: 0px; bottom: 0px; overflow: hidden; z-index: -1; visibility: hidden; max-width: 100%;">
                <div style="position: absolute; left: 0px; top: 0px; transition: 0s; width: 200%; height: 200%;"></div>
              </div>
            </div>
          </div>
        </div>
      </div>
      <div class="t-calendar__control-section-cell">
        <div>
          <div class="t-popup-reference" style="width: 100%; position: relative;">
            <div class="t-select t-size-s"><svg class="t-icon t-icon-undefined t-size-s t-select-left-icon" style="display: none;">
                <use xlink:href="#t-icon-undefined"></use>
              </svg> <span class="t-select-placeholder" style="display: none;"> 请选择</span> <input type="hidden" name="t-select" value="12" style="width: 0px;"> <span title="12" class="t-select-selectedSingle">
        12
      </span>
              <div class="t-input t-size-s t-select-input" style="display: none;"><input placeholder="12" type="text" class="t-input__inner"></div> <svg class="t-icon t-icon-chevron-down t-size-s t-select-right-icon">
                <use xlink:href="#t-icon-chevron-down"></use>
              </svg> <svg class="t-icon t-icon-close t-size-s t-select-right-icon" style="display: none;">
                <use xlink:href="#t-icon-close"></use>
              </svg> <svg class="t-icon t-icon-loading t-size-s t-select-right-icon" style="display: none;">
                <use xlink:href="#t-icon-loading"></use>
              </svg>
              <!---->
            </div>
            <div dir="ltr" class="resize-sensor" style="pointer-events: none; position: absolute; left: 0px; top: 0px; right: 0px; bottom: 0px; overflow: hidden; z-index: -1; visibility: hidden; max-width: 100%;">
              <div class="resize-sensor-expand" style="pointer-events: none; position: absolute; left: 0px; top: 0px; right: 0px; bottom: 0px; overflow: hidden; z-index: -1; visibility: hidden; max-width: 100%;">
                <div style="position: absolute; left: 0px; top: 0px; transition: 0s;"></div>
              </div>
              <div class="resize-sensor-shrink" style="pointer-events: none; position: absolute; left: 0px; top: 0px; right: 0px; bottom: 0px; overflow: hidden; z-index: -1; visibility: hidden; max-width: 100%;">
                <div style="position: absolute; left: 0px; top: 0px; transition: 0s; width: 200%; height: 200%;"></div>
              </div>
            </div>
          </div>
        </div>
      </div>
    </div>
    <div class="t-calendar__control-section">
      <div class="t-calendar__control-section-cell" style="height: auto;">
        <div class="t-radio-group t-radio-group-outline t-radio-group-small"><label class="t-radio-button t-is-checked"><input type="radio" class="t-radio-button__former" value="month"><span class="t-radio-button__input"></span><span class="t-radio-button__label">月</span></label><label class="t-radio-button"><input type="radio" class="t-radio-button__former" value="year"><span class="t-radio-button__input"></span><span class="t-radio-button__label">年</span></label></div>
      </div>
      <!---->
      <!---->
    </div>
  </div>
  <div class="t-calendar__panel">
    <div class="t-calendar__panel-title"></div>
    <table class="t-calendar__table">
      <thead class="t-calendar__table-head">
        <tr class="t-calendar__table-head-row">
          <th class="t-calendar__table-head-cell">
            一
          </th>
          <th class="t-calendar__table-head-cell">
            二
          </th>
          <th class="t-calendar__table-head-cell">
            三
          </th>
          <th class="t-calendar__table-head-cell">
            四
          </th>
          <th class="t-calendar__table-head-cell">
            五
          </th>
          <th class="t-calendar__table-head-cell">
            六
          </th>
          <th class="t-calendar__table-head-cell">
            日
          </th>
        </tr>
      </thead>
      <tbody class="t-calendar__table-body">
        <tr class="t-calendar__table-body-row">
          <td class="t-calendar__table-body-cell t-is-disabled">
            <div class="t-calendar__table-body-cell-value">30</div>
            <div class="t-calendar__table-body-cell-content">
              <!---->
            </div>
          </td>
          <td class="t-calendar__table-body-cell">
            <div class="t-calendar__table-body-cell-value">01</div>
            <div class="t-calendar__table-body-cell-content">
              <!---->
            </div>
          </td>
          <td class="t-calendar__table-body-cell">
            <div class="t-calendar__table-body-cell-value">02</div>
            <div class="t-calendar__table-body-cell-content">
              <!---->
            </div>
          </td>
          <td class="t-calendar__table-body-cell">
            <div class="t-calendar__table-body-cell-value">03</div>
            <div class="t-calendar__table-body-cell-content">
              <!---->
            </div>
          </td>
          <td class="t-calendar__table-body-cell">
            <div class="t-calendar__table-body-cell-value">04</div>
            <div class="t-calendar__table-body-cell-content">
              <!---->
            </div>
          </td>
          <td class="t-calendar__table-body-cell">
            <div class="t-calendar__table-body-cell-value">05</div>
            <div class="t-calendar__table-body-cell-content">
              <!---->
            </div>
          </td>
          <td class="t-calendar__table-body-cell">
            <div class="t-calendar__table-body-cell-value">06</div>
            <div class="t-calendar__table-body-cell-content">
              <!---->
            </div>
          </td>
        </tr>
        <tr class="t-calendar__table-body-row">
          <td class="t-calendar__table-body-cell">
            <div class="t-calendar__table-body-cell-value">07</div>
            <div class="t-calendar__table-body-cell-content">
              <!---->
            </div>
          </td>
          <td class="t-calendar__table-body-cell">
            <div class="t-calendar__table-body-cell-value">08</div>
            <div class="t-calendar__table-body-cell-content">
              <!---->
            </div>
          </td>
          <td class="t-calendar__table-body-cell">
            <div class="t-calendar__table-body-cell-value">09</div>
            <div class="t-calendar__table-body-cell-content">
              <!---->
            </div>
          </td>
          <td class="t-calendar__table-body-cell">
            <div class="t-calendar__table-body-cell-value">10</div>
            <div class="t-calendar__table-body-cell-content">
              <!---->
            </div>
          </td>
          <td class="t-calendar__table-body-cell">
            <div class="t-calendar__table-body-cell-value">11</div>
            <div class="t-calendar__table-body-cell-content">
              <!---->
            </div>
          </td>
          <td class="t-calendar__table-body-cell">
            <div class="t-calendar__table-body-cell-value">12</div>
            <div class="t-calendar__table-body-cell-content">
              <!---->
            </div>
          </td>
          <td class="t-calendar__table-body-cell">
            <div class="t-calendar__table-body-cell-value">13</div>
            <div class="t-calendar__table-body-cell-content">
              <!---->
            </div>
          </td>
        </tr>
        <tr class="t-calendar__table-body-row">
          <td class="t-calendar__table-body-cell">
            <div class="t-calendar__table-body-cell-value">14</div>
            <div class="t-calendar__table-body-cell-content">
              <!---->
            </div>
          </td>
          <td class="t-calendar__table-body-cell">
            <div class="t-calendar__table-body-cell-value">15</div>
            <div class="t-calendar__table-body-cell-content">
              <!---->
            </div>
          </td>
          <td class="t-calendar__table-body-cell">
            <div class="t-calendar__table-body-cell-value">16</div>
            <div class="t-calendar__table-body-cell-content">
              <!---->
            </div>
          </td>
          <td class="t-calendar__table-body-cell">
            <div class="t-calendar__table-body-cell-value">17</div>
            <div class="t-calendar__table-body-cell-content">
              <!---->
            </div>
          </td>
          <td class="t-calendar__table-body-cell">
            <div class="t-calendar__table-body-cell-value">18</div>
            <div class="t-calendar__table-body-cell-content">
              <!---->
            </div>
          </td>
          <td class="t-calendar__table-body-cell">
            <div class="t-calendar__table-body-cell-value">19</div>
            <div class="t-calendar__table-body-cell-content">
              <!---->
            </div>
          </td>
          <td class="t-calendar__table-body-cell">
            <div class="t-calendar__table-body-cell-value">20</div>
            <div class="t-calendar__table-body-cell-content">
              <!---->
            </div>
          </td>
        </tr>
        <tr class="t-calendar__table-body-row">
          <td class="t-calendar__table-body-cell">
            <div class="t-calendar__table-body-cell-value">21</div>
            <div class="t-calendar__table-body-cell-content">
              <!---->
            </div>
          </td>
          <td class="t-calendar__table-body-cell">
            <div class="t-calendar__table-body-cell-value">22</div>
            <div class="t-calendar__table-body-cell-content">
              <!---->
            </div>
          </td>
          <td class="t-calendar__table-body-cell">
            <div class="t-calendar__table-body-cell-value">23</div>
            <div class="t-calendar__table-body-cell-content">
              <!---->
            </div>
          </td>
          <td class="t-calendar__table-body-cell">
            <div class="t-calendar__table-body-cell-value">24</div>
            <div class="t-calendar__table-body-cell-content">
              <!---->
            </div>
          </td>
          <td class="t-calendar__table-body-cell">
            <div class="t-calendar__table-body-cell-value">25</div>
            <div class="t-calendar__table-body-cell-content">
              <!---->
            </div>
          </td>
          <td class="t-calendar__table-body-cell t-is-checked">
            <div class="t-calendar__table-body-cell-value">26</div>
            <div class="t-calendar__table-body-cell-content">
              <!---->
            </div>
          </td>
          <td class="t-calendar__table-body-cell">
            <div class="t-calendar__table-body-cell-value">27</div>
            <div class="t-calendar__table-body-cell-content">
              <!---->
            </div>
          </td>
        </tr>
        <tr class="t-calendar__table-body-row">
          <td class="t-calendar__table-body-cell t-is-checked">
            <div class="t-calendar__table-body-cell-value">28</div>
            <div class="t-calendar__table-body-cell-content">
              <!---->
            </div>
          </td>
          <td class="t-calendar__table-body-cell">
            <div class="t-calendar__table-body-cell-value">29</div>
            <div class="t-calendar__table-body-cell-content">
              <!---->
            </div>
          </td>
          <td class="t-calendar__table-body-cell">
            <div class="t-calendar__table-body-cell-value">30</div>
            <div class="t-calendar__table-body-cell-content">
              <!---->
            </div>
          </td>
          <td class="t-calendar__table-body-cell">
            <div class="t-calendar__table-body-cell-value">31</div>
            <div class="t-calendar__table-body-cell-content">
              <!---->
            </div>
          </td>
          <td class="t-calendar__table-body-cell t-is-disabled">
            <div class="t-calendar__table-body-cell-value">01</div>
            <div class="t-calendar__table-body-cell-content">
              <!---->
            </div>
          </td>
          <td class="t-calendar__table-body-cell t-is-disabled">
            <div class="t-calendar__table-body-cell-value">02</div>
            <div class="t-calendar__table-body-cell-content">
              <!---->
            </div>
          </td>
          <td class="t-calendar__table-body-cell t-is-disabled">
            <div class="t-calendar__table-body-cell-value">03</div>
            <div class="t-calendar__table-body-cell-content">
              <!---->
            </div>
          </td>
        </tr>
      </tbody>
    </table>
  </div>
</div>
`;<|MERGE_RESOLUTION|>--- conflicted
+++ resolved
@@ -1,11 +1,7 @@
 // Jest Snapshot v1, https://goo.gl/fbAQLP
 
 exports[`Calendar :props :defaultValue 1`] = `
-<<<<<<< HEAD
-<div class="t-calendar t-calendar--full" defaultvalue="Wed Nov 11 1998 00:00:00 GMT+0800 (中国标准时间)">
-=======
 <div class="t-calendar t-calendar--full" defaultvalue="Wed Nov 11 1998 00:00:00 GMT+0800 (GMT+08:00)">
->>>>>>> 93a11df1
   <div class="t-calendar__control">
     <div class="t-calendar__control-section">
       <div class="t-calendar__control-section-cell">
