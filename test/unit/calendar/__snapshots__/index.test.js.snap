// Jest Snapshot v1, https://goo.gl/fbAQLP

exports[`Calendar :props :firstDayOfWeek 1`] = `
<div class="t-calendar t-calendar--full">
  <div class="t-calendar__control">
    <div class="t-calendar__control-section">
      <div class="t-calendar__control-section-cell">
        <div>
          <div class="t-popup-reference" style="width: 100%; position: relative;">
            <div class="t-select t-size-s"><svg class="t-icon t-icon-undefined t-size-s t-select-left-icon" style="display: none;">
                <use xlink:href="#t-icon-undefined"></use>
              </svg> <span class="t-select-placeholder" style="display: none;"> 请选择</span> <input type="hidden" name="t-select" value="2020" style="width: 0px;"> <span title="2020" class="t-select-selectedSingle">
        2020
      </span>
              <div class="t-input t-size-s t-select-input" style="display: none;"><input placeholder="2020" type="text" class="t-input__inner"></div> <svg class="t-icon t-icon-chevron-down t-size-s t-select-right-icon">
                <use xlink:href="#t-icon-chevron-down"></use>
              </svg> <svg class="t-icon t-icon-close t-size-s t-select-right-icon" style="display: none;">
                <use xlink:href="#t-icon-close"></use>
              </svg> <svg class="t-icon t-icon-loading t-size-s t-select-right-icon" style="display: none;">
                <use xlink:href="#t-icon-loading"></use>
              </svg>
              <!---->
            </div>
            <div dir="ltr" class="resize-sensor" style="pointer-events: none; position: absolute; left: 0px; top: 0px; right: 0px; bottom: 0px; overflow: hidden; z-index: -1; visibility: hidden; max-width: 100%;">
              <div class="resize-sensor-expand" style="pointer-events: none; position: absolute; left: 0px; top: 0px; right: 0px; bottom: 0px; overflow: hidden; z-index: -1; visibility: hidden; max-width: 100%;">
                <div style="position: absolute; left: 0px; top: 0px; transition: 0s;"></div>
              </div>
              <div class="resize-sensor-shrink" style="pointer-events: none; position: absolute; left: 0px; top: 0px; right: 0px; bottom: 0px; overflow: hidden; z-index: -1; visibility: hidden; max-width: 100%;">
                <div style="position: absolute; left: 0px; top: 0px; transition: 0s; width: 200%; height: 200%;"></div>
              </div>
            </div>
          </div>
        </div>
      </div>
      <div class="t-calendar__control-section-cell">
        <div>
          <div class="t-popup-reference" style="width: 100%; position: relative;">
            <div class="t-select t-size-s"><svg class="t-icon t-icon-undefined t-size-s t-select-left-icon" style="display: none;">
                <use xlink:href="#t-icon-undefined"></use>
              </svg> <span class="t-select-placeholder" style="display: none;"> 请选择</span> <input type="hidden" name="t-select" value="12" style="width: 0px;"> <span title="12" class="t-select-selectedSingle">
        12
      </span>
              <div class="t-input t-size-s t-select-input" style="display: none;"><input placeholder="12" type="text" class="t-input__inner"></div> <svg class="t-icon t-icon-chevron-down t-size-s t-select-right-icon">
                <use xlink:href="#t-icon-chevron-down"></use>
              </svg> <svg class="t-icon t-icon-close t-size-s t-select-right-icon" style="display: none;">
                <use xlink:href="#t-icon-close"></use>
              </svg> <svg class="t-icon t-icon-loading t-size-s t-select-right-icon" style="display: none;">
                <use xlink:href="#t-icon-loading"></use>
              </svg>
              <!---->
            </div>
            <div dir="ltr" class="resize-sensor" style="pointer-events: none; position: absolute; left: 0px; top: 0px; right: 0px; bottom: 0px; overflow: hidden; z-index: -1; visibility: hidden; max-width: 100%;">
              <div class="resize-sensor-expand" style="pointer-events: none; position: absolute; left: 0px; top: 0px; right: 0px; bottom: 0px; overflow: hidden; z-index: -1; visibility: hidden; max-width: 100%;">
                <div style="position: absolute; left: 0px; top: 0px; transition: 0s;"></div>
              </div>
              <div class="resize-sensor-shrink" style="pointer-events: none; position: absolute; left: 0px; top: 0px; right: 0px; bottom: 0px; overflow: hidden; z-index: -1; visibility: hidden; max-width: 100%;">
                <div style="position: absolute; left: 0px; top: 0px; transition: 0s; width: 200%; height: 200%;"></div>
              </div>
            </div>
          </div>
        </div>
      </div>
    </div>
    <div class="t-calendar__control-section">
      <div class="t-calendar__control-section-cell" style="height: auto;">
        <div class="t-radio-group t-radio-group-outline t-radio-group-small"><label class="t-radio-button t-is-checked"><input type="radio" class="t-radio-button__former" value="month"><span class="t-radio-button__input"></span><span class="t-radio-button__label">月</span></label><label class="t-radio-button"><input type="radio" class="t-radio-button__former" value="year"><span class="t-radio-button__input"></span><span class="t-radio-button__label">年</span></label></div>
      </div>
      <div class="t-calendar__control-section-cell"><button class="t-button t-size-s t-button--line">
          隐藏周末</button></div>
      <div class="t-calendar__control-section-cell"><button class="t-button t-size-s t-button--line">
          今天
        </button></div>
    </div>
  </div>
  <div class="t-calendar__panel">
    <div class="t-calendar__panel-title"></div>
    <table class="t-calendar__table">
      <thead class="t-calendar__table-head">
        <tr class="t-calendar__table-head-row">
          <th class="t-calendar__table-head-cell">
            三
          </th>
          <th class="t-calendar__table-head-cell">
            四
          </th>
          <th class="t-calendar__table-head-cell">
            五
          </th>
          <th class="t-calendar__table-head-cell">
            六
          </th>
          <th class="t-calendar__table-head-cell">
            日
          </th>
          <th class="t-calendar__table-head-cell">
            一
          </th>
          <th class="t-calendar__table-head-cell">
            二
          </th>
        </tr>
      </thead>
      <tbody class="t-calendar__table-body">
        <tr class="t-calendar__table-body-row">
          <td class="t-calendar__table-body-cell t-is-disabled">
            <div class="t-calendar__table-body-cell-value">25</div>
            <div class="t-calendar__table-body-cell-content"></div>
          </td>
          <td class="t-calendar__table-body-cell t-is-disabled">
            <div class="t-calendar__table-body-cell-value">26</div>
            <div class="t-calendar__table-body-cell-content"></div>
          </td>
          <td class="t-calendar__table-body-cell t-is-disabled">
            <div class="t-calendar__table-body-cell-value">27</div>
            <div class="t-calendar__table-body-cell-content"></div>
          </td>
          <td class="t-calendar__table-body-cell t-is-disabled">
            <div class="t-calendar__table-body-cell-value">28</div>
            <div class="t-calendar__table-body-cell-content"></div>
          </td>
          <td class="t-calendar__table-body-cell t-is-disabled">
            <div class="t-calendar__table-body-cell-value">29</div>
            <div class="t-calendar__table-body-cell-content"></div>
          </td>
          <td class="t-calendar__table-body-cell t-is-disabled">
            <div class="t-calendar__table-body-cell-value">30</div>
            <div class="t-calendar__table-body-cell-content"></div>
          </td>
          <td class="t-calendar__table-body-cell">
            <div class="t-calendar__table-body-cell-value">01</div>
            <div class="t-calendar__table-body-cell-content"></div>
          </td>
        </tr>
        <tr class="t-calendar__table-body-row">
          <td class="t-calendar__table-body-cell">
            <div class="t-calendar__table-body-cell-value">02</div>
            <div class="t-calendar__table-body-cell-content"></div>
          </td>
          <td class="t-calendar__table-body-cell">
            <div class="t-calendar__table-body-cell-value">03</div>
            <div class="t-calendar__table-body-cell-content"></div>
          </td>
          <td class="t-calendar__table-body-cell">
            <div class="t-calendar__table-body-cell-value">04</div>
            <div class="t-calendar__table-body-cell-content"></div>
          </td>
          <td class="t-calendar__table-body-cell">
            <div class="t-calendar__table-body-cell-value">05</div>
            <div class="t-calendar__table-body-cell-content"></div>
          </td>
          <td class="t-calendar__table-body-cell">
            <div class="t-calendar__table-body-cell-value">06</div>
            <div class="t-calendar__table-body-cell-content"></div>
          </td>
          <td class="t-calendar__table-body-cell">
            <div class="t-calendar__table-body-cell-value">07</div>
            <div class="t-calendar__table-body-cell-content"></div>
          </td>
          <td class="t-calendar__table-body-cell">
            <div class="t-calendar__table-body-cell-value">08</div>
            <div class="t-calendar__table-body-cell-content"></div>
          </td>
        </tr>
        <tr class="t-calendar__table-body-row">
          <td class="t-calendar__table-body-cell">
            <div class="t-calendar__table-body-cell-value">09</div>
            <div class="t-calendar__table-body-cell-content"></div>
          </td>
          <td class="t-calendar__table-body-cell">
            <div class="t-calendar__table-body-cell-value">10</div>
            <div class="t-calendar__table-body-cell-content"></div>
          </td>
          <td class="t-calendar__table-body-cell">
            <div class="t-calendar__table-body-cell-value">11</div>
            <div class="t-calendar__table-body-cell-content"></div>
          </td>
          <td class="t-calendar__table-body-cell">
            <div class="t-calendar__table-body-cell-value">12</div>
            <div class="t-calendar__table-body-cell-content"></div>
          </td>
          <td class="t-calendar__table-body-cell">
            <div class="t-calendar__table-body-cell-value">13</div>
            <div class="t-calendar__table-body-cell-content"></div>
          </td>
          <td class="t-calendar__table-body-cell">
            <div class="t-calendar__table-body-cell-value">14</div>
            <div class="t-calendar__table-body-cell-content"></div>
          </td>
          <td class="t-calendar__table-body-cell">
            <div class="t-calendar__table-body-cell-value">15</div>
            <div class="t-calendar__table-body-cell-content"></div>
          </td>
        </tr>
        <tr class="t-calendar__table-body-row">
          <td class="t-calendar__table-body-cell">
            <div class="t-calendar__table-body-cell-value">16</div>
            <div class="t-calendar__table-body-cell-content"></div>
          </td>
          <td class="t-calendar__table-body-cell">
            <div class="t-calendar__table-body-cell-value">17</div>
            <div class="t-calendar__table-body-cell-content"></div>
          </td>
          <td class="t-calendar__table-body-cell">
            <div class="t-calendar__table-body-cell-value">18</div>
            <div class="t-calendar__table-body-cell-content"></div>
          </td>
          <td class="t-calendar__table-body-cell">
            <div class="t-calendar__table-body-cell-value">19</div>
            <div class="t-calendar__table-body-cell-content"></div>
          </td>
          <td class="t-calendar__table-body-cell">
            <div class="t-calendar__table-body-cell-value">20</div>
            <div class="t-calendar__table-body-cell-content"></div>
          </td>
          <td class="t-calendar__table-body-cell">
            <div class="t-calendar__table-body-cell-value">21</div>
            <div class="t-calendar__table-body-cell-content"></div>
          </td>
          <td class="t-calendar__table-body-cell">
            <div class="t-calendar__table-body-cell-value">22</div>
            <div class="t-calendar__table-body-cell-content"></div>
          </td>
        </tr>
        <tr class="t-calendar__table-body-row">
          <td class="t-calendar__table-body-cell">
            <div class="t-calendar__table-body-cell-value">23</div>
            <div class="t-calendar__table-body-cell-content"></div>
          </td>
          <td class="t-calendar__table-body-cell">
            <div class="t-calendar__table-body-cell-value">24</div>
            <div class="t-calendar__table-body-cell-content"></div>
          </td>
          <td class="t-calendar__table-body-cell">
            <div class="t-calendar__table-body-cell-value">25</div>
            <div class="t-calendar__table-body-cell-content"></div>
          </td>
          <td class="t-calendar__table-body-cell">
            <div class="t-calendar__table-body-cell-value">26</div>
            <div class="t-calendar__table-body-cell-content"></div>
          </td>
          <td class="t-calendar__table-body-cell">
            <div class="t-calendar__table-body-cell-value">27</div>
            <div class="t-calendar__table-body-cell-content"></div>
          </td>
          <td class="t-calendar__table-body-cell t-is-checked">
            <div class="t-calendar__table-body-cell-value">28</div>
            <div class="t-calendar__table-body-cell-content"></div>
          </td>
          <td class="t-calendar__table-body-cell t-is-checked">
            <div class="t-calendar__table-body-cell-value">29</div>
            <div class="t-calendar__table-body-cell-content"></div>
          </td>
        </tr>
        <tr class="t-calendar__table-body-row">
          <td class="t-calendar__table-body-cell">
            <div class="t-calendar__table-body-cell-value">30</div>
            <div class="t-calendar__table-body-cell-content"></div>
          </td>
          <td class="t-calendar__table-body-cell">
            <div class="t-calendar__table-body-cell-value">31</div>
            <div class="t-calendar__table-body-cell-content"></div>
          </td>
          <td class="t-calendar__table-body-cell t-is-disabled">
            <div class="t-calendar__table-body-cell-value">01</div>
            <div class="t-calendar__table-body-cell-content"></div>
          </td>
          <td class="t-calendar__table-body-cell t-is-disabled">
            <div class="t-calendar__table-body-cell-value">02</div>
            <div class="t-calendar__table-body-cell-content"></div>
          </td>
          <td class="t-calendar__table-body-cell t-is-disabled">
            <div class="t-calendar__table-body-cell-value">03</div>
            <div class="t-calendar__table-body-cell-content"></div>
          </td>
          <td class="t-calendar__table-body-cell t-is-disabled">
            <div class="t-calendar__table-body-cell-value">04</div>
            <div class="t-calendar__table-body-cell-content"></div>
          </td>
          <td class="t-calendar__table-body-cell t-is-disabled">
            <div class="t-calendar__table-body-cell-value">05</div>
            <div class="t-calendar__table-body-cell-content"></div>
          </td>
        </tr>
      </tbody>
    </table>
  </div>
</div>
`;

exports[`Calendar :props :isShowWeekendDefault 1`] = `
<div class="t-calendar t-calendar--full">
  <div class="t-calendar__control">
    <div class="t-calendar__control-section">
      <div class="t-calendar__control-section-cell">
        <div>
          <div class="t-popup-reference" style="width: 100%; position: relative;">
            <div class="t-select t-size-s"><svg class="t-icon t-icon-undefined t-size-s t-select-left-icon" style="display: none;">
                <use xlink:href="#t-icon-undefined"></use>
              </svg> <span class="t-select-placeholder" style="display: none;"> 请选择</span> <input type="hidden" name="t-select" value="2020" style="width: 0px;"> <span title="2020" class="t-select-selectedSingle">
        2020
      </span>
              <div class="t-input t-size-s t-select-input" style="display: none;"><input placeholder="2020" type="text" class="t-input__inner"></div> <svg class="t-icon t-icon-chevron-down t-size-s t-select-right-icon">
                <use xlink:href="#t-icon-chevron-down"></use>
              </svg> <svg class="t-icon t-icon-close t-size-s t-select-right-icon" style="display: none;">
                <use xlink:href="#t-icon-close"></use>
              </svg> <svg class="t-icon t-icon-loading t-size-s t-select-right-icon" style="display: none;">
                <use xlink:href="#t-icon-loading"></use>
              </svg>
              <!---->
            </div>
            <div dir="ltr" class="resize-sensor" style="pointer-events: none; position: absolute; left: 0px; top: 0px; right: 0px; bottom: 0px; overflow: hidden; z-index: -1; visibility: hidden; max-width: 100%;">
              <div class="resize-sensor-expand" style="pointer-events: none; position: absolute; left: 0px; top: 0px; right: 0px; bottom: 0px; overflow: hidden; z-index: -1; visibility: hidden; max-width: 100%;">
                <div style="position: absolute; left: 0px; top: 0px; transition: 0s;"></div>
              </div>
              <div class="resize-sensor-shrink" style="pointer-events: none; position: absolute; left: 0px; top: 0px; right: 0px; bottom: 0px; overflow: hidden; z-index: -1; visibility: hidden; max-width: 100%;">
                <div style="position: absolute; left: 0px; top: 0px; transition: 0s; width: 200%; height: 200%;"></div>
              </div>
            </div>
          </div>
        </div>
      </div>
      <div class="t-calendar__control-section-cell">
        <div>
          <div class="t-popup-reference" style="width: 100%; position: relative;">
            <div class="t-select t-size-s"><svg class="t-icon t-icon-undefined t-size-s t-select-left-icon" style="display: none;">
                <use xlink:href="#t-icon-undefined"></use>
              </svg> <span class="t-select-placeholder" style="display: none;"> 请选择</span> <input type="hidden" name="t-select" value="12" style="width: 0px;"> <span title="12" class="t-select-selectedSingle">
        12
      </span>
              <div class="t-input t-size-s t-select-input" style="display: none;"><input placeholder="12" type="text" class="t-input__inner"></div> <svg class="t-icon t-icon-chevron-down t-size-s t-select-right-icon">
                <use xlink:href="#t-icon-chevron-down"></use>
              </svg> <svg class="t-icon t-icon-close t-size-s t-select-right-icon" style="display: none;">
                <use xlink:href="#t-icon-close"></use>
              </svg> <svg class="t-icon t-icon-loading t-size-s t-select-right-icon" style="display: none;">
                <use xlink:href="#t-icon-loading"></use>
              </svg>
              <!---->
            </div>
            <div dir="ltr" class="resize-sensor" style="pointer-events: none; position: absolute; left: 0px; top: 0px; right: 0px; bottom: 0px; overflow: hidden; z-index: -1; visibility: hidden; max-width: 100%;">
              <div class="resize-sensor-expand" style="pointer-events: none; position: absolute; left: 0px; top: 0px; right: 0px; bottom: 0px; overflow: hidden; z-index: -1; visibility: hidden; max-width: 100%;">
                <div style="position: absolute; left: 0px; top: 0px; transition: 0s;"></div>
              </div>
              <div class="resize-sensor-shrink" style="pointer-events: none; position: absolute; left: 0px; top: 0px; right: 0px; bottom: 0px; overflow: hidden; z-index: -1; visibility: hidden; max-width: 100%;">
                <div style="position: absolute; left: 0px; top: 0px; transition: 0s; width: 200%; height: 200%;"></div>
              </div>
            </div>
          </div>
        </div>
      </div>
    </div>
    <div class="t-calendar__control-section">
      <div class="t-calendar__control-section-cell" style="height: auto;">
        <div class="t-radio-group t-radio-group-outline t-radio-group-small"><label class="t-radio-button t-is-checked"><input type="radio" class="t-radio-button__former" value="month"><span class="t-radio-button__input"></span><span class="t-radio-button__label">月</span></label><label class="t-radio-button"><input type="radio" class="t-radio-button__former" value="year"><span class="t-radio-button__input"></span><span class="t-radio-button__label">年</span></label></div>
      </div>
      <div class="t-calendar__control-section-cell"><button class="t-button t-size-s t-button--line">
          显示周末</button></div>
      <div class="t-calendar__control-section-cell"><button class="t-button t-size-s t-button--line">
          今天
        </button></div>
    </div>
  </div>
  <div class="t-calendar__panel">
    <div class="t-calendar__panel-title"></div>
    <table class="t-calendar__table">
      <thead class="t-calendar__table-head">
        <tr class="t-calendar__table-head-row">
          <th class="t-calendar__table-head-cell">
            一
          </th>
          <th class="t-calendar__table-head-cell">
            二
          </th>
          <th class="t-calendar__table-head-cell">
            三
          </th>
          <th class="t-calendar__table-head-cell">
            四
          </th>
          <th class="t-calendar__table-head-cell">
            五
          </th>
          <!---->
          <!---->
        </tr>
      </thead>
      <tbody class="t-calendar__table-body">
        <tr class="t-calendar__table-body-row">
          <td class="t-calendar__table-body-cell t-is-disabled">
            <div class="t-calendar__table-body-cell-value">30</div>
            <div class="t-calendar__table-body-cell-content"></div>
          </td>
          <td class="t-calendar__table-body-cell">
            <div class="t-calendar__table-body-cell-value">01</div>
            <div class="t-calendar__table-body-cell-content"></div>
          </td>
          <td class="t-calendar__table-body-cell">
            <div class="t-calendar__table-body-cell-value">02</div>
            <div class="t-calendar__table-body-cell-content"></div>
          </td>
          <td class="t-calendar__table-body-cell">
            <div class="t-calendar__table-body-cell-value">03</div>
            <div class="t-calendar__table-body-cell-content"></div>
          </td>
          <td class="t-calendar__table-body-cell">
            <div class="t-calendar__table-body-cell-value">04</div>
            <div class="t-calendar__table-body-cell-content"></div>
          </td>
          <!---->
          <!---->
        </tr>
        <tr class="t-calendar__table-body-row">
          <td class="t-calendar__table-body-cell">
            <div class="t-calendar__table-body-cell-value">07</div>
            <div class="t-calendar__table-body-cell-content"></div>
          </td>
          <td class="t-calendar__table-body-cell">
            <div class="t-calendar__table-body-cell-value">08</div>
            <div class="t-calendar__table-body-cell-content"></div>
          </td>
          <td class="t-calendar__table-body-cell">
            <div class="t-calendar__table-body-cell-value">09</div>
            <div class="t-calendar__table-body-cell-content"></div>
          </td>
          <td class="t-calendar__table-body-cell">
            <div class="t-calendar__table-body-cell-value">10</div>
            <div class="t-calendar__table-body-cell-content"></div>
          </td>
          <td class="t-calendar__table-body-cell">
            <div class="t-calendar__table-body-cell-value">11</div>
            <div class="t-calendar__table-body-cell-content"></div>
          </td>
          <!---->
          <!---->
        </tr>
        <tr class="t-calendar__table-body-row">
          <td class="t-calendar__table-body-cell">
            <div class="t-calendar__table-body-cell-value">14</div>
            <div class="t-calendar__table-body-cell-content"></div>
          </td>
          <td class="t-calendar__table-body-cell">
            <div class="t-calendar__table-body-cell-value">15</div>
            <div class="t-calendar__table-body-cell-content"></div>
          </td>
          <td class="t-calendar__table-body-cell">
            <div class="t-calendar__table-body-cell-value">16</div>
            <div class="t-calendar__table-body-cell-content"></div>
          </td>
          <td class="t-calendar__table-body-cell">
            <div class="t-calendar__table-body-cell-value">17</div>
            <div class="t-calendar__table-body-cell-content"></div>
          </td>
          <td class="t-calendar__table-body-cell">
            <div class="t-calendar__table-body-cell-value">18</div>
            <div class="t-calendar__table-body-cell-content"></div>
          </td>
          <!---->
          <!---->
        </tr>
        <tr class="t-calendar__table-body-row">
          <td class="t-calendar__table-body-cell">
            <div class="t-calendar__table-body-cell-value">21</div>
            <div class="t-calendar__table-body-cell-content"></div>
          </td>
          <td class="t-calendar__table-body-cell">
            <div class="t-calendar__table-body-cell-value">22</div>
            <div class="t-calendar__table-body-cell-content"></div>
          </td>
          <td class="t-calendar__table-body-cell">
            <div class="t-calendar__table-body-cell-value">23</div>
            <div class="t-calendar__table-body-cell-content"></div>
          </td>
          <td class="t-calendar__table-body-cell">
            <div class="t-calendar__table-body-cell-value">24</div>
            <div class="t-calendar__table-body-cell-content"></div>
          </td>
          <td class="t-calendar__table-body-cell">
            <div class="t-calendar__table-body-cell-value">25</div>
            <div class="t-calendar__table-body-cell-content"></div>
          </td>
<<<<<<< HEAD
          <td class="t-calendar__table-body-cell">
            <div class="t-calendar__table-body-cell-value">26</div>
            <div class="t-calendar__table-body-cell-content"></div>
          </td>
          <td class="t-calendar__table-body-cell">
            <div class="t-calendar__table-body-cell-value">27</div>
            <div class="t-calendar__table-body-cell-content"></div>
          </td>
          <td class="t-calendar__table-body-cell">
=======
          <!---->
          <!---->
        </tr>
        <tr class="t-calendar__table-body-row">
          <td class="t-calendar__table-body-cell t-is-checked">
>>>>>>> b344071c
            <div class="t-calendar__table-body-cell-value">28</div>
            <div class="t-calendar__table-body-cell-content"></div>
          </td>
          <td class="t-calendar__table-body-cell t-is-checked">
            <div class="t-calendar__table-body-cell-value">29</div>
            <div class="t-calendar__table-body-cell-content"></div>
          </td>
          <td class="t-calendar__table-body-cell">
            <div class="t-calendar__table-body-cell-value">30</div>
            <div class="t-calendar__table-body-cell-content"></div>
          </td>
          <td class="t-calendar__table-body-cell">
            <div class="t-calendar__table-body-cell-value">31</div>
            <div class="t-calendar__table-body-cell-content"></div>
          </td>
          <td class="t-calendar__table-body-cell t-is-disabled">
            <div class="t-calendar__table-body-cell-value">01</div>
            <div class="t-calendar__table-body-cell-content"></div>
          </td>
          <!---->
          <!---->
        </tr>
      </tbody>
    </table>
  </div>
</div>
`;

exports[`Calendar :props :isShowWeekendDefault 2`] = `
<div class="t-calendar t-calendar--full">
  <div class="t-calendar__control">
    <div class="t-calendar__control-section">
      <div class="t-calendar__control-section-cell">
        <div>
          <div class="t-popup-reference" style="width: 100%; position: relative;">
            <div class="t-select t-size-s"><svg class="t-icon t-icon-undefined t-size-s t-select-left-icon" style="display: none;">
                <use xlink:href="#t-icon-undefined"></use>
              </svg> <span class="t-select-placeholder" style="display: none;"> 请选择</span> <input type="hidden" name="t-select" value="2020" style="width: 0px;"> <span title="2020" class="t-select-selectedSingle">
        2020
      </span>
              <div class="t-input t-size-s t-select-input" style="display: none;"><input placeholder="2020" type="text" class="t-input__inner"></div> <svg class="t-icon t-icon-chevron-down t-size-s t-select-right-icon">
                <use xlink:href="#t-icon-chevron-down"></use>
              </svg> <svg class="t-icon t-icon-close t-size-s t-select-right-icon" style="display: none;">
                <use xlink:href="#t-icon-close"></use>
              </svg> <svg class="t-icon t-icon-loading t-size-s t-select-right-icon" style="display: none;">
                <use xlink:href="#t-icon-loading"></use>
              </svg>
              <!---->
            </div>
            <div dir="ltr" class="resize-sensor" style="pointer-events: none; position: absolute; left: 0px; top: 0px; right: 0px; bottom: 0px; overflow: hidden; z-index: -1; visibility: hidden; max-width: 100%;">
              <div class="resize-sensor-expand" style="pointer-events: none; position: absolute; left: 0px; top: 0px; right: 0px; bottom: 0px; overflow: hidden; z-index: -1; visibility: hidden; max-width: 100%;">
                <div style="position: absolute; left: 0px; top: 0px; transition: 0s;"></div>
              </div>
              <div class="resize-sensor-shrink" style="pointer-events: none; position: absolute; left: 0px; top: 0px; right: 0px; bottom: 0px; overflow: hidden; z-index: -1; visibility: hidden; max-width: 100%;">
                <div style="position: absolute; left: 0px; top: 0px; transition: 0s; width: 200%; height: 200%;"></div>
              </div>
            </div>
          </div>
        </div>
      </div>
      <div class="t-calendar__control-section-cell">
        <div>
          <div class="t-popup-reference" style="width: 100%; position: relative;">
            <div class="t-select t-size-s"><svg class="t-icon t-icon-undefined t-size-s t-select-left-icon" style="display: none;">
                <use xlink:href="#t-icon-undefined"></use>
              </svg> <span class="t-select-placeholder" style="display: none;"> 请选择</span> <input type="hidden" name="t-select" value="12" style="width: 0px;"> <span title="12" class="t-select-selectedSingle">
        12
      </span>
              <div class="t-input t-size-s t-select-input" style="display: none;"><input placeholder="12" type="text" class="t-input__inner"></div> <svg class="t-icon t-icon-chevron-down t-size-s t-select-right-icon">
                <use xlink:href="#t-icon-chevron-down"></use>
              </svg> <svg class="t-icon t-icon-close t-size-s t-select-right-icon" style="display: none;">
                <use xlink:href="#t-icon-close"></use>
              </svg> <svg class="t-icon t-icon-loading t-size-s t-select-right-icon" style="display: none;">
                <use xlink:href="#t-icon-loading"></use>
              </svg>
              <!---->
            </div>
            <div dir="ltr" class="resize-sensor" style="pointer-events: none; position: absolute; left: 0px; top: 0px; right: 0px; bottom: 0px; overflow: hidden; z-index: -1; visibility: hidden; max-width: 100%;">
              <div class="resize-sensor-expand" style="pointer-events: none; position: absolute; left: 0px; top: 0px; right: 0px; bottom: 0px; overflow: hidden; z-index: -1; visibility: hidden; max-width: 100%;">
                <div style="position: absolute; left: 0px; top: 0px; transition: 0s;"></div>
              </div>
              <div class="resize-sensor-shrink" style="pointer-events: none; position: absolute; left: 0px; top: 0px; right: 0px; bottom: 0px; overflow: hidden; z-index: -1; visibility: hidden; max-width: 100%;">
                <div style="position: absolute; left: 0px; top: 0px; transition: 0s; width: 200%; height: 200%;"></div>
              </div>
            </div>
          </div>
        </div>
      </div>
    </div>
    <div class="t-calendar__control-section">
      <div class="t-calendar__control-section-cell" style="height: auto;">
        <div class="t-radio-group t-radio-group-outline t-radio-group-small"><label class="t-radio-button t-is-checked"><input type="radio" class="t-radio-button__former" value="month"><span class="t-radio-button__input"></span><span class="t-radio-button__label">月</span></label><label class="t-radio-button"><input type="radio" class="t-radio-button__former" value="year"><span class="t-radio-button__input"></span><span class="t-radio-button__label">年</span></label></div>
      </div>
      <div class="t-calendar__control-section-cell"><button class="t-button t-size-s t-button--line">
          隐藏周末</button></div>
      <div class="t-calendar__control-section-cell"><button class="t-button t-size-s t-button--line">
          今天
        </button></div>
    </div>
  </div>
  <div class="t-calendar__panel">
    <div class="t-calendar__panel-title"></div>
    <table class="t-calendar__table">
      <thead class="t-calendar__table-head">
        <tr class="t-calendar__table-head-row">
          <th class="t-calendar__table-head-cell">
            一
          </th>
          <th class="t-calendar__table-head-cell">
            二
          </th>
          <th class="t-calendar__table-head-cell">
            三
          </th>
          <th class="t-calendar__table-head-cell">
            四
          </th>
          <th class="t-calendar__table-head-cell">
            五
          </th>
          <th class="t-calendar__table-head-cell">
            六
          </th>
          <th class="t-calendar__table-head-cell">
            日
          </th>
        </tr>
      </thead>
      <tbody class="t-calendar__table-body">
        <tr class="t-calendar__table-body-row">
          <td class="t-calendar__table-body-cell t-is-disabled">
            <div class="t-calendar__table-body-cell-value">30</div>
            <div class="t-calendar__table-body-cell-content"></div>
          </td>
          <td class="t-calendar__table-body-cell">
            <div class="t-calendar__table-body-cell-value">01</div>
            <div class="t-calendar__table-body-cell-content"></div>
          </td>
          <td class="t-calendar__table-body-cell">
            <div class="t-calendar__table-body-cell-value">02</div>
            <div class="t-calendar__table-body-cell-content"></div>
          </td>
          <td class="t-calendar__table-body-cell">
            <div class="t-calendar__table-body-cell-value">03</div>
            <div class="t-calendar__table-body-cell-content"></div>
          </td>
          <td class="t-calendar__table-body-cell">
            <div class="t-calendar__table-body-cell-value">04</div>
            <div class="t-calendar__table-body-cell-content"></div>
          </td>
          <td class="t-calendar__table-body-cell">
            <div class="t-calendar__table-body-cell-value">05</div>
            <div class="t-calendar__table-body-cell-content"></div>
          </td>
          <td class="t-calendar__table-body-cell">
            <div class="t-calendar__table-body-cell-value">06</div>
            <div class="t-calendar__table-body-cell-content"></div>
          </td>
        </tr>
        <tr class="t-calendar__table-body-row">
          <td class="t-calendar__table-body-cell">
            <div class="t-calendar__table-body-cell-value">07</div>
            <div class="t-calendar__table-body-cell-content"></div>
          </td>
          <td class="t-calendar__table-body-cell">
            <div class="t-calendar__table-body-cell-value">08</div>
            <div class="t-calendar__table-body-cell-content"></div>
          </td>
          <td class="t-calendar__table-body-cell">
            <div class="t-calendar__table-body-cell-value">09</div>
            <div class="t-calendar__table-body-cell-content"></div>
          </td>
          <td class="t-calendar__table-body-cell">
            <div class="t-calendar__table-body-cell-value">10</div>
            <div class="t-calendar__table-body-cell-content"></div>
          </td>
          <td class="t-calendar__table-body-cell">
            <div class="t-calendar__table-body-cell-value">11</div>
            <div class="t-calendar__table-body-cell-content"></div>
          </td>
          <td class="t-calendar__table-body-cell">
            <div class="t-calendar__table-body-cell-value">12</div>
            <div class="t-calendar__table-body-cell-content"></div>
          </td>
          <td class="t-calendar__table-body-cell">
            <div class="t-calendar__table-body-cell-value">13</div>
            <div class="t-calendar__table-body-cell-content"></div>
          </td>
        </tr>
        <tr class="t-calendar__table-body-row">
          <td class="t-calendar__table-body-cell">
            <div class="t-calendar__table-body-cell-value">14</div>
            <div class="t-calendar__table-body-cell-content"></div>
          </td>
          <td class="t-calendar__table-body-cell">
            <div class="t-calendar__table-body-cell-value">15</div>
            <div class="t-calendar__table-body-cell-content"></div>
          </td>
          <td class="t-calendar__table-body-cell">
            <div class="t-calendar__table-body-cell-value">16</div>
            <div class="t-calendar__table-body-cell-content"></div>
          </td>
          <td class="t-calendar__table-body-cell">
            <div class="t-calendar__table-body-cell-value">17</div>
            <div class="t-calendar__table-body-cell-content"></div>
          </td>
          <td class="t-calendar__table-body-cell">
            <div class="t-calendar__table-body-cell-value">18</div>
            <div class="t-calendar__table-body-cell-content"></div>
          </td>
          <td class="t-calendar__table-body-cell">
            <div class="t-calendar__table-body-cell-value">19</div>
            <div class="t-calendar__table-body-cell-content"></div>
          </td>
          <td class="t-calendar__table-body-cell">
            <div class="t-calendar__table-body-cell-value">20</div>
            <div class="t-calendar__table-body-cell-content"></div>
          </td>
        </tr>
        <tr class="t-calendar__table-body-row">
          <td class="t-calendar__table-body-cell">
            <div class="t-calendar__table-body-cell-value">21</div>
            <div class="t-calendar__table-body-cell-content"></div>
          </td>
          <td class="t-calendar__table-body-cell">
            <div class="t-calendar__table-body-cell-value">22</div>
            <div class="t-calendar__table-body-cell-content"></div>
          </td>
          <td class="t-calendar__table-body-cell">
            <div class="t-calendar__table-body-cell-value">23</div>
            <div class="t-calendar__table-body-cell-content"></div>
          </td>
          <td class="t-calendar__table-body-cell">
            <div class="t-calendar__table-body-cell-value">24</div>
            <div class="t-calendar__table-body-cell-content"></div>
          </td>
          <td class="t-calendar__table-body-cell">
            <div class="t-calendar__table-body-cell-value">25</div>
            <div class="t-calendar__table-body-cell-content"></div>
          </td>
          <td class="t-calendar__table-body-cell">
            <div class="t-calendar__table-body-cell-value">26</div>
            <div class="t-calendar__table-body-cell-content"></div>
          </td>
          <td class="t-calendar__table-body-cell">
            <div class="t-calendar__table-body-cell-value">27</div>
            <div class="t-calendar__table-body-cell-content"></div>
          </td>
        </tr>
        <tr class="t-calendar__table-body-row">
          <td class="t-calendar__table-body-cell t-is-checked">
            <div class="t-calendar__table-body-cell-value">28</div>
            <div class="t-calendar__table-body-cell-content"></div>
          </td>
          <td class="t-calendar__table-body-cell t-is-checked">
            <div class="t-calendar__table-body-cell-value">29</div>
            <div class="t-calendar__table-body-cell-content"></div>
          </td>
          <td class="t-calendar__table-body-cell">
            <div class="t-calendar__table-body-cell-value">30</div>
            <div class="t-calendar__table-body-cell-content"></div>
          </td>
          <td class="t-calendar__table-body-cell">
            <div class="t-calendar__table-body-cell-value">31</div>
            <div class="t-calendar__table-body-cell-content"></div>
          </td>
          <td class="t-calendar__table-body-cell t-is-disabled">
            <div class="t-calendar__table-body-cell-value">01</div>
            <div class="t-calendar__table-body-cell-content"></div>
          </td>
          <td class="t-calendar__table-body-cell t-is-disabled">
            <div class="t-calendar__table-body-cell-value">02</div>
            <div class="t-calendar__table-body-cell-content"></div>
          </td>
          <td class="t-calendar__table-body-cell t-is-disabled">
            <div class="t-calendar__table-body-cell-value">03</div>
            <div class="t-calendar__table-body-cell-content"></div>
          </td>
        </tr>
      </tbody>
    </table>
  </div>
</div>
`;

exports[`Calendar :props :mode 1`] = `
<div class="t-calendar t-calendar--full">
  <div class="t-calendar__control">
    <div class="t-calendar__control-section">
      <div class="t-calendar__control-section-cell">
        <div>
          <div class="t-popup-reference" style="width: 100%; position: relative;">
            <div class="t-select t-size-s"><svg class="t-icon t-icon-undefined t-size-s t-select-left-icon" style="display: none;">
                <use xlink:href="#t-icon-undefined"></use>
              </svg> <span class="t-select-placeholder" style="display: none;"> 请选择</span> <input type="hidden" name="t-select" value="2020" style="width: 0px;"> <span title="2020" class="t-select-selectedSingle">
        2020
      </span>
              <div class="t-input t-size-s t-select-input" style="display: none;"><input placeholder="2020" type="text" class="t-input__inner"></div> <svg class="t-icon t-icon-chevron-down t-size-s t-select-right-icon">
                <use xlink:href="#t-icon-chevron-down"></use>
              </svg> <svg class="t-icon t-icon-close t-size-s t-select-right-icon" style="display: none;">
                <use xlink:href="#t-icon-close"></use>
              </svg> <svg class="t-icon t-icon-loading t-size-s t-select-right-icon" style="display: none;">
                <use xlink:href="#t-icon-loading"></use>
              </svg>
              <!---->
            </div>
            <div dir="ltr" class="resize-sensor" style="pointer-events: none; position: absolute; left: 0px; top: 0px; right: 0px; bottom: 0px; overflow: hidden; z-index: -1; visibility: hidden; max-width: 100%;">
              <div class="resize-sensor-expand" style="pointer-events: none; position: absolute; left: 0px; top: 0px; right: 0px; bottom: 0px; overflow: hidden; z-index: -1; visibility: hidden; max-width: 100%;">
                <div style="position: absolute; left: 0px; top: 0px; transition: 0s;"></div>
              </div>
              <div class="resize-sensor-shrink" style="pointer-events: none; position: absolute; left: 0px; top: 0px; right: 0px; bottom: 0px; overflow: hidden; z-index: -1; visibility: hidden; max-width: 100%;">
                <div style="position: absolute; left: 0px; top: 0px; transition: 0s; width: 200%; height: 200%;"></div>
              </div>
            </div>
          </div>
        </div>
      </div>
      <!---->
    </div>
    <div class="t-calendar__control-section">
      <div class="t-calendar__control-section-cell" style="height: auto;">
        <div class="t-radio-group t-radio-group-outline t-radio-group-small"><label class="t-radio-button"><input type="radio" class="t-radio-button__former" value="month"><span class="t-radio-button__input"></span><span class="t-radio-button__label">月</span></label><label class="t-radio-button t-is-checked"><input type="radio" class="t-radio-button__former" value="year"><span class="t-radio-button__input"></span><span class="t-radio-button__label">年</span></label></div>
      </div>
      <div class="t-calendar__control-section-cell">
        <!---->
      </div>
      <div class="t-calendar__control-section-cell"><button class="t-button t-size-s t-button--line">
          本月
        </button></div>
    </div>
  </div>
  <div class="t-calendar__panel">
    <div class="t-calendar__panel-title"></div>
    <table class="t-calendar__table">
      <tbody class="t-calendar__table-body">
        <tr class="t-calendar__table-body-row">
          <td class="t-calendar__table-body-cell">
            <div class="t-calendar__table-body-cell-value">一月</div>
            <div class="t-calendar__table-body-cell-content"></div>
          </td>
          <td class="t-calendar__table-body-cell">
            <div class="t-calendar__table-body-cell-value">二月</div>
            <div class="t-calendar__table-body-cell-content"></div>
          </td>
          <td class="t-calendar__table-body-cell">
            <div class="t-calendar__table-body-cell-value">三月</div>
            <div class="t-calendar__table-body-cell-content"></div>
          </td>
          <td class="t-calendar__table-body-cell">
            <div class="t-calendar__table-body-cell-value">四月</div>
            <div class="t-calendar__table-body-cell-content"></div>
          </td>
        </tr>
        <tr class="t-calendar__table-body-row">
          <td class="t-calendar__table-body-cell">
            <div class="t-calendar__table-body-cell-value">五月</div>
            <div class="t-calendar__table-body-cell-content"></div>
          </td>
          <td class="t-calendar__table-body-cell">
            <div class="t-calendar__table-body-cell-value">六月</div>
            <div class="t-calendar__table-body-cell-content"></div>
          </td>
          <td class="t-calendar__table-body-cell">
            <div class="t-calendar__table-body-cell-value">七月</div>
            <div class="t-calendar__table-body-cell-content"></div>
          </td>
          <td class="t-calendar__table-body-cell">
            <div class="t-calendar__table-body-cell-value">八月</div>
            <div class="t-calendar__table-body-cell-content"></div>
          </td>
        </tr>
        <tr class="t-calendar__table-body-row">
          <td class="t-calendar__table-body-cell">
            <div class="t-calendar__table-body-cell-value">九月</div>
            <div class="t-calendar__table-body-cell-content"></div>
          </td>
          <td class="t-calendar__table-body-cell">
            <div class="t-calendar__table-body-cell-value">十月</div>
            <div class="t-calendar__table-body-cell-content"></div>
          </td>
          <td class="t-calendar__table-body-cell">
            <div class="t-calendar__table-body-cell-value">十一月</div>
            <div class="t-calendar__table-body-cell-content"></div>
          </td>
          <td class="t-calendar__table-body-cell t-is-checked">
            <div class="t-calendar__table-body-cell-value">十二月</div>
            <div class="t-calendar__table-body-cell-content"></div>
          </td>
        </tr>
      </tbody>
    </table>
  </div>
</div>
`;

exports[`Calendar :props :theme 1`] = `
<div class="t-calendar t-calendar--card">
  <div class="t-calendar__control">
    <div class="t-calendar__control-section">
      <div class="t-calendar__control-section-cell">
        <div>
          <div class="t-popup-reference" style="width: 100%; position: relative;">
            <div class="t-select t-size-s"><svg class="t-icon t-icon-undefined t-size-s t-select-left-icon" style="display: none;">
                <use xlink:href="#t-icon-undefined"></use>
              </svg> <span class="t-select-placeholder" style="display: none;"> 请选择</span> <input type="hidden" name="t-select" value="2020" style="width: 0px;"> <span title="2020" class="t-select-selectedSingle">
        2020
      </span>
              <div class="t-input t-size-s t-select-input" style="display: none;"><input placeholder="2020" type="text" class="t-input__inner"></div> <svg class="t-icon t-icon-chevron-down t-size-s t-select-right-icon">
                <use xlink:href="#t-icon-chevron-down"></use>
              </svg> <svg class="t-icon t-icon-close t-size-s t-select-right-icon" style="display: none;">
                <use xlink:href="#t-icon-close"></use>
              </svg> <svg class="t-icon t-icon-loading t-size-s t-select-right-icon" style="display: none;">
                <use xlink:href="#t-icon-loading"></use>
              </svg>
              <!---->
            </div>
            <div dir="ltr" class="resize-sensor" style="pointer-events: none; position: absolute; left: 0px; top: 0px; right: 0px; bottom: 0px; overflow: hidden; z-index: -1; visibility: hidden; max-width: 100%;">
              <div class="resize-sensor-expand" style="pointer-events: none; position: absolute; left: 0px; top: 0px; right: 0px; bottom: 0px; overflow: hidden; z-index: -1; visibility: hidden; max-width: 100%;">
                <div style="position: absolute; left: 0px; top: 0px; transition: 0s;"></div>
              </div>
              <div class="resize-sensor-shrink" style="pointer-events: none; position: absolute; left: 0px; top: 0px; right: 0px; bottom: 0px; overflow: hidden; z-index: -1; visibility: hidden; max-width: 100%;">
                <div style="position: absolute; left: 0px; top: 0px; transition: 0s; width: 200%; height: 200%;"></div>
              </div>
            </div>
          </div>
        </div>
      </div>
      <div class="t-calendar__control-section-cell">
        <div>
          <div class="t-popup-reference" style="width: 100%; position: relative;">
            <div class="t-select t-size-s"><svg class="t-icon t-icon-undefined t-size-s t-select-left-icon" style="display: none;">
                <use xlink:href="#t-icon-undefined"></use>
              </svg> <span class="t-select-placeholder" style="display: none;"> 请选择</span> <input type="hidden" name="t-select" value="12" style="width: 0px;"> <span title="12" class="t-select-selectedSingle">
        12
      </span>
              <div class="t-input t-size-s t-select-input" style="display: none;"><input placeholder="12" type="text" class="t-input__inner"></div> <svg class="t-icon t-icon-chevron-down t-size-s t-select-right-icon">
                <use xlink:href="#t-icon-chevron-down"></use>
              </svg> <svg class="t-icon t-icon-close t-size-s t-select-right-icon" style="display: none;">
                <use xlink:href="#t-icon-close"></use>
              </svg> <svg class="t-icon t-icon-loading t-size-s t-select-right-icon" style="display: none;">
                <use xlink:href="#t-icon-loading"></use>
              </svg>
              <!---->
            </div>
            <div dir="ltr" class="resize-sensor" style="pointer-events: none; position: absolute; left: 0px; top: 0px; right: 0px; bottom: 0px; overflow: hidden; z-index: -1; visibility: hidden; max-width: 100%;">
              <div class="resize-sensor-expand" style="pointer-events: none; position: absolute; left: 0px; top: 0px; right: 0px; bottom: 0px; overflow: hidden; z-index: -1; visibility: hidden; max-width: 100%;">
                <div style="position: absolute; left: 0px; top: 0px; transition: 0s;"></div>
              </div>
              <div class="resize-sensor-shrink" style="pointer-events: none; position: absolute; left: 0px; top: 0px; right: 0px; bottom: 0px; overflow: hidden; z-index: -1; visibility: hidden; max-width: 100%;">
                <div style="position: absolute; left: 0px; top: 0px; transition: 0s; width: 200%; height: 200%;"></div>
              </div>
            </div>
          </div>
        </div>
      </div>
    </div>
    <div class="t-calendar__control-section">
      <div class="t-calendar__control-section-cell" style="height: auto;">
        <div class="t-radio-group t-radio-group-outline t-radio-group-small"><label class="t-radio-button t-is-checked"><input type="radio" class="t-radio-button__former" value="month"><span class="t-radio-button__input"></span><span class="t-radio-button__label">月</span></label><label class="t-radio-button"><input type="radio" class="t-radio-button__former" value="year"><span class="t-radio-button__input"></span><span class="t-radio-button__label">年</span></label></div>
      </div>
      <!---->
      <!---->
    </div>
  </div>
  <div class="t-calendar__panel">
    <div class="t-calendar__panel-title"></div>
    <table class="t-calendar__table">
      <thead class="t-calendar__table-head">
        <tr class="t-calendar__table-head-row">
          <th class="t-calendar__table-head-cell">
            一
          </th>
          <th class="t-calendar__table-head-cell">
            二
          </th>
          <th class="t-calendar__table-head-cell">
            三
          </th>
          <th class="t-calendar__table-head-cell">
            四
          </th>
          <th class="t-calendar__table-head-cell">
            五
          </th>
          <th class="t-calendar__table-head-cell">
            六
          </th>
          <th class="t-calendar__table-head-cell">
            日
          </th>
        </tr>
      </thead>
      <tbody class="t-calendar__table-body">
        <tr class="t-calendar__table-body-row">
          <td class="t-calendar__table-body-cell t-is-disabled">
            <div class="t-calendar__table-body-cell-value">30</div>
            <div class="t-calendar__table-body-cell-content">
              <!---->
            </div>
          </td>
          <td class="t-calendar__table-body-cell">
            <div class="t-calendar__table-body-cell-value">01</div>
            <div class="t-calendar__table-body-cell-content">
              <!---->
            </div>
          </td>
          <td class="t-calendar__table-body-cell">
            <div class="t-calendar__table-body-cell-value">02</div>
            <div class="t-calendar__table-body-cell-content">
              <!---->
            </div>
          </td>
          <td class="t-calendar__table-body-cell">
            <div class="t-calendar__table-body-cell-value">03</div>
            <div class="t-calendar__table-body-cell-content">
              <!---->
            </div>
          </td>
          <td class="t-calendar__table-body-cell">
            <div class="t-calendar__table-body-cell-value">04</div>
            <div class="t-calendar__table-body-cell-content">
              <!---->
            </div>
          </td>
          <td class="t-calendar__table-body-cell">
            <div class="t-calendar__table-body-cell-value">05</div>
            <div class="t-calendar__table-body-cell-content">
              <!---->
            </div>
          </td>
          <td class="t-calendar__table-body-cell">
            <div class="t-calendar__table-body-cell-value">06</div>
            <div class="t-calendar__table-body-cell-content">
              <!---->
            </div>
          </td>
        </tr>
        <tr class="t-calendar__table-body-row">
          <td class="t-calendar__table-body-cell">
            <div class="t-calendar__table-body-cell-value">07</div>
            <div class="t-calendar__table-body-cell-content">
              <!---->
            </div>
          </td>
          <td class="t-calendar__table-body-cell">
            <div class="t-calendar__table-body-cell-value">08</div>
            <div class="t-calendar__table-body-cell-content">
              <!---->
            </div>
          </td>
          <td class="t-calendar__table-body-cell">
            <div class="t-calendar__table-body-cell-value">09</div>
            <div class="t-calendar__table-body-cell-content">
              <!---->
            </div>
          </td>
          <td class="t-calendar__table-body-cell">
            <div class="t-calendar__table-body-cell-value">10</div>
            <div class="t-calendar__table-body-cell-content">
              <!---->
            </div>
          </td>
          <td class="t-calendar__table-body-cell">
            <div class="t-calendar__table-body-cell-value">11</div>
            <div class="t-calendar__table-body-cell-content">
              <!---->
            </div>
          </td>
          <td class="t-calendar__table-body-cell">
            <div class="t-calendar__table-body-cell-value">12</div>
            <div class="t-calendar__table-body-cell-content">
              <!---->
            </div>
          </td>
          <td class="t-calendar__table-body-cell">
            <div class="t-calendar__table-body-cell-value">13</div>
            <div class="t-calendar__table-body-cell-content">
              <!---->
            </div>
          </td>
        </tr>
        <tr class="t-calendar__table-body-row">
          <td class="t-calendar__table-body-cell">
            <div class="t-calendar__table-body-cell-value">14</div>
            <div class="t-calendar__table-body-cell-content">
              <!---->
            </div>
          </td>
          <td class="t-calendar__table-body-cell">
            <div class="t-calendar__table-body-cell-value">15</div>
            <div class="t-calendar__table-body-cell-content">
              <!---->
            </div>
          </td>
          <td class="t-calendar__table-body-cell">
            <div class="t-calendar__table-body-cell-value">16</div>
            <div class="t-calendar__table-body-cell-content">
              <!---->
            </div>
          </td>
          <td class="t-calendar__table-body-cell">
            <div class="t-calendar__table-body-cell-value">17</div>
            <div class="t-calendar__table-body-cell-content">
              <!---->
            </div>
          </td>
          <td class="t-calendar__table-body-cell">
            <div class="t-calendar__table-body-cell-value">18</div>
            <div class="t-calendar__table-body-cell-content">
              <!---->
            </div>
          </td>
          <td class="t-calendar__table-body-cell">
            <div class="t-calendar__table-body-cell-value">19</div>
            <div class="t-calendar__table-body-cell-content">
              <!---->
            </div>
          </td>
          <td class="t-calendar__table-body-cell">
            <div class="t-calendar__table-body-cell-value">20</div>
            <div class="t-calendar__table-body-cell-content">
              <!---->
            </div>
          </td>
        </tr>
        <tr class="t-calendar__table-body-row">
          <td class="t-calendar__table-body-cell">
            <div class="t-calendar__table-body-cell-value">21</div>
            <div class="t-calendar__table-body-cell-content">
              <!---->
            </div>
          </td>
          <td class="t-calendar__table-body-cell">
            <div class="t-calendar__table-body-cell-value">22</div>
            <div class="t-calendar__table-body-cell-content">
              <!---->
            </div>
          </td>
          <td class="t-calendar__table-body-cell">
            <div class="t-calendar__table-body-cell-value">23</div>
            <div class="t-calendar__table-body-cell-content">
              <!---->
            </div>
          </td>
          <td class="t-calendar__table-body-cell">
            <div class="t-calendar__table-body-cell-value">24</div>
            <div class="t-calendar__table-body-cell-content">
              <!---->
            </div>
          </td>
          <td class="t-calendar__table-body-cell">
            <div class="t-calendar__table-body-cell-value">25</div>
            <div class="t-calendar__table-body-cell-content">
              <!---->
            </div>
          </td>
          <td class="t-calendar__table-body-cell">
            <div class="t-calendar__table-body-cell-value">26</div>
            <div class="t-calendar__table-body-cell-content">
              <!---->
            </div>
          </td>
          <td class="t-calendar__table-body-cell">
            <div class="t-calendar__table-body-cell-value">27</div>
<<<<<<< HEAD
            <div class="t-calendar__table-body-cell-content"></div>
          </td>
        </tr>
        <tr class="t-calendar__table-body-row">
          <td class="t-calendar__table-body-cell">
            <div class="t-calendar__table-body-cell-value">28</div>
            <div class="t-calendar__table-body-cell-content"></div>
          </td>
          <td class="t-calendar__table-body-cell t-is-checked">
            <div class="t-calendar__table-body-cell-value">29</div>
            <div class="t-calendar__table-body-cell-content"></div>
          </td>
          <td class="t-calendar__table-body-cell">
            <div class="t-calendar__table-body-cell-value">30</div>
            <div class="t-calendar__table-body-cell-content"></div>
          </td>
          <td class="t-calendar__table-body-cell">
            <div class="t-calendar__table-body-cell-value">31</div>
            <div class="t-calendar__table-body-cell-content"></div>
          </td>
          <td class="t-calendar__table-body-cell t-is-disabled">
            <div class="t-calendar__table-body-cell-value">01</div>
            <div class="t-calendar__table-body-cell-content"></div>
          </td>
          <td class="t-calendar__table-body-cell t-is-disabled">
            <div class="t-calendar__table-body-cell-value">02</div>
            <div class="t-calendar__table-body-cell-content"></div>
          </td>
          <td class="t-calendar__table-body-cell t-is-disabled">
            <div class="t-calendar__table-body-cell-value">03</div>
            <div class="t-calendar__table-body-cell-content"></div>
          </td>
        </tr>
      </tbody>
    </table>
  </div>
</div>
`;

exports[`Calendar :props :mode 1`] = `
<div class="t-calendar t-calendar--full">
  <div class="t-calendar__control">
    <div class="t-calendar__control-section">
      <div class="t-calendar__control-section-cell">
        <div>
          <div class="t-popup-reference" style="width: 100%; position: relative;">
            <div class="t-select t-size-s"><svg class="t-icon t-icon-undefined t-size-s t-select-left-icon" style="display: none;">
                <use xlink:href="#t-icon-undefined"></use>
              </svg> <span class="t-select-placeholder" style="display: none;"> 请选择</span> <input type="hidden" name="t-select" value="2020" style="width: 0px;"> <span title="2020" class="t-select-selectedSingle">
        2020
      </span>
              <div class="t-input t-size-s t-select-input" style="display: none;"><input placeholder="2020" type="text" class="t-input__inner"></div> <svg class="t-icon t-icon-chevron-down t-size-s t-select-right-icon">
                <use xlink:href="#t-icon-chevron-down"></use>
              </svg> <svg class="t-icon t-icon-close t-size-s t-select-right-icon" style="display: none;">
                <use xlink:href="#t-icon-close"></use>
              </svg> <svg class="t-icon t-icon-loading t-size-s t-select-right-icon" style="display: none;">
                <use xlink:href="#t-icon-loading"></use>
              </svg>
=======
            <div class="t-calendar__table-body-cell-content">
>>>>>>> b344071c
              <!---->
            </div>
          </td>
        </tr>
        <tr class="t-calendar__table-body-row">
          <td class="t-calendar__table-body-cell t-is-checked">
            <div class="t-calendar__table-body-cell-value">28</div>
            <div class="t-calendar__table-body-cell-content">
              <!---->
            </div>
          </td>
          <td class="t-calendar__table-body-cell">
            <div class="t-calendar__table-body-cell-value">29</div>
            <div class="t-calendar__table-body-cell-content">
              <!---->
            </div>
          </td>
          <td class="t-calendar__table-body-cell">
            <div class="t-calendar__table-body-cell-value">30</div>
            <div class="t-calendar__table-body-cell-content">
              <!---->
            </div>
          </td>
          <td class="t-calendar__table-body-cell">
            <div class="t-calendar__table-body-cell-value">31</div>
            <div class="t-calendar__table-body-cell-content">
              <!---->
            </div>
          </td>
          <td class="t-calendar__table-body-cell t-is-disabled">
            <div class="t-calendar__table-body-cell-value">01</div>
            <div class="t-calendar__table-body-cell-content">
              <!---->
            </div>
          </td>
          <td class="t-calendar__table-body-cell t-is-disabled">
            <div class="t-calendar__table-body-cell-value">02</div>
            <div class="t-calendar__table-body-cell-content">
              <!---->
            </div>
          </td>
          <td class="t-calendar__table-body-cell t-is-disabled">
            <div class="t-calendar__table-body-cell-value">03</div>
            <div class="t-calendar__table-body-cell-content">
              <!---->
            </div>
          </td>
        </tr>
      </tbody>
    </table>
  </div>
</div>
`;

exports[`Calendar :props :value 1`] = `
<div class="t-calendar t-calendar--full">
  <div class="t-calendar__control">
    <div class="t-calendar__control-section">
      <div class="t-calendar__control-section-cell">
        <div>
          <div class="t-popup-reference" style="width: 100%; position: relative;">
            <div class="t-select t-size-s"><svg class="t-icon t-icon-undefined t-size-s t-select-left-icon" style="display: none;">
                <use xlink:href="#t-icon-undefined"></use>
              </svg> <span class="t-select-placeholder" style="display: none;"> 请选择</span> <input type="hidden" name="t-select" value="1998" style="width: 0px;"> <span title="1998" class="t-select-selectedSingle">
        1998
      </span>
              <div class="t-input t-size-s t-select-input" style="display: none;"><input placeholder="1998" type="text" class="t-input__inner"></div> <svg class="t-icon t-icon-chevron-down t-size-s t-select-right-icon">
                <use xlink:href="#t-icon-chevron-down"></use>
              </svg> <svg class="t-icon t-icon-close t-size-s t-select-right-icon" style="display: none;">
                <use xlink:href="#t-icon-close"></use>
              </svg> <svg class="t-icon t-icon-loading t-size-s t-select-right-icon" style="display: none;">
                <use xlink:href="#t-icon-loading"></use>
              </svg>
              <!---->
            </div>
            <div dir="ltr" class="resize-sensor" style="pointer-events: none; position: absolute; left: 0px; top: 0px; right: 0px; bottom: 0px; overflow: hidden; z-index: -1; visibility: hidden; max-width: 100%;">
              <div class="resize-sensor-expand" style="pointer-events: none; position: absolute; left: 0px; top: 0px; right: 0px; bottom: 0px; overflow: hidden; z-index: -1; visibility: hidden; max-width: 100%;">
                <div style="position: absolute; left: 0px; top: 0px; transition: 0s;"></div>
              </div>
              <div class="resize-sensor-shrink" style="pointer-events: none; position: absolute; left: 0px; top: 0px; right: 0px; bottom: 0px; overflow: hidden; z-index: -1; visibility: hidden; max-width: 100%;">
                <div style="position: absolute; left: 0px; top: 0px; transition: 0s; width: 200%; height: 200%;"></div>
              </div>
            </div>
          </div>
        </div>
      </div>
      <div class="t-calendar__control-section-cell">
        <div>
          <div class="t-popup-reference" style="width: 100%; position: relative;">
            <div class="t-select t-size-s"><svg class="t-icon t-icon-undefined t-size-s t-select-left-icon" style="display: none;">
                <use xlink:href="#t-icon-undefined"></use>
              </svg> <span class="t-select-placeholder" style="display: none;"> 请选择</span> <input type="hidden" name="t-select" value="11" style="width: 0px;"> <span title="11" class="t-select-selectedSingle">
        11
      </span>
              <div class="t-input t-size-s t-select-input" style="display: none;"><input placeholder="11" type="text" class="t-input__inner"></div> <svg class="t-icon t-icon-chevron-down t-size-s t-select-right-icon">
                <use xlink:href="#t-icon-chevron-down"></use>
              </svg> <svg class="t-icon t-icon-close t-size-s t-select-right-icon" style="display: none;">
                <use xlink:href="#t-icon-close"></use>
              </svg> <svg class="t-icon t-icon-loading t-size-s t-select-right-icon" style="display: none;">
                <use xlink:href="#t-icon-loading"></use>
              </svg>
              <!---->
            </div>
            <div dir="ltr" class="resize-sensor" style="pointer-events: none; position: absolute; left: 0px; top: 0px; right: 0px; bottom: 0px; overflow: hidden; z-index: -1; visibility: hidden; max-width: 100%;">
              <div class="resize-sensor-expand" style="pointer-events: none; position: absolute; left: 0px; top: 0px; right: 0px; bottom: 0px; overflow: hidden; z-index: -1; visibility: hidden; max-width: 100%;">
                <div style="position: absolute; left: 0px; top: 0px; transition: 0s;"></div>
              </div>
              <div class="resize-sensor-shrink" style="pointer-events: none; position: absolute; left: 0px; top: 0px; right: 0px; bottom: 0px; overflow: hidden; z-index: -1; visibility: hidden; max-width: 100%;">
                <div style="position: absolute; left: 0px; top: 0px; transition: 0s; width: 200%; height: 200%;"></div>
              </div>
            </div>
          </div>
        </div>
      </div>
    </div>
    <div class="t-calendar__control-section">
      <div class="t-calendar__control-section-cell" style="height: auto;">
        <div class="t-radio-group t-radio-group-outline t-radio-group-small"><label class="t-radio-button t-is-checked"><input type="radio" class="t-radio-button__former" value="month"><span class="t-radio-button__input"></span><span class="t-radio-button__label">月</span></label><label class="t-radio-button"><input type="radio" class="t-radio-button__former" value="year"><span class="t-radio-button__input"></span><span class="t-radio-button__label">年</span></label></div>
      </div>
      <div class="t-calendar__control-section-cell"><button class="t-button t-size-s t-button--line">
          隐藏周末</button></div>
      <div class="t-calendar__control-section-cell"><button class="t-button t-size-s t-button--line">
          今天
        </button></div>
    </div>
  </div>
  <div class="t-calendar__panel">
    <div class="t-calendar__panel-title"></div>
    <table class="t-calendar__table">
      <thead class="t-calendar__table-head">
        <tr class="t-calendar__table-head-row">
          <th class="t-calendar__table-head-cell">
            一
          </th>
          <th class="t-calendar__table-head-cell">
            二
          </th>
          <th class="t-calendar__table-head-cell">
            三
          </th>
          <th class="t-calendar__table-head-cell">
            四
          </th>
          <th class="t-calendar__table-head-cell">
            五
          </th>
          <th class="t-calendar__table-head-cell">
            六
          </th>
          <th class="t-calendar__table-head-cell">
            日
          </th>
        </tr>
      </thead>
      <tbody class="t-calendar__table-body">
        <tr class="t-calendar__table-body-row">
          <td class="t-calendar__table-body-cell t-is-disabled">
            <div class="t-calendar__table-body-cell-value">26</div>
            <div class="t-calendar__table-body-cell-content"></div>
          </td>
          <td class="t-calendar__table-body-cell t-is-disabled">
            <div class="t-calendar__table-body-cell-value">27</div>
            <div class="t-calendar__table-body-cell-content"></div>
          </td>
          <td class="t-calendar__table-body-cell t-is-disabled">
            <div class="t-calendar__table-body-cell-value">28</div>
            <div class="t-calendar__table-body-cell-content"></div>
          </td>
          <td class="t-calendar__table-body-cell t-is-disabled">
            <div class="t-calendar__table-body-cell-value">29</div>
            <div class="t-calendar__table-body-cell-content"></div>
          </td>
          <td class="t-calendar__table-body-cell t-is-disabled">
            <div class="t-calendar__table-body-cell-value">30</div>
            <div class="t-calendar__table-body-cell-content"></div>
          </td>
          <td class="t-calendar__table-body-cell t-is-disabled">
            <div class="t-calendar__table-body-cell-value">31</div>
            <div class="t-calendar__table-body-cell-content"></div>
          </td>
          <td class="t-calendar__table-body-cell">
            <div class="t-calendar__table-body-cell-value">01</div>
            <div class="t-calendar__table-body-cell-content"></div>
          </td>
        </tr>
        <tr class="t-calendar__table-body-row">
          <td class="t-calendar__table-body-cell">
            <div class="t-calendar__table-body-cell-value">02</div>
            <div class="t-calendar__table-body-cell-content"></div>
          </td>
          <td class="t-calendar__table-body-cell">
            <div class="t-calendar__table-body-cell-value">03</div>
            <div class="t-calendar__table-body-cell-content"></div>
          </td>
          <td class="t-calendar__table-body-cell">
            <div class="t-calendar__table-body-cell-value">04</div>
            <div class="t-calendar__table-body-cell-content"></div>
          </td>
          <td class="t-calendar__table-body-cell">
            <div class="t-calendar__table-body-cell-value">05</div>
            <div class="t-calendar__table-body-cell-content"></div>
          </td>
          <td class="t-calendar__table-body-cell">
            <div class="t-calendar__table-body-cell-value">06</div>
            <div class="t-calendar__table-body-cell-content"></div>
          </td>
          <td class="t-calendar__table-body-cell">
            <div class="t-calendar__table-body-cell-value">07</div>
            <div class="t-calendar__table-body-cell-content"></div>
          </td>
          <td class="t-calendar__table-body-cell">
            <div class="t-calendar__table-body-cell-value">08</div>
            <div class="t-calendar__table-body-cell-content"></div>
          </td>
        </tr>
        <tr class="t-calendar__table-body-row">
          <td class="t-calendar__table-body-cell">
            <div class="t-calendar__table-body-cell-value">09</div>
            <div class="t-calendar__table-body-cell-content"></div>
          </td>
          <td class="t-calendar__table-body-cell">
            <div class="t-calendar__table-body-cell-value">10</div>
            <div class="t-calendar__table-body-cell-content"></div>
          </td>
          <td class="t-calendar__table-body-cell t-is-checked">
            <div class="t-calendar__table-body-cell-value">11</div>
            <div class="t-calendar__table-body-cell-content"></div>
          </td>
          <td class="t-calendar__table-body-cell">
            <div class="t-calendar__table-body-cell-value">12</div>
            <div class="t-calendar__table-body-cell-content"></div>
          </td>
          <td class="t-calendar__table-body-cell">
            <div class="t-calendar__table-body-cell-value">13</div>
            <div class="t-calendar__table-body-cell-content"></div>
          </td>
          <td class="t-calendar__table-body-cell">
            <div class="t-calendar__table-body-cell-value">14</div>
            <div class="t-calendar__table-body-cell-content"></div>
          </td>
          <td class="t-calendar__table-body-cell">
            <div class="t-calendar__table-body-cell-value">15</div>
            <div class="t-calendar__table-body-cell-content"></div>
          </td>
        </tr>
        <tr class="t-calendar__table-body-row">
          <td class="t-calendar__table-body-cell">
            <div class="t-calendar__table-body-cell-value">16</div>
            <div class="t-calendar__table-body-cell-content"></div>
          </td>
          <td class="t-calendar__table-body-cell">
            <div class="t-calendar__table-body-cell-value">17</div>
            <div class="t-calendar__table-body-cell-content"></div>
          </td>
          <td class="t-calendar__table-body-cell">
            <div class="t-calendar__table-body-cell-value">18</div>
            <div class="t-calendar__table-body-cell-content"></div>
          </td>
          <td class="t-calendar__table-body-cell">
            <div class="t-calendar__table-body-cell-value">19</div>
            <div class="t-calendar__table-body-cell-content"></div>
          </td>
          <td class="t-calendar__table-body-cell">
            <div class="t-calendar__table-body-cell-value">20</div>
            <div class="t-calendar__table-body-cell-content"></div>
          </td>
          <td class="t-calendar__table-body-cell">
            <div class="t-calendar__table-body-cell-value">21</div>
            <div class="t-calendar__table-body-cell-content"></div>
          </td>
          <td class="t-calendar__table-body-cell">
            <div class="t-calendar__table-body-cell-value">22</div>
            <div class="t-calendar__table-body-cell-content"></div>
          </td>
        </tr>
        <tr class="t-calendar__table-body-row">
          <td class="t-calendar__table-body-cell">
            <div class="t-calendar__table-body-cell-value">23</div>
            <div class="t-calendar__table-body-cell-content"></div>
          </td>
          <td class="t-calendar__table-body-cell">
            <div class="t-calendar__table-body-cell-value">24</div>
            <div class="t-calendar__table-body-cell-content"></div>
          </td>
          <td class="t-calendar__table-body-cell">
            <div class="t-calendar__table-body-cell-value">25</div>
            <div class="t-calendar__table-body-cell-content"></div>
          </td>
          <td class="t-calendar__table-body-cell">
            <div class="t-calendar__table-body-cell-value">26</div>
            <div class="t-calendar__table-body-cell-content"></div>
          </td>
          <td class="t-calendar__table-body-cell">
            <div class="t-calendar__table-body-cell-value">27</div>
            <div class="t-calendar__table-body-cell-content"></div>
          </td>
          <td class="t-calendar__table-body-cell">
            <div class="t-calendar__table-body-cell-value">28</div>
            <div class="t-calendar__table-body-cell-content"></div>
          </td>
          <td class="t-calendar__table-body-cell t-is-checked">
            <div class="t-calendar__table-body-cell-value">29</div>
            <div class="t-calendar__table-body-cell-content"></div>
          </td>
        </tr>
        <tr class="t-calendar__table-body-row">
          <td class="t-calendar__table-body-cell">
            <div class="t-calendar__table-body-cell-value">30</div>
            <div class="t-calendar__table-body-cell-content"></div>
          </td>
          <td class="t-calendar__table-body-cell t-is-disabled">
            <div class="t-calendar__table-body-cell-value">01</div>
            <div class="t-calendar__table-body-cell-content"></div>
          </td>
          <td class="t-calendar__table-body-cell t-is-disabled">
            <div class="t-calendar__table-body-cell-value">02</div>
            <div class="t-calendar__table-body-cell-content"></div>
          </td>
          <td class="t-calendar__table-body-cell t-is-disabled">
            <div class="t-calendar__table-body-cell-value">03</div>
            <div class="t-calendar__table-body-cell-content"></div>
          </td>
          <td class="t-calendar__table-body-cell t-is-disabled">
            <div class="t-calendar__table-body-cell-value">04</div>
            <div class="t-calendar__table-body-cell-content"></div>
          </td>
          <td class="t-calendar__table-body-cell t-is-disabled">
            <div class="t-calendar__table-body-cell-value">05</div>
            <div class="t-calendar__table-body-cell-content"></div>
          </td>
          <td class="t-calendar__table-body-cell t-is-disabled">
            <div class="t-calendar__table-body-cell-value">06</div>
            <div class="t-calendar__table-body-cell-content"></div>
          </td>
        </tr>
      </tbody>
    </table>
  </div>
</div>
`;<|MERGE_RESOLUTION|>--- conflicted
+++ resolved
@@ -477,23 +477,11 @@
             <div class="t-calendar__table-body-cell-value">25</div>
             <div class="t-calendar__table-body-cell-content"></div>
           </td>
-<<<<<<< HEAD
-          <td class="t-calendar__table-body-cell">
-            <div class="t-calendar__table-body-cell-value">26</div>
-            <div class="t-calendar__table-body-cell-content"></div>
-          </td>
-          <td class="t-calendar__table-body-cell">
-            <div class="t-calendar__table-body-cell-value">27</div>
-            <div class="t-calendar__table-body-cell-content"></div>
-          </td>
-          <td class="t-calendar__table-body-cell">
-=======
           <!---->
           <!---->
         </tr>
         <tr class="t-calendar__table-body-row">
           <td class="t-calendar__table-body-cell t-is-checked">
->>>>>>> b344071c
             <div class="t-calendar__table-body-cell-value">28</div>
             <div class="t-calendar__table-body-cell-content"></div>
           </td>
@@ -1158,68 +1146,7 @@
           </td>
           <td class="t-calendar__table-body-cell">
             <div class="t-calendar__table-body-cell-value">27</div>
-<<<<<<< HEAD
-            <div class="t-calendar__table-body-cell-content"></div>
-          </td>
-        </tr>
-        <tr class="t-calendar__table-body-row">
-          <td class="t-calendar__table-body-cell">
-            <div class="t-calendar__table-body-cell-value">28</div>
-            <div class="t-calendar__table-body-cell-content"></div>
-          </td>
-          <td class="t-calendar__table-body-cell t-is-checked">
-            <div class="t-calendar__table-body-cell-value">29</div>
-            <div class="t-calendar__table-body-cell-content"></div>
-          </td>
-          <td class="t-calendar__table-body-cell">
-            <div class="t-calendar__table-body-cell-value">30</div>
-            <div class="t-calendar__table-body-cell-content"></div>
-          </td>
-          <td class="t-calendar__table-body-cell">
-            <div class="t-calendar__table-body-cell-value">31</div>
-            <div class="t-calendar__table-body-cell-content"></div>
-          </td>
-          <td class="t-calendar__table-body-cell t-is-disabled">
-            <div class="t-calendar__table-body-cell-value">01</div>
-            <div class="t-calendar__table-body-cell-content"></div>
-          </td>
-          <td class="t-calendar__table-body-cell t-is-disabled">
-            <div class="t-calendar__table-body-cell-value">02</div>
-            <div class="t-calendar__table-body-cell-content"></div>
-          </td>
-          <td class="t-calendar__table-body-cell t-is-disabled">
-            <div class="t-calendar__table-body-cell-value">03</div>
-            <div class="t-calendar__table-body-cell-content"></div>
-          </td>
-        </tr>
-      </tbody>
-    </table>
-  </div>
-</div>
-`;
-
-exports[`Calendar :props :mode 1`] = `
-<div class="t-calendar t-calendar--full">
-  <div class="t-calendar__control">
-    <div class="t-calendar__control-section">
-      <div class="t-calendar__control-section-cell">
-        <div>
-          <div class="t-popup-reference" style="width: 100%; position: relative;">
-            <div class="t-select t-size-s"><svg class="t-icon t-icon-undefined t-size-s t-select-left-icon" style="display: none;">
-                <use xlink:href="#t-icon-undefined"></use>
-              </svg> <span class="t-select-placeholder" style="display: none;"> 请选择</span> <input type="hidden" name="t-select" value="2020" style="width: 0px;"> <span title="2020" class="t-select-selectedSingle">
-        2020
-      </span>
-              <div class="t-input t-size-s t-select-input" style="display: none;"><input placeholder="2020" type="text" class="t-input__inner"></div> <svg class="t-icon t-icon-chevron-down t-size-s t-select-right-icon">
-                <use xlink:href="#t-icon-chevron-down"></use>
-              </svg> <svg class="t-icon t-icon-close t-size-s t-select-right-icon" style="display: none;">
-                <use xlink:href="#t-icon-close"></use>
-              </svg> <svg class="t-icon t-icon-loading t-size-s t-select-right-icon" style="display: none;">
-                <use xlink:href="#t-icon-loading"></use>
-              </svg>
-=======
-            <div class="t-calendar__table-body-cell-content">
->>>>>>> b344071c
+            <div class="t-calendar__table-body-cell-content">
               <!---->
             </div>
           </td>
