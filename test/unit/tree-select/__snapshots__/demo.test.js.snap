// Jest Snapshot v1, https://goo.gl/fbAQLP

exports[`TreeSelect TreeSelect baseVue demo works fine 1`] = `
<div
  class="tdesign-tree-select-base"
>
  <div
    class="t-select__wrap"
    modelvalue=""
  >
    <div
      class="t-popup__reference t-select__popup-reference"
    >
      <transition-stub>
        <div
          aria-hidden="true"
          class="t-popup"
          role="tooltip"
          style="display: none;"
        >
          <div
            class="t-popup__content t-select__dropdown narrow-scrollbar"
          >
            
            <div>
              <p
                class="t-select-loading-tips"
                style="display: none;"
              >
                <div
                  class="t-select__empty"
                >
                  加载中
                </div>
              </p>
              <div
                class="t-tree t-tree--hoverable t-tree--transition t-tree--block-node"
                modelvalue=""
                size="medium"
              >
                <transition-group-stub>
                  
                  <div
                    class="t-tree__item t-tree__item--open"
                    data-level="0"
                    data-value="guangdong"
                    style="--level: 0;"
                  >
                    
                    <span
                      class="t-tree__icon t-folder-icon t-tree__icon--default"
                      ignore="active"
                      trigger="expand"
                    >
                      <svg
                        class="t-icon t-icon-caret-right-small"
                        fill="none"
                        height="1em"
                        viewBox="0 0 16 16"
                        width="1em"
                      >
                        <path
                          d="M6 5v6l4.5-3L6 5z"
                          fill="currentColor"
                          fill-opacity="0.9"
                        />
                      </svg>
                    </span>
                    <span
                      class="t-tree__label t-tree__label--strictly"
                    >
                      <span
                        style="position: relative;"
                      >
                        广东省
                      </span>
                    </span>
                    
                  </div>
                  <div
                    class="t-tree__item t-tree__item--open"
                    data-level="1"
                    data-value="guangzhou"
                    style="--level: 1;"
                  >
                    
                    <span
                      class="t-tree__icon t-folder-icon"
                      ignore="active"
                      trigger="expand"
                    >
                      
                    </span>
                    <span
                      class="t-tree__label t-tree__label--strictly"
                    >
                      <span
                        style="position: relative;"
                      >
                        广州市
                      </span>
                    </span>
                    
                  </div>
                  <div
                    class="t-tree__item t-tree__item--open"
                    data-level="1"
                    data-value="shenzhen"
                    style="--level: 1;"
                  >
                    
                    <span
                      class="t-tree__icon t-folder-icon"
                      ignore="active"
                      trigger="expand"
                    >
                      
                    </span>
                    <span
                      class="t-tree__label t-tree__label--strictly"
                    >
                      <span
                        style="position: relative;"
                      >
                        深圳市
                      </span>
                    </span>
                    
                  </div>
                  <div
                    class="t-tree__item t-tree__item--open"
                    data-level="0"
                    data-value="jiangsu"
                    style="--level: 0;"
                  >
                    
                    <span
                      class="t-tree__icon t-folder-icon t-tree__icon--default"
                      ignore="active"
                      trigger="expand"
                    >
                      <svg
                        class="t-icon t-icon-caret-right-small"
                        fill="none"
                        height="1em"
                        viewBox="0 0 16 16"
                        width="1em"
                      >
                        <path
                          d="M6 5v6l4.5-3L6 5z"
                          fill="currentColor"
                          fill-opacity="0.9"
                        />
                      </svg>
                    </span>
                    <span
                      class="t-tree__label t-tree__label--strictly"
                    >
                      <span
                        style="position: relative;"
                      >
                        江苏省
                      </span>
                    </span>
                    
                  </div>
                  <div
                    class="t-tree__item t-tree__item--open"
                    data-level="1"
                    data-value="nanjing"
                    style="--level: 1;"
                  >
                    
                    <span
                      class="t-tree__icon t-folder-icon"
                      ignore="active"
                      trigger="expand"
                    >
                      
                    </span>
                    <span
                      class="t-tree__label t-tree__label--strictly"
                    >
                      <span
                        style="position: relative;"
                      >
                        南京市
                      </span>
                    </span>
                    
                  </div>
                  <div
                    class="t-tree__item t-tree__item--open"
                    data-level="1"
                    data-value="suzhou"
                    style="--level: 1;"
                  >
                    
                    <span
                      class="t-tree__icon t-folder-icon"
                      ignore="active"
                      trigger="expand"
                    >
                      
                    </span>
                    <span
                      class="t-tree__label t-tree__label--strictly"
                    >
                      <span
                        style="position: relative;"
                      >
                        苏州市
                      </span>
                    </span>
                    
                  </div>
                  
                </transition-group-stub>
                <!---->
              </div>
            </div>
            
            <!---->
          </div>
        </div>
      </transition-stub>
      
      <div
        class="t-select t-size-m"
      >
        <!---->
        <span
          class="t-select__placeholder"
        >
          请选择
           
        </span>
        
        
        <span
          class="t-tag t-tag--default t-tag--dark t-size-m"
          style="display: none;"
        >
          <!---->
          
          +0
          
          <!---->
        </span>
        <!---->
        <div
          class="t-input__wrap"
          style="display: none;"
        >
          <div
            class="t-input t-select__input"
            modelvalue=""
          >
            <!---->
            <!---->
            <input
              class="t-input__inner"
              placeholder="请选择"
              type="text"
            />
            <!---->
            <!---->
            <!---->
          </div>
          <!---->
        </div>
        <svg
          class="t-fake-arrow t-select__right-icon"
          fill="none"
          height="16"
          style="font-size: medium;"
          viewBox="0 0 16 16"
          width="16"
          xmlns="http://www.w3.org/2000/svg"
        >
          <path
            d="M3.75 5.7998L7.99274 10.0425L12.2361 5.79921"
            stroke="black"
            stroke-opacity="0.9"
            stroke-width="1.3"
          />
        </svg>
        <svg
          class="t-icon t-icon-close-circle-filled t-select__right-icon t-select__right-icon-clear"
          fill="none"
          height="1em"
          name="close"
          style="font-size: medium; display: none;"
          viewBox="0 0 16 16"
          width="1em"
        >
          <path
            d="M15 8A7 7 0 101 8a7 7 0 0014 0zM5.67 4.95L8 7.29l2.33-2.34.7.7L8.7 8l2.34 2.35-.71.7L8 8.71l-2.33 2.34-.7-.7L7.3 8 4.96 5.65l.71-.7z"
            fill="currentColor"
            fill-opacity="0.9"
          />
        </svg>
        <div
          class="t-loading--center t-size-s t-loading t-select__right-icon t-select__active-icon"
          name="loading"
          style="display: none;"
        >
          <svg
            class="t-loading__gradient t-icon-loading"
            height="1em"
            size="small"
            version="1.1"
            viewBox="0 0 14 14"
            width="1em"
            xmlns="http://www.w3.org/2000/svg"
          >
            <foreignobject
              height="12"
              width="12"
              x="1"
              y="1"
            >
              <div
                class="t-loading__gradient-conic"
              />
            </foreignobject>
          </svg>
          <!---->
        </div>
      </div>
      
    </div>
  </div>
</div>
`;

exports[`TreeSelect TreeSelect collapsedVue demo works fine 1`] = `
<div
  class="tdesign-tree-select-collapsed"
>
  <div
    class="t-select__wrap demo-space"
    modelvalue="guangzhou,shenzhen"
  >
    <div
      class="t-popup__reference t-select__popup-reference"
    >
      <transition-stub>
        <div
          aria-hidden="true"
          class="t-popup"
          role="tooltip"
          style="display: none;"
        >
          <div
            class="t-popup__content t-select__dropdown narrow-scrollbar"
          >
            
            <div>
              <p
                class="t-select-loading-tips"
                style="display: none;"
              >
                <div
                  class="t-select__empty"
                >
                  加载中
                </div>
              </p>
              <div
                class="t-tree t-tree--hoverable t-tree--checkable t-tree--transition t-tree--block-node"
                modelvalue=""
                size="medium"
              >
                <transition-group-stub>
                  
                  <div
                    class="t-tree__item t-tree__item--open"
                    data-level="0"
                    data-value="guangdong"
                    style="--level: 0;"
                  >
                    
                    <span
                      class="t-tree__icon t-folder-icon t-tree__icon--default"
                      ignore="active"
                      trigger="expand"
                    >
                      <svg
                        class="t-icon t-icon-caret-right-small"
                        fill="none"
                        height="1em"
                        viewBox="0 0 16 16"
                        width="1em"
                      >
                        <path
                          d="M6 5v6l4.5-3L6 5z"
                          fill="currentColor"
                          fill-opacity="0.9"
                        />
                      </svg>
                    </span>
                    <label
                      class="t-checkbox t-is-checked t-tree__label t-tree__label--strictly"
                      ignore="expand,active"
                      modelvalue="false"
                    >
                      <input
                        class="t-checkbox__former"
                        name="guangdong"
                        type="checkbox"
                      />
                      <span
                        class="t-checkbox__input"
                      />
                      <span
                        class="t-checkbox__label"
                      >
                        
                        广东省
                        
                      </span>
                    </label>
                    
                  </div>
                  <div
                    class="t-tree__item t-tree__item--open"
                    data-level="1"
                    data-value="guangzhou"
                    style="--level: 1;"
                  >
                    
                    <span
                      class="t-tree__icon t-folder-icon"
                      ignore="active"
                      trigger="expand"
                    >
                      
                    </span>
                    <label
                      class="t-checkbox t-is-checked t-tree__label t-tree__label--strictly"
                      ignore="expand,active"
                      modelvalue="false"
                    >
                      <input
                        class="t-checkbox__former"
                        name="guangzhou"
                        type="checkbox"
                      />
                      <span
                        class="t-checkbox__input"
                      />
                      <span
                        class="t-checkbox__label"
                      >
                        
                        广州市
                        
                      </span>
                    </label>
                    
                  </div>
                  <div
                    class="t-tree__item t-tree__item--open"
                    data-level="1"
                    data-value="shenzhen"
                    style="--level: 1;"
                  >
                    
                    <span
                      class="t-tree__icon t-folder-icon"
                      ignore="active"
                      trigger="expand"
                    >
                      
                    </span>
                    <label
                      class="t-checkbox t-is-checked t-tree__label t-tree__label--strictly"
                      ignore="expand,active"
                      modelvalue="false"
                    >
                      <input
                        class="t-checkbox__former"
                        name="shenzhen"
                        type="checkbox"
                      />
                      <span
                        class="t-checkbox__input"
                      />
                      <span
                        class="t-checkbox__label"
                      >
                        
                        深圳市
                        
                      </span>
                    </label>
                    
                  </div>
                  <div
                    class="t-tree__item t-tree__item--open"
                    data-level="0"
                    data-value="jiangsu"
                    style="--level: 0;"
                  >
                    
                    <span
                      class="t-tree__icon t-folder-icon t-tree__icon--default"
                      ignore="active"
                      trigger="expand"
                    >
                      <svg
                        class="t-icon t-icon-caret-right-small"
                        fill="none"
                        height="1em"
                        viewBox="0 0 16 16"
                        width="1em"
                      >
                        <path
                          d="M6 5v6l4.5-3L6 5z"
                          fill="currentColor"
                          fill-opacity="0.9"
                        />
                      </svg>
                    </span>
                    <label
                      class="t-checkbox t-tree__label t-tree__label--strictly"
                      ignore="expand,active"
                      modelvalue="false"
                    >
                      <input
                        class="t-checkbox__former"
                        name="jiangsu"
                        type="checkbox"
                      />
                      <span
                        class="t-checkbox__input"
                      />
                      <span
                        class="t-checkbox__label"
                      >
                        
                        江苏省
                        
                      </span>
                    </label>
                    
                  </div>
                  <div
                    class="t-tree__item t-tree__item--open"
                    data-level="1"
                    data-value="nanjing"
                    style="--level: 1;"
                  >
                    
                    <span
                      class="t-tree__icon t-folder-icon"
                      ignore="active"
                      trigger="expand"
                    >
                      
                    </span>
                    <label
                      class="t-checkbox t-tree__label t-tree__label--strictly"
                      ignore="expand,active"
                      modelvalue="false"
                    >
                      <input
                        class="t-checkbox__former"
                        name="nanjing"
                        type="checkbox"
                      />
                      <span
                        class="t-checkbox__input"
                      />
                      <span
                        class="t-checkbox__label"
                      >
                        
                        南京市
                        
                      </span>
                    </label>
                    
                  </div>
                  <div
                    class="t-tree__item t-tree__item--open"
                    data-level="1"
                    data-value="suzhou"
                    style="--level: 1;"
                  >
                    
                    <span
                      class="t-tree__icon t-folder-icon"
                      ignore="active"
                      trigger="expand"
                    >
                      
                    </span>
                    <label
                      class="t-checkbox t-tree__label t-tree__label--strictly"
                      ignore="expand,active"
                      modelvalue="false"
                    >
                      <input
                        class="t-checkbox__former"
                        name="suzhou"
                        type="checkbox"
                      />
                      <span
                        class="t-checkbox__input"
                      />
                      <span
                        class="t-checkbox__label"
                      >
                        
                        苏州市
                        
                      </span>
                    </label>
                    
                  </div>
                  
                </transition-group-stub>
                <!---->
              </div>
            </div>
            
            <!---->
          </div>
        </div>
      </transition-stub>
      
      <div
        class="t-select t-size-m t-select-selected"
      >
        <!---->
        <span
          class="t-select__placeholder"
          style="display: none;"
        >
          请选择
           
        </span>
        
        <span
          class="t-tag t-tag--default t-tag--dark t-tag--close t-size-m"
        >
          <!---->
          
          guangzhou
          
          <svg
            class="t-icon t-icon-close t-tag__icon-close"
            fill="none"
            height="1em"
            viewBox="0 0 16 16"
            width="1em"
          >
            <path
              d="M8 8.92L11.08 12l.92-.92L8.92 8 12 4.92 11.08 4 8 7.08 4.92 4 4 4.92 7.08 8 4 11.08l.92.92L8 8.92z"
              fill="currentColor"
              fill-opacity="0.9"
            />
          </svg>
        </span>
        <span
          class="t-tag t-tag--default t-tag--dark t-tag--close t-size-m"
          style="display: none;"
        >
          <!---->
          
          shenzhen
          
          <svg
            class="t-icon t-icon-close t-tag__icon-close"
            fill="none"
            height="1em"
            viewBox="0 0 16 16"
            width="1em"
          >
            <path
              d="M8 8.92L11.08 12l.92-.92L8.92 8 12 4.92 11.08 4 8 7.08 4.92 4 4 4.92 7.08 8 4 11.08l.92.92L8 8.92z"
              fill="currentColor"
              fill-opacity="0.9"
            />
          </svg>
        </span>
        
        <span
          class="t-tag t-tag--default t-tag--dark t-size-m"
        >
          <!---->
          
          +1
          
          <!---->
        </span>
        <!---->
        <div
          class="t-input t-select__input"
          modelvalue=""
          style="display: none;"
        >
          <!---->
          <!---->
          <input
            class="t-input__inner"
            placeholder=""
            type="text"
          />
          <!---->
          <!---->
          <!---->
        </div>
        <svg
          class="t-fake-arrow t-select__right-icon"
          fill="none"
          height="16"
          style="font-size: medium;"
          viewBox="0 0 16 16"
          width="16"
          xmlns="http://www.w3.org/2000/svg"
        >
          <path
            d="M3.75 5.7998L7.99274 10.0425L12.2361 5.79921"
            stroke="black"
            stroke-opacity="0.9"
            stroke-width="1.3"
          />
        </svg>
        <svg
          class="t-icon t-icon-close-circle-filled t-select__right-icon t-select__right-icon-clear"
          fill="none"
          height="1em"
          name="close"
          style="font-size: medium; display: none;"
          viewBox="0 0 16 16"
          width="1em"
        >
          <path
            d="M15 8A7 7 0 101 8a7 7 0 0014 0zM5.67 4.95L8 7.29l2.33-2.34.7.7L8.7 8l2.34 2.35-.71.7L8 8.71l-2.33 2.34-.7-.7L7.3 8 4.96 5.65l.71-.7z"
            fill="currentColor"
            fill-opacity="0.9"
          />
        </svg>
        <div
          class="t-loading--center t-size-s t-loading t-select__right-icon t-select__active-icon"
          name="loading"
          style="display: none;"
        >
          <svg
            class="t-loading__gradient t-icon-loading"
            height="1em"
            size="small"
            version="1.1"
            viewBox="0 0 14 14"
            width="1em"
            xmlns="http://www.w3.org/2000/svg"
          >
            <foreignobject
              height="12"
              width="12"
              x="1"
              y="1"
            >
              <div
                class="t-loading__gradient-conic"
              />
            </foreignobject>
          </svg>
          <!---->
        </div>
      </div>
      
    </div>
  </div>
  <div
    class="t-select__wrap"
    modelvalue="guangzhou,shenzhen"
  >
    <div
      class="t-popup__reference t-select__popup-reference"
    >
      <transition-stub>
        <div
          aria-hidden="true"
          class="t-popup"
          role="tooltip"
          style="display: none;"
        >
          <div
            class="t-popup__content t-select__dropdown narrow-scrollbar"
          >
            
            <div>
              <p
                class="t-select-loading-tips"
                style="display: none;"
              >
                <div
                  class="t-select__empty"
                >
                  加载中
                </div>
              </p>
              <div
                class="t-tree t-tree--hoverable t-tree--checkable t-tree--transition t-tree--block-node"
                modelvalue=""
                size="medium"
              >
                <transition-group-stub>
                  
                  <div
                    class="t-tree__item t-tree__item--open"
                    data-level="0"
                    data-value="guangdong"
                    style="--level: 0;"
                  >
                    
                    <span
                      class="t-tree__icon t-folder-icon t-tree__icon--default"
                      ignore="active"
                      trigger="expand"
                    >
                      <svg
                        class="t-icon t-icon-caret-right-small"
                        fill="none"
                        height="1em"
                        viewBox="0 0 16 16"
                        width="1em"
                      >
                        <path
                          d="M6 5v6l4.5-3L6 5z"
                          fill="currentColor"
                          fill-opacity="0.9"
                        />
                      </svg>
                    </span>
                    <label
                      class="t-checkbox t-is-checked t-tree__label t-tree__label--strictly"
                      ignore="expand,active"
                      modelvalue="false"
                    >
                      <input
                        class="t-checkbox__former"
                        name="guangdong"
                        type="checkbox"
                      />
                      <span
                        class="t-checkbox__input"
                      />
                      <span
                        class="t-checkbox__label"
                      >
                        
                        广东省
                        
                      </span>
                    </label>
                    
                  </div>
                  <div
                    class="t-tree__item t-tree__item--open"
                    data-level="1"
                    data-value="guangzhou"
                    style="--level: 1;"
                  >
                    
                    <span
                      class="t-tree__icon t-folder-icon"
                      ignore="active"
                      trigger="expand"
                    >
                      
                    </span>
                    <label
                      class="t-checkbox t-is-checked t-tree__label t-tree__label--strictly"
                      ignore="expand,active"
                      modelvalue="false"
                    >
                      <input
                        class="t-checkbox__former"
                        name="guangzhou"
                        type="checkbox"
                      />
                      <span
                        class="t-checkbox__input"
                      />
                      <span
                        class="t-checkbox__label"
                      >
                        
                        广州市
                        
                      </span>
                    </label>
                    
                  </div>
                  <div
                    class="t-tree__item t-tree__item--open"
                    data-level="1"
                    data-value="shenzhen"
                    style="--level: 1;"
                  >
                    
                    <span
                      class="t-tree__icon t-folder-icon"
                      ignore="active"
                      trigger="expand"
                    >
                      
                    </span>
                    <label
                      class="t-checkbox t-is-checked t-tree__label t-tree__label--strictly"
                      ignore="expand,active"
                      modelvalue="false"
                    >
                      <input
                        class="t-checkbox__former"
                        name="shenzhen"
                        type="checkbox"
                      />
                      <span
                        class="t-checkbox__input"
                      />
                      <span
                        class="t-checkbox__label"
                      >
                        
                        深圳市
                        
                      </span>
                    </label>
                    
                  </div>
                  <div
                    class="t-tree__item t-tree__item--open"
                    data-level="0"
                    data-value="jiangsu"
                    style="--level: 0;"
                  >
                    
                    <span
                      class="t-tree__icon t-folder-icon t-tree__icon--default"
                      ignore="active"
                      trigger="expand"
                    >
                      <svg
                        class="t-icon t-icon-caret-right-small"
                        fill="none"
                        height="1em"
                        viewBox="0 0 16 16"
                        width="1em"
                      >
                        <path
                          d="M6 5v6l4.5-3L6 5z"
                          fill="currentColor"
                          fill-opacity="0.9"
                        />
                      </svg>
                    </span>
                    <label
                      class="t-checkbox t-tree__label t-tree__label--strictly"
                      ignore="expand,active"
                      modelvalue="false"
                    >
                      <input
                        class="t-checkbox__former"
                        name="jiangsu"
                        type="checkbox"
                      />
                      <span
                        class="t-checkbox__input"
                      />
                      <span
                        class="t-checkbox__label"
                      >
                        
                        江苏省
                        
                      </span>
                    </label>
                    
                  </div>
                  <div
                    class="t-tree__item t-tree__item--open"
                    data-level="1"
                    data-value="nanjing"
                    style="--level: 1;"
                  >
                    
                    <span
                      class="t-tree__icon t-folder-icon"
                      ignore="active"
                      trigger="expand"
                    >
                      
                    </span>
                    <label
                      class="t-checkbox t-tree__label t-tree__label--strictly"
                      ignore="expand,active"
                      modelvalue="false"
                    >
                      <input
                        class="t-checkbox__former"
                        name="nanjing"
                        type="checkbox"
                      />
                      <span
                        class="t-checkbox__input"
                      />
                      <span
                        class="t-checkbox__label"
                      >
                        
                        南京市
                        
                      </span>
                    </label>
                    
                  </div>
                  <div
                    class="t-tree__item t-tree__item--open"
                    data-level="1"
                    data-value="suzhou"
                    style="--level: 1;"
                  >
                    
                    <span
                      class="t-tree__icon t-folder-icon"
                      ignore="active"
                      trigger="expand"
                    >
                      
                    </span>
                    <label
                      class="t-checkbox t-tree__label t-tree__label--strictly"
                      ignore="expand,active"
                      modelvalue="false"
                    >
                      <input
                        class="t-checkbox__former"
                        name="suzhou"
                        type="checkbox"
                      />
                      <span
                        class="t-checkbox__input"
                      />
                      <span
                        class="t-checkbox__label"
                      >
                        
                        苏州市
                        
                      </span>
                    </label>
                    
                  </div>
                  
                </transition-group-stub>
                <!---->
              </div>
            </div>
            
            <!---->
          </div>
        </div>
      </transition-stub>
      
      <div
        class="t-select t-size-m t-select-selected"
      >
        <!---->
        <span
          class="t-select__placeholder"
          style="display: none;"
        >
          请选择
           
        </span>
        
        <span
          class="t-tag t-tag--default t-tag--dark t-tag--close t-size-m"
        >
          <!---->
          
          guangzhou
          
          <svg
            class="t-icon t-icon-close t-tag__icon-close"
            fill="none"
            height="1em"
            viewBox="0 0 16 16"
            width="1em"
          >
            <path
              d="M8 8.92L11.08 12l.92-.92L8.92 8 12 4.92 11.08 4 8 7.08 4.92 4 4 4.92 7.08 8 4 11.08l.92.92L8 8.92z"
              fill="currentColor"
              fill-opacity="0.9"
            />
          </svg>
        </span>
        <span
          class="t-tag t-tag--default t-tag--dark t-tag--close t-size-m"
          style="display: none;"
        >
          <!---->
          
          shenzhen
          
          <svg
            class="t-icon t-icon-close t-tag__icon-close"
            fill="none"
            height="1em"
            viewBox="0 0 16 16"
            width="1em"
          >
            <path
              d="M8 8.92L11.08 12l.92-.92L8.92 8 12 4.92 11.08 4 8 7.08 4.92 4 4 4.92 7.08 8 4 11.08l.92.92L8 8.92z"
              fill="currentColor"
              fill-opacity="0.9"
            />
          </svg>
        </span>
        
        
        <span
          class="t-tag t-tag--default t-tag--dark t-size-m"
        >
          <!---->
          
          更多...
          
          <!---->
        </span>
        
        <!---->
        <div
          class="t-input t-select__input"
          modelvalue=""
          style="display: none;"
        >
          <!---->
          <!---->
          <input
            class="t-input__inner"
            placeholder=""
            type="text"
          />
          <!---->
          <!---->
          <!---->
        </div>
        <svg
          class="t-fake-arrow t-select__right-icon"
          fill="none"
          height="16"
          style="font-size: medium;"
          viewBox="0 0 16 16"
          width="16"
          xmlns="http://www.w3.org/2000/svg"
        >
          <path
            d="M3.75 5.7998L7.99274 10.0425L12.2361 5.79921"
            stroke="black"
            stroke-opacity="0.9"
            stroke-width="1.3"
          />
        </svg>
        <svg
          class="t-icon t-icon-close-circle-filled t-select__right-icon t-select__right-icon-clear"
          fill="none"
          height="1em"
          name="close"
          style="font-size: medium; display: none;"
          viewBox="0 0 16 16"
          width="1em"
        >
          <path
            d="M15 8A7 7 0 101 8a7 7 0 0014 0zM5.67 4.95L8 7.29l2.33-2.34.7.7L8.7 8l2.34 2.35-.71.7L8 8.71l-2.33 2.34-.7-.7L7.3 8 4.96 5.65l.71-.7z"
            fill="currentColor"
            fill-opacity="0.9"
          />
        </svg>
        <div
          class="t-loading--center t-size-s t-loading t-select__right-icon t-select__active-icon"
          name="loading"
          style="display: none;"
        >
          <svg
            class="t-loading__gradient t-icon-loading"
            height="1em"
            size="small"
            version="1.1"
            viewBox="0 0 14 14"
            width="1em"
            xmlns="http://www.w3.org/2000/svg"
          >
            <foreignobject
              height="12"
              width="12"
              x="1"
              y="1"
            >
              <div
                class="t-loading__gradient-conic"
              />
            </foreignobject>
          </svg>
          <!---->
        </div>
      </div>
      
    </div>
  </div>
</div>
`;

exports[`TreeSelect TreeSelect filterableVue demo works fine 1`] = `
<div
  class="tdesign-tree-select-filterable"
>
  <div
    class="operation"
  >
    <div
      class="t-radio-group t-size-m t-radio-group--filled"
      modelvalue="default"
    >
      
      <label
        class="t-radio-button t-is-checked"
      >
        <input
          class="t-radio-button__former"
          name=""
          type="radio"
          value="default"
        />
        <span
          class="t-radio-button__input"
        />
        <span
          class="t-radio-button__label"
        >
          
          
           默认 
          
          
        </span>
      </label>
      <label
        class="t-radio-button"
      >
        <input
          class="t-radio-button__former"
          name=""
          type="radio"
          value="function"
        />
        <span
          class="t-radio-button__input"
        />
        <span
          class="t-radio-button__label"
        >
          
          
           自定义方法 
          
          
        </span>
      </label>
      <div
        class="t-radio-group__bg-block"
        style="width: 0px; left: 0px;"
      />
      
    </div>
  </div>
  <div
    class="t-select__wrap"
    modelvalue="shenzhen"
  >
    <div
      class="t-popup__reference t-select__popup-reference"
    >
      <transition-stub>
        <div
          aria-hidden="true"
          class="t-popup"
          role="tooltip"
          style="display: none;"
        >
          <div
            class="t-popup__content t-select__dropdown narrow-scrollbar"
          >
            
            <div>
              <p
                class="t-select-loading-tips"
                style="display: none;"
              >
                <div
                  class="t-select__empty"
                >
                  加载中
                </div>
              </p>
              <div
                class="t-tree t-tree--hoverable t-tree--transition t-tree--block-node"
                modelvalue=""
                size="medium"
              >
                <transition-group-stub>
                  
                  <div
                    class="t-tree__item t-tree__item--open"
                    data-level="0"
                    data-value="guangdong"
                    style="--level: 0;"
                  >
                    
                    <span
                      class="t-tree__icon t-folder-icon t-tree__icon--default"
                      ignore="active"
                      trigger="expand"
                    >
                      <svg
                        class="t-icon t-icon-caret-right-small"
                        fill="none"
                        height="1em"
                        viewBox="0 0 16 16"
                        width="1em"
                      >
                        <path
                          d="M6 5v6l4.5-3L6 5z"
                          fill="currentColor"
                          fill-opacity="0.9"
                        />
                      </svg>
                    </span>
                    <span
                      class="t-tree__label t-tree__label--strictly"
                    >
                      <span
                        style="position: relative;"
                      >
                        广东省
                      </span>
                    </span>
                    
                  </div>
                  <div
                    class="t-tree__item t-tree__item--open"
                    data-level="1"
                    data-value="guangzhou"
                    style="--level: 1;"
                  >
                    
                    <span
                      class="t-tree__icon t-folder-icon"
                      ignore="active"
                      trigger="expand"
                    >
                      
                    </span>
                    <span
                      class="t-tree__label t-tree__label--strictly"
                    >
                      <span
                        style="position: relative;"
                      >
                        广州市
                      </span>
                    </span>
                    
                  </div>
                  <div
                    class="t-tree__item t-tree__item--open"
                    data-level="1"
                    data-value="shenzhen"
                    style="--level: 1;"
                  >
                    
                    <span
                      class="t-tree__icon t-folder-icon"
                      ignore="active"
                      trigger="expand"
                    >
                      
                    </span>
                    <span
                      class="t-tree__label t-tree__label--strictly"
                    >
                      <span
                        style="position: relative;"
                      >
                        深圳市
                      </span>
                    </span>
                    
                  </div>
                  <div
                    class="t-tree__item t-tree__item--open"
                    data-level="0"
                    data-value="jiangsu"
                    style="--level: 0;"
                  >
                    
                    <span
                      class="t-tree__icon t-folder-icon t-tree__icon--default"
                      ignore="active"
                      trigger="expand"
                    >
                      <svg
                        class="t-icon t-icon-caret-right-small"
                        fill="none"
                        height="1em"
                        viewBox="0 0 16 16"
                        width="1em"
                      >
                        <path
                          d="M6 5v6l4.5-3L6 5z"
                          fill="currentColor"
                          fill-opacity="0.9"
                        />
                      </svg>
                    </span>
                    <span
                      class="t-tree__label t-tree__label--strictly"
                    >
                      <span
                        style="position: relative;"
                      >
                        江苏省
                      </span>
                    </span>
                    
                  </div>
                  <div
                    class="t-tree__item t-tree__item--open"
                    data-level="1"
                    data-value="nanjing"
                    style="--level: 1;"
                  >
                    
                    <span
                      class="t-tree__icon t-folder-icon"
                      ignore="active"
                      trigger="expand"
                    >
                      
                    </span>
                    <span
                      class="t-tree__label t-tree__label--strictly"
                    >
                      <span
                        style="position: relative;"
                      >
                        南京市
                      </span>
                    </span>
                    
                  </div>
                  <div
                    class="t-tree__item t-tree__item--open"
                    data-level="1"
                    data-value="suzhou"
                    style="--level: 1;"
                  >
                    
                    <span
                      class="t-tree__icon t-folder-icon"
                      ignore="active"
                      trigger="expand"
                    >
                      
                    </span>
                    <span
                      class="t-tree__label t-tree__label--strictly"
                    >
                      <span
                        style="position: relative;"
                      >
                        苏州市
                      </span>
                    </span>
                    
                  </div>
                  
                </transition-group-stub>
                <!---->
              </div>
            </div>
            
            <!---->
          </div>
        </div>
      </transition-stub>
      
      <div
        class="t-select t-size-m t-select-selected"
      >
        <!---->
        <span
          class="t-select__placeholder"
          style="display: none;"
        >
          请选择
           
        </span>
        
        
        <span
          class="t-tag t-tag--default t-tag--dark t-size-m"
          style="display: none;"
        >
          <!---->
          
          +0
          
          <!---->
        </span>
        <span
          class="t-select__single"
          title="shenzhen"
        >
          shenzhen
        </span>
        <div
          class="t-input t-select__input"
          modelvalue=""
          style="display: none;"
        >
          <!---->
          <!---->
          <input
            class="t-input__inner"
            placeholder="shenzhen"
            type="text"
          />
          <!---->
          <!---->
          <!---->
        </div>
        <svg
          class="t-fake-arrow t-select__right-icon"
          fill="none"
          height="16"
          style="font-size: medium;"
          viewBox="0 0 16 16"
          width="16"
          xmlns="http://www.w3.org/2000/svg"
        >
          <path
            d="M3.75 5.7998L7.99274 10.0425L12.2361 5.79921"
            stroke="black"
            stroke-opacity="0.9"
            stroke-width="1.3"
          />
        </svg>
        <svg
          class="t-icon t-icon-close-circle-filled t-select__right-icon t-select__right-icon-clear"
          fill="none"
          height="1em"
          name="close"
          style="font-size: medium; display: none;"
          viewBox="0 0 16 16"
          width="1em"
        >
          <path
            d="M15 8A7 7 0 101 8a7 7 0 0014 0zM5.67 4.95L8 7.29l2.33-2.34.7.7L8.7 8l2.34 2.35-.71.7L8 8.71l-2.33 2.34-.7-.7L7.3 8 4.96 5.65l.71-.7z"
            fill="currentColor"
            fill-opacity="0.9"
          />
        </svg>
        <div
          class="t-loading--center t-size-s t-loading t-select__right-icon t-select__active-icon"
          name="loading"
          style="display: none;"
        >
          <svg
            class="t-loading__gradient t-icon-loading"
            height="1em"
            size="small"
            version="1.1"
            viewBox="0 0 14 14"
            width="1em"
            xmlns="http://www.w3.org/2000/svg"
          >
            <foreignobject
              height="12"
              width="12"
              x="1"
              y="1"
            >
              <div
                class="t-loading__gradient-conic"
              />
            </foreignobject>
          </svg>
          <!---->
        </div>
      </div>
      
    </div>
  </div>
</div>
`;

exports[`TreeSelect TreeSelect lazyVue demo works fine 1`] = `
<div
  class="tdesign-tree-select-lazy"
>
  <div
    class="t-select__wrap"
    modelvalue=""
  >
    <div
      class="t-popup__reference t-select__popup-reference"
    >
      <transition-stub>
        <div
          aria-hidden="true"
          class="t-popup"
          role="tooltip"
          style="display: none;"
        >
          <div
            class="t-popup__content t-select__dropdown narrow-scrollbar"
          >
            
            <div>
              <p
                class="t-select-loading-tips"
                style="display: none;"
              >
                <div
                  class="t-select__empty"
                >
                  加载中
                </div>
              </p>
              <div
                class="t-tree t-tree--hoverable t-tree--transition t-tree--block-node"
                modelvalue=""
                size="medium"
              >
                <transition-group-stub>
                  
                  <div
                    class="t-tree__item"
                    data-level="0"
                    data-value="1"
                    style="--level: 0;"
                  >
                    
                    <span
                      class="t-tree__icon t-folder-icon t-tree__icon--default"
                      ignore="active"
                      trigger="expand"
                    >
                      <svg
                        class="t-icon t-icon-caret-right-small"
                        fill="none"
                        height="1em"
                        viewBox="0 0 16 16"
                        width="1em"
                      >
                        <path
                          d="M6 5v6l4.5-3L6 5z"
                          fill="currentColor"
                          fill-opacity="0.9"
                        />
                      </svg>
                    </span>
                    <span
                      class="t-tree__label t-tree__label--strictly"
                    >
                      <span
                        style="position: relative;"
                      >
                        1
                      </span>
                    </span>
                    
                  </div>
                  <div
                    class="t-tree__item"
                    data-level="0"
                    data-value="2"
                    style="--level: 0;"
                  >
                    
                    <span
                      class="t-tree__icon t-folder-icon t-tree__icon--default"
                      ignore="active"
                      trigger="expand"
                    >
                      <svg
                        class="t-icon t-icon-caret-right-small"
                        fill="none"
                        height="1em"
                        viewBox="0 0 16 16"
                        width="1em"
                      >
                        <path
                          d="M6 5v6l4.5-3L6 5z"
                          fill="currentColor"
                          fill-opacity="0.9"
                        />
                      </svg>
                    </span>
                    <span
                      class="t-tree__label t-tree__label--strictly"
                    >
                      <span
                        style="position: relative;"
                      >
                        2
                      </span>
                    </span>
                    
                  </div>
                  
                </transition-group-stub>
                <!---->
              </div>
            </div>
            
            <!---->
          </div>
        </div>
      </transition-stub>
      
      <div
        class="t-select t-size-m"
      >
        <!---->
        <span
          class="t-select__placeholder"
        >
          请选择
           
        </span>
        
        
        <span
          class="t-tag t-tag--default t-tag--dark t-size-m"
          style="display: none;"
        >
          <!---->
          
          +0
          
          <!---->
        </span>
        <!---->
        <div
          class="t-input t-select__input"
          modelvalue=""
          style="display: none;"
        >
          <!---->
          <!---->
          <input
            class="t-input__inner"
            placeholder="请选择"
            type="text"
          />
          <!---->
          <!---->
          <!---->
        </div>
        <svg
          class="t-fake-arrow t-select__right-icon"
          fill="none"
          height="16"
          style="font-size: medium;"
          viewBox="0 0 16 16"
          width="16"
          xmlns="http://www.w3.org/2000/svg"
        >
          <path
            d="M3.75 5.7998L7.99274 10.0425L12.2361 5.79921"
            stroke="black"
            stroke-opacity="0.9"
            stroke-width="1.3"
          />
        </svg>
        <svg
          class="t-icon t-icon-close-circle-filled t-select__right-icon t-select__right-icon-clear"
          fill="none"
          height="1em"
          name="close"
          style="font-size: medium; display: none;"
          viewBox="0 0 16 16"
          width="1em"
        >
          <path
            d="M15 8A7 7 0 101 8a7 7 0 0014 0zM5.67 4.95L8 7.29l2.33-2.34.7.7L8.7 8l2.34 2.35-.71.7L8 8.71l-2.33 2.34-.7-.7L7.3 8 4.96 5.65l.71-.7z"
            fill="currentColor"
            fill-opacity="0.9"
          />
        </svg>
        <div
          class="t-loading--center t-size-s t-loading t-select__right-icon t-select__active-icon"
          name="loading"
          style="display: none;"
        >
          <svg
            class="t-loading__gradient t-icon-loading"
            height="1em"
            size="small"
            version="1.1"
            viewBox="0 0 14 14"
            width="1em"
            xmlns="http://www.w3.org/2000/svg"
          >
            <foreignobject
              height="12"
              width="12"
              x="1"
              y="1"
            >
              <div
                class="t-loading__gradient-conic"
              />
            </foreignobject>
          </svg>
          <!---->
        </div>
      </div>
      
    </div>
  </div>
</div>
`;

exports[`TreeSelect TreeSelect multipleVue demo works fine 1`] = `
<div
  class="tdesign-tree-select-multiple"
>
  <div
    class="t-select__wrap"
    modelvalue="guangzhou,shenzhen"
  >
    <div
      class="t-popup__reference t-select__popup-reference"
    >
      <transition-stub>
        <div
          aria-hidden="true"
          class="t-popup"
          role="tooltip"
          style="display: none;"
        >
          <div
            class="t-popup__content t-select__dropdown narrow-scrollbar"
          >
            
            <div>
              <p
                class="t-select-loading-tips"
                style="display: none;"
              >
                <div
                  class="t-select__empty"
                >
                  加载中
                </div>
              </p>
              <div
                class="t-tree t-tree--hoverable t-tree--checkable t-tree--transition t-tree--block-node"
                modelvalue=""
                size="medium"
              >
                <transition-group-stub>
                  
                  <div
                    class="t-tree__item t-tree__item--open"
                    data-level="0"
                    data-value="guangdong"
                    style="--level: 0;"
                  >
                    
                    <span
                      class="t-tree__icon t-folder-icon t-tree__icon--default"
                      ignore="active"
                      trigger="expand"
                    >
                      <svg
                        class="t-icon t-icon-caret-right-small"
                        fill="none"
                        height="1em"
                        viewBox="0 0 16 16"
                        width="1em"
                      >
                        <path
                          d="M6 5v6l4.5-3L6 5z"
                          fill="currentColor"
                          fill-opacity="0.9"
                        />
                      </svg>
                    </span>
                    <label
                      class="t-checkbox t-is-checked t-tree__label t-tree__label--strictly"
                      ignore="expand,active"
                      modelvalue="false"
                    >
                      <input
                        class="t-checkbox__former"
                        name="guangdong"
                        type="checkbox"
                      />
                      <span
                        class="t-checkbox__input"
                      />
                      <span
                        class="t-checkbox__label"
                      >
                        
                        广东省
                        
                      </span>
                    </label>
                    
                  </div>
                  <div
                    class="t-tree__item t-tree__item--open"
                    data-level="1"
                    data-value="guangzhou"
                    style="--level: 1;"
                  >
                    
                    <span
                      class="t-tree__icon t-folder-icon"
                      ignore="active"
                      trigger="expand"
                    >
                      
                    </span>
                    <label
                      class="t-checkbox t-is-checked t-tree__label t-tree__label--strictly"
                      ignore="expand,active"
                      modelvalue="false"
                    >
                      <input
                        class="t-checkbox__former"
                        name="guangzhou"
                        type="checkbox"
                      />
                      <span
                        class="t-checkbox__input"
                      />
                      <span
                        class="t-checkbox__label"
                      >
                        
                        广州市
                        
                      </span>
                    </label>
                    
                  </div>
                  <div
                    class="t-tree__item t-tree__item--open"
                    data-level="1"
                    data-value="shenzhen"
                    style="--level: 1;"
                  >
                    
                    <span
                      class="t-tree__icon t-folder-icon"
                      ignore="active"
                      trigger="expand"
                    >
                      
                    </span>
                    <label
                      class="t-checkbox t-is-checked t-tree__label t-tree__label--strictly"
                      ignore="expand,active"
                      modelvalue="false"
                    >
                      <input
                        class="t-checkbox__former"
                        name="shenzhen"
                        type="checkbox"
                      />
                      <span
                        class="t-checkbox__input"
                      />
                      <span
                        class="t-checkbox__label"
                      >
                        
                        深圳市
                        
                      </span>
                    </label>
                    
                  </div>
                  <div
                    class="t-tree__item t-tree__item--open"
                    data-level="0"
                    data-value="jiangsu"
                    style="--level: 0;"
                  >
                    
                    <span
                      class="t-tree__icon t-folder-icon t-tree__icon--default"
                      ignore="active"
                      trigger="expand"
                    >
                      <svg
                        class="t-icon t-icon-caret-right-small"
                        fill="none"
                        height="1em"
                        viewBox="0 0 16 16"
                        width="1em"
                      >
                        <path
                          d="M6 5v6l4.5-3L6 5z"
                          fill="currentColor"
                          fill-opacity="0.9"
                        />
                      </svg>
                    </span>
                    <label
                      class="t-checkbox t-tree__label t-tree__label--strictly"
                      ignore="expand,active"
                      modelvalue="false"
                    >
                      <input
                        class="t-checkbox__former"
                        name="jiangsu"
                        type="checkbox"
                      />
                      <span
                        class="t-checkbox__input"
                      />
                      <span
                        class="t-checkbox__label"
                      >
                        
                        江苏省
                        
                      </span>
                    </label>
                    
                  </div>
                  <div
                    class="t-tree__item t-tree__item--open"
                    data-level="1"
                    data-value="nanjing"
                    style="--level: 1;"
                  >
                    
                    <span
                      class="t-tree__icon t-folder-icon"
                      ignore="active"
                      trigger="expand"
                    >
                      
                    </span>
                    <label
                      class="t-checkbox t-tree__label t-tree__label--strictly"
                      ignore="expand,active"
                      modelvalue="false"
                    >
                      <input
                        class="t-checkbox__former"
                        name="nanjing"
                        type="checkbox"
                      />
                      <span
                        class="t-checkbox__input"
                      />
                      <span
                        class="t-checkbox__label"
                      >
                        
                        南京市
                        
                      </span>
                    </label>
                    
                  </div>
                  <div
                    class="t-tree__item t-tree__item--open"
                    data-level="1"
                    data-value="suzhou"
                    style="--level: 1;"
                  >
                    
                    <span
                      class="t-tree__icon t-folder-icon"
                      ignore="active"
                      trigger="expand"
                    >
                      
                    </span>
                    <label
                      class="t-checkbox t-tree__label t-tree__label--strictly"
                      ignore="expand,active"
                      modelvalue="false"
                    >
                      <input
                        class="t-checkbox__former"
                        name="suzhou"
                        type="checkbox"
                      />
                      <span
                        class="t-checkbox__input"
                      />
                      <span
                        class="t-checkbox__label"
                      >
                        
                        苏州市
                        
                      </span>
                    </label>
                    
                  </div>
                  
                </transition-group-stub>
                <!---->
              </div>
            </div>
            
            <!---->
          </div>
        </div>
      </transition-stub>
      
      <div
        class="t-select t-size-m t-select-selected"
      >
        <!---->
        <span
          class="t-select__placeholder"
          style="display: none;"
        >
          请选择
           
        </span>
        
        <span
          class="t-tag t-tag--default t-tag--dark t-tag--close t-size-m"
        >
          <!---->
          
          guangzhou
          
          <svg
            class="t-icon t-icon-close t-tag__icon-close"
            fill="none"
            height="1em"
            viewBox="0 0 16 16"
            width="1em"
          >
            <path
              d="M8 8.92L11.08 12l.92-.92L8.92 8 12 4.92 11.08 4 8 7.08 4.92 4 4 4.92 7.08 8 4 11.08l.92.92L8 8.92z"
              fill="currentColor"
              fill-opacity="0.9"
            />
          </svg>
        </span>
        <span
          class="t-tag t-tag--default t-tag--dark t-tag--close t-size-m"
        >
          <!---->
          
          shenzhen
          
          <svg
            class="t-icon t-icon-close t-tag__icon-close"
            fill="none"
            height="1em"
            viewBox="0 0 16 16"
            width="1em"
          >
            <path
              d="M8 8.92L11.08 12l.92-.92L8.92 8 12 4.92 11.08 4 8 7.08 4.92 4 4 4.92 7.08 8 4 11.08l.92.92L8 8.92z"
              fill="currentColor"
              fill-opacity="0.9"
            />
          </svg>
        </span>
        
        <span
          class="t-tag t-tag--default t-tag--dark t-size-m"
          style="display: none;"
        >
          <!---->
          
          +2
          
          <!---->
        </span>
        <!---->
        <div
          class="t-input t-select__input"
          modelvalue=""
          style="display: none;"
        >
          <!---->
          <!---->
          <input
            class="t-input__inner"
            placeholder=""
            type="text"
          />
          <!---->
          <!---->
          <!---->
        </div>
        <svg
          class="t-fake-arrow t-select__right-icon"
          fill="none"
          height="16"
          style="font-size: medium;"
          viewBox="0 0 16 16"
          width="16"
          xmlns="http://www.w3.org/2000/svg"
        >
          <path
            d="M3.75 5.7998L7.99274 10.0425L12.2361 5.79921"
            stroke="black"
            stroke-opacity="0.9"
            stroke-width="1.3"
          />
        </svg>
        <svg
          class="t-icon t-icon-close-circle-filled t-select__right-icon t-select__right-icon-clear"
          fill="none"
          height="1em"
          name="close"
          style="font-size: medium; display: none;"
          viewBox="0 0 16 16"
          width="1em"
        >
          <path
            d="M15 8A7 7 0 101 8a7 7 0 0014 0zM5.67 4.95L8 7.29l2.33-2.34.7.7L8.7 8l2.34 2.35-.71.7L8 8.71l-2.33 2.34-.7-.7L7.3 8 4.96 5.65l.71-.7z"
            fill="currentColor"
            fill-opacity="0.9"
          />
        </svg>
        <div
          class="t-loading--center t-size-s t-loading t-select__right-icon t-select__active-icon"
          name="loading"
          style="display: none;"
        >
          <svg
            class="t-loading__gradient t-icon-loading"
            height="1em"
            size="small"
            version="1.1"
            viewBox="0 0 14 14"
            width="1em"
            xmlns="http://www.w3.org/2000/svg"
          >
            <foreignobject
              height="12"
              width="12"
              x="1"
              y="1"
            >
              <div
                class="t-loading__gradient-conic"
              />
            </foreignobject>
          </svg>
          <!---->
        </div>
      </div>
      
    </div>
  </div>
</div>
`;

exports[`TreeSelect TreeSelect prefixVue demo works fine 1`] = `
<div
  class="tdesign-tree-select-prefix"
>
  <div
    class="t-select__wrap"
    modelvalue=""
  >
    <div
      class="t-popup__reference t-select__popup-reference"
    >
      <transition-stub>
        <div
          aria-hidden="true"
          class="t-popup"
          role="tooltip"
          style="display: none;"
        >
          <div
            class="t-popup__content t-select__dropdown narrow-scrollbar"
          >
            
            <div>
              <p
                class="t-select-loading-tips"
                style="display: none;"
              >
                <div
                  class="t-select__empty"
                >
                  加载中
                </div>
              </p>
              <div
                class="t-tree t-tree--hoverable t-tree--transition t-tree--block-node"
                modelvalue=""
                size="medium"
              >
                <transition-group-stub>
                  
                  <div
                    class="t-tree__item t-tree__item--open"
                    data-level="0"
                    data-value="group1"
                    style="--level: 0;"
                  >
                    
                    <span
                      class="t-tree__icon t-folder-icon t-tree__icon--default"
                      ignore="active"
                      trigger="expand"
                    >
                      <svg
                        class="t-icon t-icon-caret-right-small"
                        fill="none"
                        height="1em"
                        viewBox="0 0 16 16"
                        width="1em"
                      >
                        <path
                          d="M6 5v6l4.5-3L6 5z"
                          fill="currentColor"
                          fill-opacity="0.9"
                        />
                      </svg>
                    </span>
                    <span
                      class="t-tree__label t-tree__label--strictly"
                    >
                      <span
                        style="position: relative;"
                      >
                        开发一组
                      </span>
                    </span>
                    
                  </div>
                  <div
                    class="t-tree__item t-tree__item--open"
                    data-level="1"
                    data-value="zhao"
                    style="--level: 1;"
                  >
                    
                    <span
                      class="t-tree__icon t-folder-icon"
                      ignore="active"
                      trigger="expand"
                    >
                      
                    </span>
                    <span
                      class="t-tree__label t-tree__label--strictly"
                    >
                      <span
                        style="position: relative;"
                      >
                        小赵
                      </span>
                    </span>
                    
                  </div>
                  <div
                    class="t-tree__item t-tree__item--open"
                    data-level="1"
                    data-value="qian"
                    style="--level: 1;"
                  >
                    
                    <span
                      class="t-tree__icon t-folder-icon"
                      ignore="active"
                      trigger="expand"
                    >
                      
                    </span>
                    <span
                      class="t-tree__label t-tree__label--strictly"
                    >
                      <span
                        style="position: relative;"
                      >
                        小钱
                      </span>
                    </span>
                    
                  </div>
                  <div
                    class="t-tree__item t-tree__item--open"
                    data-level="0"
                    data-value="group2"
                    style="--level: 0;"
                  >
                    
                    <span
                      class="t-tree__icon t-folder-icon t-tree__icon--default"
                      ignore="active"
                      trigger="expand"
                    >
                      <svg
                        class="t-icon t-icon-caret-right-small"
                        fill="none"
                        height="1em"
                        viewBox="0 0 16 16"
                        width="1em"
                      >
                        <path
                          d="M6 5v6l4.5-3L6 5z"
                          fill="currentColor"
                          fill-opacity="0.9"
                        />
                      </svg>
                    </span>
                    <span
                      class="t-tree__label t-tree__label--strictly"
                    >
                      <span
                        style="position: relative;"
                      >
                        开发二组
                      </span>
                    </span>
                    
                  </div>
                  <div
                    class="t-tree__item t-tree__item--open"
                    data-level="1"
                    data-value="sun"
                    style="--level: 1;"
                  >
                    
                    <span
                      class="t-tree__icon t-folder-icon"
                      ignore="active"
                      trigger="expand"
                    >
                      
                    </span>
                    <span
                      class="t-tree__label t-tree__label--strictly"
                    >
                      <span
                        style="position: relative;"
                      >
                        小孙
                      </span>
                    </span>
                    
                  </div>
                  <div
                    class="t-tree__item t-tree__item--open"
                    data-level="1"
                    data-value="li"
                    style="--level: 1;"
                  >
                    
                    <span
                      class="t-tree__icon t-folder-icon"
                      ignore="active"
                      trigger="expand"
                    >
                      
                    </span>
                    <span
                      class="t-tree__label t-tree__label--strictly"
                    >
                      <span
                        style="position: relative;"
                      >
                        小李
                      </span>
                    </span>
                    
                  </div>
                  
                </transition-group-stub>
                <!---->
              </div>
            </div>
            
            <!---->
          </div>
        </div>
      </transition-stub>
      
      <div
        class="t-select t-size-m t-has-prefix"
      >
        <span
          class="t-select__left-icon"
        >
          <svg
            class="t-icon t-icon-browse"
          >
            <use
              href="#t-icon-browse"
            />
          </svg>
        </span>
        <span
          class="t-select__placeholder"
        >
          请输入
           
        </span>
        
        
        <span
          class="t-tag t-tag--default t-tag--dark t-size-m"
          style="display: none;"
        >
          <!---->
          
          +0
          
          <!---->
        </span>
        <!---->
        <div
          class="t-input t-select__input"
          modelvalue=""
          style="display: none;"
        >
          <!---->
          <!---->
          <input
            class="t-input__inner"
            placeholder="请输入"
            type="text"
          />
          <!---->
          <!---->
          <!---->
        </div>
        <svg
          class="t-fake-arrow t-select__right-icon"
          fill="none"
          height="16"
          style="font-size: medium;"
          viewBox="0 0 16 16"
          width="16"
          xmlns="http://www.w3.org/2000/svg"
        >
          <path
            d="M3.75 5.7998L7.99274 10.0425L12.2361 5.79921"
            stroke="black"
            stroke-opacity="0.9"
            stroke-width="1.3"
          />
        </svg>
        <svg
          class="t-icon t-icon-close-circle-filled t-select__right-icon t-select__right-icon-clear"
          fill="none"
          height="1em"
          name="close"
          style="font-size: medium; display: none;"
          viewBox="0 0 16 16"
          width="1em"
        >
          <path
            d="M15 8A7 7 0 101 8a7 7 0 0014 0zM5.67 4.95L8 7.29l2.33-2.34.7.7L8.7 8l2.34 2.35-.71.7L8 8.71l-2.33 2.34-.7-.7L7.3 8 4.96 5.65l.71-.7z"
            fill="currentColor"
            fill-opacity="0.9"
          />
        </svg>
        <div
          class="t-loading--center t-size-s t-loading t-select__right-icon t-select__active-icon"
          name="loading"
          style="display: none;"
        >
          <svg
            class="t-loading__gradient t-icon-loading"
            height="1em"
            size="small"
            version="1.1"
            viewBox="0 0 14 14"
            width="1em"
            xmlns="http://www.w3.org/2000/svg"
          >
            <foreignobject
              height="12"
              width="12"
              x="1"
              y="1"
            >
              <div
                class="t-loading__gradient-conic"
              />
            </foreignobject>
          </svg>
          <!---->
        </div>
      </div>
      
    </div>
  </div>
</div>
`;

exports[`TreeSelect TreeSelect propsVue demo works fine 1`] = `
<div
  class="tdesign-tree-select-base"
>
  <div
    class="t-select__wrap"
    modelvalue="shenzhen"
  >
    <div
      class="t-popup__reference t-select__popup-reference"
    >
      <transition-stub>
        <div
          aria-hidden="true"
          class="t-popup"
          role="tooltip"
          style="display: none;"
        >
          <div
            class="t-popup__content t-select__dropdown narrow-scrollbar"
          >
            
            <div>
              <p
                class="t-select-loading-tips"
                style="display: none;"
              >
                <div
                  class="t-select__empty"
                >
                  加载中
                </div>
              </p>
              <div
                class="t-tree t-tree--hoverable t-tree--transition t-tree--block-node"
                modelvalue=""
                size="medium"
              >
                <transition-group-stub>
                  
                  <div
                    class="t-tree__item t-tree__item--open"
                    data-level="0"
                    data-value="guangdong"
                    style="--level: 0;"
                  >
                    
                    <span
                      class="t-tree__icon t-folder-icon t-tree__icon--default"
                      ignore="active"
                      trigger="expand"
                    >
                      <svg
                        class="t-icon t-icon-caret-right-small"
                        fill="none"
                        height="1em"
                        viewBox="0 0 16 16"
                        width="1em"
                      >
                        <path
                          d="M6 5v6l4.5-3L6 5z"
                          fill="currentColor"
                          fill-opacity="0.9"
                        />
                      </svg>
                    </span>
                    <span
                      class="t-tree__label t-tree__label--strictly"
                    >
                      <span
                        style="position: relative;"
                      >
                        广东省
                      </span>
                    </span>
                    
                  </div>
                  <div
                    class="t-tree__item t-tree__item--open"
                    data-level="1"
                    data-value="guangzhou"
                    style="--level: 1;"
                  >
                    
                    <span
                      class="t-tree__icon t-folder-icon"
                      ignore="active"
                      trigger="expand"
                    >
                      
                    </span>
                    <span
                      class="t-tree__label t-tree__label--strictly"
                    >
                      <span
                        style="position: relative;"
                      >
                        广州市
                      </span>
                    </span>
                    
                  </div>
                  <div
                    class="t-tree__item t-tree__item--open"
                    data-level="1"
                    data-value="shenzhen"
                    style="--level: 1;"
                  >
                    
                    <span
                      class="t-tree__icon t-folder-icon"
                      ignore="active"
                      trigger="expand"
                    >
                      
                    </span>
                    <span
                      class="t-tree__label t-tree__label--strictly"
                    >
                      <span
                        style="position: relative;"
                      >
                        深圳市
                      </span>
                    </span>
                    
                  </div>
                  <div
                    class="t-tree__item t-tree__item--open"
                    data-level="0"
                    data-value="jiangsu"
                    style="--level: 0;"
                  >
                    
                    <span
                      class="t-tree__icon t-folder-icon t-tree__icon--default"
                      ignore="active"
                      trigger="expand"
                    >
                      <svg
                        class="t-icon t-icon-caret-right-small"
                        fill="none"
                        height="1em"
                        viewBox="0 0 16 16"
                        width="1em"
                      >
                        <path
                          d="M6 5v6l4.5-3L6 5z"
                          fill="currentColor"
                          fill-opacity="0.9"
                        />
                      </svg>
                    </span>
                    <span
                      class="t-tree__label t-tree__label--strictly"
                    >
                      <span
                        style="position: relative;"
                      >
                        江苏省
                      </span>
                    </span>
                    
                  </div>
                  <div
                    class="t-tree__item t-tree__item--open"
                    data-level="1"
                    data-value="nanjing"
                    style="--level: 1;"
                  >
                    
                    <span
                      class="t-tree__icon t-folder-icon"
                      ignore="active"
                      trigger="expand"
                    >
                      
                    </span>
                    <span
                      class="t-tree__label t-tree__label--strictly"
                    >
                      <span
                        style="position: relative;"
                      >
                        南京市
                      </span>
                    </span>
                    
                  </div>
                  <div
                    class="t-tree__item t-tree__item--open"
                    data-level="1"
                    data-value="suzhou"
                    style="--level: 1;"
                  >
                    
                    <span
                      class="t-tree__icon t-folder-icon"
                      ignore="active"
                      trigger="expand"
                    >
                      
                    </span>
                    <span
                      class="t-tree__label t-tree__label--strictly"
                    >
                      <span
                        style="position: relative;"
                      >
                        苏州市
                      </span>
                    </span>
                    
                  </div>
                  
                </transition-group-stub>
                <!---->
              </div>
            </div>
            
            <!---->
          </div>
        </div>
      </transition-stub>
      
      <div
        class="t-select t-size-m t-select-selected"
      >
        <!---->
        <span
          class="t-select__placeholder"
          style="display: none;"
        >
          请选择
           
        </span>
        
        
        <span
          class="t-tag t-tag--default t-tag--dark t-size-m"
          style="display: none;"
        >
          <!---->
          
          +0
          
          <!---->
        </span>
        <span
          class="t-select__single"
          title="shenzhen"
        >
          shenzhen
        </span>
        <div
          class="t-input t-select__input"
          modelvalue=""
          style="display: none;"
        >
          <!---->
          <!---->
          <input
            class="t-input__inner"
            placeholder="shenzhen"
            type="text"
          />
          <!---->
          <!---->
          <!---->
        </div>
        <svg
          class="t-fake-arrow t-select__right-icon"
          fill="none"
          height="16"
          style="font-size: medium;"
          viewBox="0 0 16 16"
          width="16"
          xmlns="http://www.w3.org/2000/svg"
        >
          <path
            d="M3.75 5.7998L7.99274 10.0425L12.2361 5.79921"
            stroke="black"
            stroke-opacity="0.9"
            stroke-width="1.3"
          />
        </svg>
        <svg
          class="t-icon t-icon-close-circle-filled t-select__right-icon t-select__right-icon-clear"
          fill="none"
          height="1em"
          name="close"
          style="font-size: medium; display: none;"
          viewBox="0 0 16 16"
          width="1em"
        >
          <path
            d="M15 8A7 7 0 101 8a7 7 0 0014 0zM5.67 4.95L8 7.29l2.33-2.34.7.7L8.7 8l2.34 2.35-.71.7L8 8.71l-2.33 2.34-.7-.7L7.3 8 4.96 5.65l.71-.7z"
            fill="currentColor"
            fill-opacity="0.9"
          />
        </svg>
        <div
          class="t-loading--center t-size-s t-loading t-select__right-icon t-select__active-icon"
          name="loading"
          style="display: none;"
        >
          <svg
            class="t-loading__gradient t-icon-loading"
            height="1em"
            size="small"
            version="1.1"
            viewBox="0 0 14 14"
            width="1em"
            xmlns="http://www.w3.org/2000/svg"
          >
            <foreignobject
              height="12"
              width="12"
              x="1"
              y="1"
            >
              <div
                class="t-loading__gradient-conic"
              />
            </foreignobject>
          </svg>
          <!---->
        </div>
      </div>
      
    </div>
  </div>
</div>
`;

exports[`TreeSelect TreeSelect valuetypeVue demo works fine 1`] = `
<div
  class="tdesign-tree-select-base"
>
  <div
    class="t-select__wrap"
    modelvalue="[object Object]"
  >
    <div
      class="t-popup__reference t-select__popup-reference"
    >
      <transition-stub>
        <div
          aria-hidden="true"
          class="t-popup"
          role="tooltip"
          style="display: none;"
        >
          <div
            class="t-popup__content t-select__dropdown narrow-scrollbar"
          >
            
            <div>
              <p
                class="t-select-loading-tips"
                style="display: none;"
              >
                <div
                  class="t-select__empty"
                >
                  加载中
                </div>
              </p>
              <div
                class="t-tree t-tree--hoverable t-tree--transition t-tree--block-node"
                modelvalue=""
                size="medium"
              >
                <transition-group-stub>
                  
                  <div
                    class="t-tree__item t-tree__item--open"
                    data-level="0"
                    data-value="guangdong"
                    style="--level: 0;"
                  >
                    
                    <span
                      class="t-tree__icon t-folder-icon t-tree__icon--default"
                      ignore="active"
                      trigger="expand"
                    >
                      <svg
                        class="t-icon t-icon-caret-right-small"
                        fill="none"
                        height="1em"
                        viewBox="0 0 16 16"
                        width="1em"
                      >
                        <path
                          d="M6 5v6l4.5-3L6 5z"
                          fill="currentColor"
                          fill-opacity="0.9"
                        />
                      </svg>
                    </span>
                    <span
                      class="t-tree__label t-tree__label--strictly"
                    >
                      <span
                        style="position: relative;"
                      >
                        广东省
                      </span>
                    </span>
                    
                  </div>
                  <div
                    class="t-tree__item t-tree__item--open"
                    data-level="1"
                    data-value="guangzhou"
                    style="--level: 1;"
                  >
                    
                    <span
                      class="t-tree__icon t-folder-icon"
                      ignore="active"
                      trigger="expand"
                    >
                      
                    </span>
                    <span
                      class="t-tree__label t-tree__label--strictly"
                    >
                      <span
                        style="position: relative;"
                      >
                        广州市
                      </span>
                    </span>
                    
                  </div>
                  <div
                    class="t-tree__item t-tree__item--open"
                    data-level="1"
                    data-value="shenzhen"
                    style="--level: 1;"
                  >
                    
                    <span
                      class="t-tree__icon t-folder-icon"
                      ignore="active"
                      trigger="expand"
                    >
                      
                    </span>
                    <span
                      class="t-tree__label t-tree__label--strictly"
                    >
                      <span
                        style="position: relative;"
                      >
                        深圳市
                      </span>
                    </span>
                    
                  </div>
                  <div
                    class="t-tree__item t-tree__item--open"
                    data-level="0"
                    data-value="jiangsu"
                    style="--level: 0;"
                  >
                    
                    <span
                      class="t-tree__icon t-folder-icon t-tree__icon--default"
                      ignore="active"
                      trigger="expand"
                    >
                      <svg
                        class="t-icon t-icon-caret-right-small"
                        fill="none"
                        height="1em"
                        viewBox="0 0 16 16"
                        width="1em"
                      >
                        <path
                          d="M6 5v6l4.5-3L6 5z"
                          fill="currentColor"
                          fill-opacity="0.9"
                        />
                      </svg>
                    </span>
                    <span
                      class="t-tree__label t-tree__label--strictly"
                    >
                      <span
                        style="position: relative;"
                      >
                        江苏省
                      </span>
                    </span>
                    
                  </div>
                  <div
                    class="t-tree__item t-tree__item--open"
                    data-level="1"
                    data-value="nanjing"
                    style="--level: 1;"
                  >
                    
                    <span
                      class="t-tree__icon t-folder-icon"
                      ignore="active"
                      trigger="expand"
                    >
                      
                    </span>
                    <span
                      class="t-tree__label t-tree__label--strictly"
                    >
                      <span
                        style="position: relative;"
                      >
                        南京市
                      </span>
                    </span>
                    
                  </div>
                  <div
                    class="t-tree__item t-tree__item--open"
                    data-level="1"
                    data-value="suzhou"
                    style="--level: 1;"
                  >
                    
                    <span
                      class="t-tree__icon t-folder-icon"
                      ignore="active"
                      trigger="expand"
                    >
                      
                    </span>
                    <span
                      class="t-tree__label t-tree__label--strictly"
                    >
                      <span
                        style="position: relative;"
                      >
                        苏州市
                      </span>
                    </span>
                    
                  </div>
                  
                </transition-group-stub>
                <!---->
              </div>
            </div>
            
            <!---->
          </div>
        </div>
      </transition-stub>
      
      <div
        class="t-select t-size-m t-select-selected"
      >
        <!---->
        <span
          class="t-select__placeholder"
          style="display: none;"
        >
          请选择
           
        </span>
        
        
        <span
          class="t-tag t-tag--default t-tag--dark t-size-m"
          style="display: none;"
        >
          <!---->
          
          +0
          
          <!---->
        </span>
        <span
          class="t-select__single"
          title="[object Object]"
        >
          [object Object]
        </span>
        <div
          class="t-input__wrap"
          style="display: none;"
        >
<<<<<<< HEAD
          <!---->
          <!---->
          <input
            class="t-input__inner"
            placeholder="[object Object]"
            type="text"
          />
          <!---->
          <!---->
=======
          <div
            class="t-input t-select__input"
            modelvalue=""
          >
            <!---->
            <!---->
            <input
              class="t-input__inner"
              placeholder="请选择"
              type="text"
            />
            <!---->
            <!---->
            <!---->
          </div>
>>>>>>> d4203e32
          <!---->
        </div>
        <svg
          class="t-fake-arrow t-select__right-icon"
          fill="none"
          height="16"
          style="font-size: medium;"
          viewBox="0 0 16 16"
          width="16"
          xmlns="http://www.w3.org/2000/svg"
        >
          <path
            d="M3.75 5.7998L7.99274 10.0425L12.2361 5.79921"
            stroke="black"
            stroke-opacity="0.9"
            stroke-width="1.3"
          />
        </svg>
        <svg
          class="t-icon t-icon-close-circle-filled t-select__right-icon t-select__right-icon-clear"
          fill="none"
          height="1em"
          name="close"
          style="font-size: medium; display: none;"
          viewBox="0 0 16 16"
          width="1em"
        >
          <path
            d="M15 8A7 7 0 101 8a7 7 0 0014 0zM5.67 4.95L8 7.29l2.33-2.34.7.7L8.7 8l2.34 2.35-.71.7L8 8.71l-2.33 2.34-.7-.7L7.3 8 4.96 5.65l.71-.7z"
            fill="currentColor"
            fill-opacity="0.9"
          />
        </svg>
        <div
          class="t-loading--center t-size-s t-loading t-select__right-icon t-select__active-icon"
          name="loading"
          style="display: none;"
        >
          <svg
            class="t-loading__gradient t-icon-loading"
            height="1em"
            size="small"
            version="1.1"
            viewBox="0 0 14 14"
            width="1em"
            xmlns="http://www.w3.org/2000/svg"
          >
            <foreignobject
              height="12"
              width="12"
              x="1"
              y="1"
            >
              <div
                class="t-loading__gradient-conic"
              />
            </foreignobject>
          </svg>
          <!---->
        </div>
      </div>
      
    </div>
  </div>
  <div
    class="t-select__wrap tree-select-multiple"
    modelvalue="[object Object],[object Object]"
  >
    <div
      class="t-popup__reference t-select__popup-reference"
    >
      <transition-stub>
        <div
          aria-hidden="true"
          class="t-popup"
          role="tooltip"
          style="display: none;"
        >
          <div
            class="t-popup__content t-select__dropdown narrow-scrollbar"
          >
            
            <div>
              <p
                class="t-select-loading-tips"
                style="display: none;"
              >
                <div
                  class="t-select__empty"
                >
                  加载中
                </div>
              </p>
              <div
                class="t-tree t-tree--hoverable t-tree--checkable t-tree--transition t-tree--block-node"
                modelvalue=""
                size="medium"
              >
                <transition-group-stub>
                  
                  <div
                    class="t-tree__item t-tree__item--open"
                    data-level="0"
                    data-value="guangdong"
                    style="--level: 0;"
                  >
                    
                    <span
                      class="t-tree__icon t-folder-icon t-tree__icon--default"
                      ignore="active"
                      trigger="expand"
                    >
                      <svg
                        class="t-icon t-icon-caret-right-small"
                        fill="none"
                        height="1em"
                        viewBox="0 0 16 16"
                        width="1em"
                      >
                        <path
                          d="M6 5v6l4.5-3L6 5z"
                          fill="currentColor"
                          fill-opacity="0.9"
                        />
                      </svg>
                    </span>
                    <label
                      class="t-checkbox t-is-checked t-tree__label t-tree__label--strictly"
                      ignore="expand,active"
                      modelvalue="false"
                    >
                      <input
                        class="t-checkbox__former"
                        name="guangdong"
                        type="checkbox"
                      />
                      <span
                        class="t-checkbox__input"
                      />
                      <span
                        class="t-checkbox__label"
                      >
                        
                        广东省
                        
                      </span>
                    </label>
                    
                  </div>
                  <div
                    class="t-tree__item t-tree__item--open"
                    data-level="1"
                    data-value="guangzhou"
                    style="--level: 1;"
                  >
                    
                    <span
                      class="t-tree__icon t-folder-icon"
                      ignore="active"
                      trigger="expand"
                    >
                      
                    </span>
                    <label
                      class="t-checkbox t-is-checked t-tree__label t-tree__label--strictly"
                      ignore="expand,active"
                      modelvalue="false"
                    >
                      <input
                        class="t-checkbox__former"
                        name="guangzhou"
                        type="checkbox"
                      />
                      <span
                        class="t-checkbox__input"
                      />
                      <span
                        class="t-checkbox__label"
                      >
                        
                        广州市
                        
                      </span>
                    </label>
                    
                  </div>
                  <div
                    class="t-tree__item t-tree__item--open"
                    data-level="1"
                    data-value="shenzhen"
                    style="--level: 1;"
                  >
                    
                    <span
                      class="t-tree__icon t-folder-icon"
                      ignore="active"
                      trigger="expand"
                    >
                      
                    </span>
                    <label
                      class="t-checkbox t-is-checked t-tree__label t-tree__label--strictly"
                      ignore="expand,active"
                      modelvalue="false"
                    >
                      <input
                        class="t-checkbox__former"
                        name="shenzhen"
                        type="checkbox"
                      />
                      <span
                        class="t-checkbox__input"
                      />
                      <span
                        class="t-checkbox__label"
                      >
                        
                        深圳市
                        
                      </span>
                    </label>
                    
                  </div>
                  <div
                    class="t-tree__item t-tree__item--open"
                    data-level="0"
                    data-value="jiangsu"
                    style="--level: 0;"
                  >
                    
                    <span
                      class="t-tree__icon t-folder-icon t-tree__icon--default"
                      ignore="active"
                      trigger="expand"
                    >
                      <svg
                        class="t-icon t-icon-caret-right-small"
                        fill="none"
                        height="1em"
                        viewBox="0 0 16 16"
                        width="1em"
                      >
                        <path
                          d="M6 5v6l4.5-3L6 5z"
                          fill="currentColor"
                          fill-opacity="0.9"
                        />
                      </svg>
                    </span>
                    <label
                      class="t-checkbox t-tree__label t-tree__label--strictly"
                      ignore="expand,active"
                      modelvalue="false"
                    >
                      <input
                        class="t-checkbox__former"
                        name="jiangsu"
                        type="checkbox"
                      />
                      <span
                        class="t-checkbox__input"
                      />
                      <span
                        class="t-checkbox__label"
                      >
                        
                        江苏省
                        
                      </span>
                    </label>
                    
                  </div>
                  <div
                    class="t-tree__item t-tree__item--open"
                    data-level="1"
                    data-value="nanjing"
                    style="--level: 1;"
                  >
                    
                    <span
                      class="t-tree__icon t-folder-icon"
                      ignore="active"
                      trigger="expand"
                    >
                      
                    </span>
                    <label
                      class="t-checkbox t-tree__label t-tree__label--strictly"
                      ignore="expand,active"
                      modelvalue="false"
                    >
                      <input
                        class="t-checkbox__former"
                        name="nanjing"
                        type="checkbox"
                      />
                      <span
                        class="t-checkbox__input"
                      />
                      <span
                        class="t-checkbox__label"
                      >
                        
                        南京市
                        
                      </span>
                    </label>
                    
                  </div>
                  <div
                    class="t-tree__item t-tree__item--open"
                    data-level="1"
                    data-value="suzhou"
                    style="--level: 1;"
                  >
                    
                    <span
                      class="t-tree__icon t-folder-icon"
                      ignore="active"
                      trigger="expand"
                    >
                      
                    </span>
                    <label
                      class="t-checkbox t-tree__label t-tree__label--strictly"
                      ignore="expand,active"
                      modelvalue="false"
                    >
                      <input
                        class="t-checkbox__former"
                        name="suzhou"
                        type="checkbox"
                      />
                      <span
                        class="t-checkbox__input"
                      />
                      <span
                        class="t-checkbox__label"
                      >
                        
                        苏州市
                        
                      </span>
                    </label>
                    
                  </div>
                  
                </transition-group-stub>
                <!---->
              </div>
            </div>
            
            <!---->
          </div>
        </div>
      </transition-stub>
      
      <div
        class="t-select t-size-m t-select-selected"
      >
        <!---->
        <span
          class="t-select__placeholder"
          style="display: none;"
        >
          请选择
           
        </span>
        
        
        <span
          class="t-tag t-tag--default t-tag--dark t-size-m"
          style="display: none;"
        >
          <!---->
          
          +0
          
          <!---->
        </span>
        <!---->
        <div
          class="t-input__wrap"
          style="display: none;"
        >
<<<<<<< HEAD
          <!---->
          <!---->
          <input
            class="t-input__inner"
            placeholder=""
            type="text"
          />
          <!---->
          <!---->
=======
          <div
            class="t-input t-select__input"
            modelvalue=""
          >
            <!---->
            <!---->
            <input
              class="t-input__inner"
              placeholder="请输入"
              type="text"
            />
            <!---->
            <!---->
            <!---->
          </div>
>>>>>>> d4203e32
          <!---->
        </div>
        <svg
          class="t-fake-arrow t-select__right-icon"
          fill="none"
          height="16"
          style="font-size: medium;"
          viewBox="0 0 16 16"
          width="16"
          xmlns="http://www.w3.org/2000/svg"
        >
          <path
            d="M3.75 5.7998L7.99274 10.0425L12.2361 5.79921"
            stroke="black"
            stroke-opacity="0.9"
            stroke-width="1.3"
          />
        </svg>
        <svg
          class="t-icon t-icon-close-circle-filled t-select__right-icon t-select__right-icon-clear"
          fill="none"
          height="1em"
          name="close"
          style="font-size: medium; display: none;"
          viewBox="0 0 16 16"
          width="1em"
        >
          <path
            d="M15 8A7 7 0 101 8a7 7 0 0014 0zM5.67 4.95L8 7.29l2.33-2.34.7.7L8.7 8l2.34 2.35-.71.7L8 8.71l-2.33 2.34-.7-.7L7.3 8 4.96 5.65l.71-.7z"
            fill="currentColor"
            fill-opacity="0.9"
          />
        </svg>
        <div
          class="t-loading--center t-size-s t-loading t-select__right-icon t-select__active-icon"
          name="loading"
          style="display: none;"
        >
          <svg
            class="t-loading__gradient t-icon-loading"
            height="1em"
            size="small"
            version="1.1"
            viewBox="0 0 14 14"
            width="1em"
            xmlns="http://www.w3.org/2000/svg"
          >
            <foreignobject
              height="12"
              width="12"
              x="1"
              y="1"
            >
              <div
                class="t-loading__gradient-conic"
              />
            </foreignobject>
          </svg>
          <!---->
        </div>
      </div>
      
    </div>
  </div>
</div>
`;<|MERGE_RESOLUTION|>--- conflicted
+++ resolved
@@ -267,1283 +267,6 @@
             <!---->
             <!---->
           </div>
-          <!---->
-        </div>
-        <svg
-          class="t-fake-arrow t-select__right-icon"
-          fill="none"
-          height="16"
-          style="font-size: medium;"
-          viewBox="0 0 16 16"
-          width="16"
-          xmlns="http://www.w3.org/2000/svg"
-        >
-          <path
-            d="M3.75 5.7998L7.99274 10.0425L12.2361 5.79921"
-            stroke="black"
-            stroke-opacity="0.9"
-            stroke-width="1.3"
-          />
-        </svg>
-        <svg
-          class="t-icon t-icon-close-circle-filled t-select__right-icon t-select__right-icon-clear"
-          fill="none"
-          height="1em"
-          name="close"
-          style="font-size: medium; display: none;"
-          viewBox="0 0 16 16"
-          width="1em"
-        >
-          <path
-            d="M15 8A7 7 0 101 8a7 7 0 0014 0zM5.67 4.95L8 7.29l2.33-2.34.7.7L8.7 8l2.34 2.35-.71.7L8 8.71l-2.33 2.34-.7-.7L7.3 8 4.96 5.65l.71-.7z"
-            fill="currentColor"
-            fill-opacity="0.9"
-          />
-        </svg>
-        <div
-          class="t-loading--center t-size-s t-loading t-select__right-icon t-select__active-icon"
-          name="loading"
-          style="display: none;"
-        >
-          <svg
-            class="t-loading__gradient t-icon-loading"
-            height="1em"
-            size="small"
-            version="1.1"
-            viewBox="0 0 14 14"
-            width="1em"
-            xmlns="http://www.w3.org/2000/svg"
-          >
-            <foreignobject
-              height="12"
-              width="12"
-              x="1"
-              y="1"
-            >
-              <div
-                class="t-loading__gradient-conic"
-              />
-            </foreignobject>
-          </svg>
-          <!---->
-        </div>
-      </div>
-      
-    </div>
-  </div>
-</div>
-`;
-
-exports[`TreeSelect TreeSelect collapsedVue demo works fine 1`] = `
-<div
-  class="tdesign-tree-select-collapsed"
->
-  <div
-    class="t-select__wrap demo-space"
-    modelvalue="guangzhou,shenzhen"
-  >
-    <div
-      class="t-popup__reference t-select__popup-reference"
-    >
-      <transition-stub>
-        <div
-          aria-hidden="true"
-          class="t-popup"
-          role="tooltip"
-          style="display: none;"
-        >
-          <div
-            class="t-popup__content t-select__dropdown narrow-scrollbar"
-          >
-            
-            <div>
-              <p
-                class="t-select-loading-tips"
-                style="display: none;"
-              >
-                <div
-                  class="t-select__empty"
-                >
-                  加载中
-                </div>
-              </p>
-              <div
-                class="t-tree t-tree--hoverable t-tree--checkable t-tree--transition t-tree--block-node"
-                modelvalue=""
-                size="medium"
-              >
-                <transition-group-stub>
-                  
-                  <div
-                    class="t-tree__item t-tree__item--open"
-                    data-level="0"
-                    data-value="guangdong"
-                    style="--level: 0;"
-                  >
-                    
-                    <span
-                      class="t-tree__icon t-folder-icon t-tree__icon--default"
-                      ignore="active"
-                      trigger="expand"
-                    >
-                      <svg
-                        class="t-icon t-icon-caret-right-small"
-                        fill="none"
-                        height="1em"
-                        viewBox="0 0 16 16"
-                        width="1em"
-                      >
-                        <path
-                          d="M6 5v6l4.5-3L6 5z"
-                          fill="currentColor"
-                          fill-opacity="0.9"
-                        />
-                      </svg>
-                    </span>
-                    <label
-                      class="t-checkbox t-is-checked t-tree__label t-tree__label--strictly"
-                      ignore="expand,active"
-                      modelvalue="false"
-                    >
-                      <input
-                        class="t-checkbox__former"
-                        name="guangdong"
-                        type="checkbox"
-                      />
-                      <span
-                        class="t-checkbox__input"
-                      />
-                      <span
-                        class="t-checkbox__label"
-                      >
-                        
-                        广东省
-                        
-                      </span>
-                    </label>
-                    
-                  </div>
-                  <div
-                    class="t-tree__item t-tree__item--open"
-                    data-level="1"
-                    data-value="guangzhou"
-                    style="--level: 1;"
-                  >
-                    
-                    <span
-                      class="t-tree__icon t-folder-icon"
-                      ignore="active"
-                      trigger="expand"
-                    >
-                      
-                    </span>
-                    <label
-                      class="t-checkbox t-is-checked t-tree__label t-tree__label--strictly"
-                      ignore="expand,active"
-                      modelvalue="false"
-                    >
-                      <input
-                        class="t-checkbox__former"
-                        name="guangzhou"
-                        type="checkbox"
-                      />
-                      <span
-                        class="t-checkbox__input"
-                      />
-                      <span
-                        class="t-checkbox__label"
-                      >
-                        
-                        广州市
-                        
-                      </span>
-                    </label>
-                    
-                  </div>
-                  <div
-                    class="t-tree__item t-tree__item--open"
-                    data-level="1"
-                    data-value="shenzhen"
-                    style="--level: 1;"
-                  >
-                    
-                    <span
-                      class="t-tree__icon t-folder-icon"
-                      ignore="active"
-                      trigger="expand"
-                    >
-                      
-                    </span>
-                    <label
-                      class="t-checkbox t-is-checked t-tree__label t-tree__label--strictly"
-                      ignore="expand,active"
-                      modelvalue="false"
-                    >
-                      <input
-                        class="t-checkbox__former"
-                        name="shenzhen"
-                        type="checkbox"
-                      />
-                      <span
-                        class="t-checkbox__input"
-                      />
-                      <span
-                        class="t-checkbox__label"
-                      >
-                        
-                        深圳市
-                        
-                      </span>
-                    </label>
-                    
-                  </div>
-                  <div
-                    class="t-tree__item t-tree__item--open"
-                    data-level="0"
-                    data-value="jiangsu"
-                    style="--level: 0;"
-                  >
-                    
-                    <span
-                      class="t-tree__icon t-folder-icon t-tree__icon--default"
-                      ignore="active"
-                      trigger="expand"
-                    >
-                      <svg
-                        class="t-icon t-icon-caret-right-small"
-                        fill="none"
-                        height="1em"
-                        viewBox="0 0 16 16"
-                        width="1em"
-                      >
-                        <path
-                          d="M6 5v6l4.5-3L6 5z"
-                          fill="currentColor"
-                          fill-opacity="0.9"
-                        />
-                      </svg>
-                    </span>
-                    <label
-                      class="t-checkbox t-tree__label t-tree__label--strictly"
-                      ignore="expand,active"
-                      modelvalue="false"
-                    >
-                      <input
-                        class="t-checkbox__former"
-                        name="jiangsu"
-                        type="checkbox"
-                      />
-                      <span
-                        class="t-checkbox__input"
-                      />
-                      <span
-                        class="t-checkbox__label"
-                      >
-                        
-                        江苏省
-                        
-                      </span>
-                    </label>
-                    
-                  </div>
-                  <div
-                    class="t-tree__item t-tree__item--open"
-                    data-level="1"
-                    data-value="nanjing"
-                    style="--level: 1;"
-                  >
-                    
-                    <span
-                      class="t-tree__icon t-folder-icon"
-                      ignore="active"
-                      trigger="expand"
-                    >
-                      
-                    </span>
-                    <label
-                      class="t-checkbox t-tree__label t-tree__label--strictly"
-                      ignore="expand,active"
-                      modelvalue="false"
-                    >
-                      <input
-                        class="t-checkbox__former"
-                        name="nanjing"
-                        type="checkbox"
-                      />
-                      <span
-                        class="t-checkbox__input"
-                      />
-                      <span
-                        class="t-checkbox__label"
-                      >
-                        
-                        南京市
-                        
-                      </span>
-                    </label>
-                    
-                  </div>
-                  <div
-                    class="t-tree__item t-tree__item--open"
-                    data-level="1"
-                    data-value="suzhou"
-                    style="--level: 1;"
-                  >
-                    
-                    <span
-                      class="t-tree__icon t-folder-icon"
-                      ignore="active"
-                      trigger="expand"
-                    >
-                      
-                    </span>
-                    <label
-                      class="t-checkbox t-tree__label t-tree__label--strictly"
-                      ignore="expand,active"
-                      modelvalue="false"
-                    >
-                      <input
-                        class="t-checkbox__former"
-                        name="suzhou"
-                        type="checkbox"
-                      />
-                      <span
-                        class="t-checkbox__input"
-                      />
-                      <span
-                        class="t-checkbox__label"
-                      >
-                        
-                        苏州市
-                        
-                      </span>
-                    </label>
-                    
-                  </div>
-                  
-                </transition-group-stub>
-                <!---->
-              </div>
-            </div>
-            
-            <!---->
-          </div>
-        </div>
-      </transition-stub>
-      
-      <div
-        class="t-select t-size-m t-select-selected"
-      >
-        <!---->
-        <span
-          class="t-select__placeholder"
-          style="display: none;"
-        >
-          请选择
-           
-        </span>
-        
-        <span
-          class="t-tag t-tag--default t-tag--dark t-tag--close t-size-m"
-        >
-          <!---->
-          
-          guangzhou
-          
-          <svg
-            class="t-icon t-icon-close t-tag__icon-close"
-            fill="none"
-            height="1em"
-            viewBox="0 0 16 16"
-            width="1em"
-          >
-            <path
-              d="M8 8.92L11.08 12l.92-.92L8.92 8 12 4.92 11.08 4 8 7.08 4.92 4 4 4.92 7.08 8 4 11.08l.92.92L8 8.92z"
-              fill="currentColor"
-              fill-opacity="0.9"
-            />
-          </svg>
-        </span>
-        <span
-          class="t-tag t-tag--default t-tag--dark t-tag--close t-size-m"
-          style="display: none;"
-        >
-          <!---->
-          
-          shenzhen
-          
-          <svg
-            class="t-icon t-icon-close t-tag__icon-close"
-            fill="none"
-            height="1em"
-            viewBox="0 0 16 16"
-            width="1em"
-          >
-            <path
-              d="M8 8.92L11.08 12l.92-.92L8.92 8 12 4.92 11.08 4 8 7.08 4.92 4 4 4.92 7.08 8 4 11.08l.92.92L8 8.92z"
-              fill="currentColor"
-              fill-opacity="0.9"
-            />
-          </svg>
-        </span>
-        
-        <span
-          class="t-tag t-tag--default t-tag--dark t-size-m"
-        >
-          <!---->
-          
-          +1
-          
-          <!---->
-        </span>
-        <!---->
-        <div
-          class="t-input t-select__input"
-          modelvalue=""
-          style="display: none;"
-        >
-          <!---->
-          <!---->
-          <input
-            class="t-input__inner"
-            placeholder=""
-            type="text"
-          />
-          <!---->
-          <!---->
-          <!---->
-        </div>
-        <svg
-          class="t-fake-arrow t-select__right-icon"
-          fill="none"
-          height="16"
-          style="font-size: medium;"
-          viewBox="0 0 16 16"
-          width="16"
-          xmlns="http://www.w3.org/2000/svg"
-        >
-          <path
-            d="M3.75 5.7998L7.99274 10.0425L12.2361 5.79921"
-            stroke="black"
-            stroke-opacity="0.9"
-            stroke-width="1.3"
-          />
-        </svg>
-        <svg
-          class="t-icon t-icon-close-circle-filled t-select__right-icon t-select__right-icon-clear"
-          fill="none"
-          height="1em"
-          name="close"
-          style="font-size: medium; display: none;"
-          viewBox="0 0 16 16"
-          width="1em"
-        >
-          <path
-            d="M15 8A7 7 0 101 8a7 7 0 0014 0zM5.67 4.95L8 7.29l2.33-2.34.7.7L8.7 8l2.34 2.35-.71.7L8 8.71l-2.33 2.34-.7-.7L7.3 8 4.96 5.65l.71-.7z"
-            fill="currentColor"
-            fill-opacity="0.9"
-          />
-        </svg>
-        <div
-          class="t-loading--center t-size-s t-loading t-select__right-icon t-select__active-icon"
-          name="loading"
-          style="display: none;"
-        >
-          <svg
-            class="t-loading__gradient t-icon-loading"
-            height="1em"
-            size="small"
-            version="1.1"
-            viewBox="0 0 14 14"
-            width="1em"
-            xmlns="http://www.w3.org/2000/svg"
-          >
-            <foreignobject
-              height="12"
-              width="12"
-              x="1"
-              y="1"
-            >
-              <div
-                class="t-loading__gradient-conic"
-              />
-            </foreignobject>
-          </svg>
-          <!---->
-        </div>
-      </div>
-      
-    </div>
-  </div>
-  <div
-    class="t-select__wrap"
-    modelvalue="guangzhou,shenzhen"
-  >
-    <div
-      class="t-popup__reference t-select__popup-reference"
-    >
-      <transition-stub>
-        <div
-          aria-hidden="true"
-          class="t-popup"
-          role="tooltip"
-          style="display: none;"
-        >
-          <div
-            class="t-popup__content t-select__dropdown narrow-scrollbar"
-          >
-            
-            <div>
-              <p
-                class="t-select-loading-tips"
-                style="display: none;"
-              >
-                <div
-                  class="t-select__empty"
-                >
-                  加载中
-                </div>
-              </p>
-              <div
-                class="t-tree t-tree--hoverable t-tree--checkable t-tree--transition t-tree--block-node"
-                modelvalue=""
-                size="medium"
-              >
-                <transition-group-stub>
-                  
-                  <div
-                    class="t-tree__item t-tree__item--open"
-                    data-level="0"
-                    data-value="guangdong"
-                    style="--level: 0;"
-                  >
-                    
-                    <span
-                      class="t-tree__icon t-folder-icon t-tree__icon--default"
-                      ignore="active"
-                      trigger="expand"
-                    >
-                      <svg
-                        class="t-icon t-icon-caret-right-small"
-                        fill="none"
-                        height="1em"
-                        viewBox="0 0 16 16"
-                        width="1em"
-                      >
-                        <path
-                          d="M6 5v6l4.5-3L6 5z"
-                          fill="currentColor"
-                          fill-opacity="0.9"
-                        />
-                      </svg>
-                    </span>
-                    <label
-                      class="t-checkbox t-is-checked t-tree__label t-tree__label--strictly"
-                      ignore="expand,active"
-                      modelvalue="false"
-                    >
-                      <input
-                        class="t-checkbox__former"
-                        name="guangdong"
-                        type="checkbox"
-                      />
-                      <span
-                        class="t-checkbox__input"
-                      />
-                      <span
-                        class="t-checkbox__label"
-                      >
-                        
-                        广东省
-                        
-                      </span>
-                    </label>
-                    
-                  </div>
-                  <div
-                    class="t-tree__item t-tree__item--open"
-                    data-level="1"
-                    data-value="guangzhou"
-                    style="--level: 1;"
-                  >
-                    
-                    <span
-                      class="t-tree__icon t-folder-icon"
-                      ignore="active"
-                      trigger="expand"
-                    >
-                      
-                    </span>
-                    <label
-                      class="t-checkbox t-is-checked t-tree__label t-tree__label--strictly"
-                      ignore="expand,active"
-                      modelvalue="false"
-                    >
-                      <input
-                        class="t-checkbox__former"
-                        name="guangzhou"
-                        type="checkbox"
-                      />
-                      <span
-                        class="t-checkbox__input"
-                      />
-                      <span
-                        class="t-checkbox__label"
-                      >
-                        
-                        广州市
-                        
-                      </span>
-                    </label>
-                    
-                  </div>
-                  <div
-                    class="t-tree__item t-tree__item--open"
-                    data-level="1"
-                    data-value="shenzhen"
-                    style="--level: 1;"
-                  >
-                    
-                    <span
-                      class="t-tree__icon t-folder-icon"
-                      ignore="active"
-                      trigger="expand"
-                    >
-                      
-                    </span>
-                    <label
-                      class="t-checkbox t-is-checked t-tree__label t-tree__label--strictly"
-                      ignore="expand,active"
-                      modelvalue="false"
-                    >
-                      <input
-                        class="t-checkbox__former"
-                        name="shenzhen"
-                        type="checkbox"
-                      />
-                      <span
-                        class="t-checkbox__input"
-                      />
-                      <span
-                        class="t-checkbox__label"
-                      >
-                        
-                        深圳市
-                        
-                      </span>
-                    </label>
-                    
-                  </div>
-                  <div
-                    class="t-tree__item t-tree__item--open"
-                    data-level="0"
-                    data-value="jiangsu"
-                    style="--level: 0;"
-                  >
-                    
-                    <span
-                      class="t-tree__icon t-folder-icon t-tree__icon--default"
-                      ignore="active"
-                      trigger="expand"
-                    >
-                      <svg
-                        class="t-icon t-icon-caret-right-small"
-                        fill="none"
-                        height="1em"
-                        viewBox="0 0 16 16"
-                        width="1em"
-                      >
-                        <path
-                          d="M6 5v6l4.5-3L6 5z"
-                          fill="currentColor"
-                          fill-opacity="0.9"
-                        />
-                      </svg>
-                    </span>
-                    <label
-                      class="t-checkbox t-tree__label t-tree__label--strictly"
-                      ignore="expand,active"
-                      modelvalue="false"
-                    >
-                      <input
-                        class="t-checkbox__former"
-                        name="jiangsu"
-                        type="checkbox"
-                      />
-                      <span
-                        class="t-checkbox__input"
-                      />
-                      <span
-                        class="t-checkbox__label"
-                      >
-                        
-                        江苏省
-                        
-                      </span>
-                    </label>
-                    
-                  </div>
-                  <div
-                    class="t-tree__item t-tree__item--open"
-                    data-level="1"
-                    data-value="nanjing"
-                    style="--level: 1;"
-                  >
-                    
-                    <span
-                      class="t-tree__icon t-folder-icon"
-                      ignore="active"
-                      trigger="expand"
-                    >
-                      
-                    </span>
-                    <label
-                      class="t-checkbox t-tree__label t-tree__label--strictly"
-                      ignore="expand,active"
-                      modelvalue="false"
-                    >
-                      <input
-                        class="t-checkbox__former"
-                        name="nanjing"
-                        type="checkbox"
-                      />
-                      <span
-                        class="t-checkbox__input"
-                      />
-                      <span
-                        class="t-checkbox__label"
-                      >
-                        
-                        南京市
-                        
-                      </span>
-                    </label>
-                    
-                  </div>
-                  <div
-                    class="t-tree__item t-tree__item--open"
-                    data-level="1"
-                    data-value="suzhou"
-                    style="--level: 1;"
-                  >
-                    
-                    <span
-                      class="t-tree__icon t-folder-icon"
-                      ignore="active"
-                      trigger="expand"
-                    >
-                      
-                    </span>
-                    <label
-                      class="t-checkbox t-tree__label t-tree__label--strictly"
-                      ignore="expand,active"
-                      modelvalue="false"
-                    >
-                      <input
-                        class="t-checkbox__former"
-                        name="suzhou"
-                        type="checkbox"
-                      />
-                      <span
-                        class="t-checkbox__input"
-                      />
-                      <span
-                        class="t-checkbox__label"
-                      >
-                        
-                        苏州市
-                        
-                      </span>
-                    </label>
-                    
-                  </div>
-                  
-                </transition-group-stub>
-                <!---->
-              </div>
-            </div>
-            
-            <!---->
-          </div>
-        </div>
-      </transition-stub>
-      
-      <div
-        class="t-select t-size-m t-select-selected"
-      >
-        <!---->
-        <span
-          class="t-select__placeholder"
-          style="display: none;"
-        >
-          请选择
-           
-        </span>
-        
-        <span
-          class="t-tag t-tag--default t-tag--dark t-tag--close t-size-m"
-        >
-          <!---->
-          
-          guangzhou
-          
-          <svg
-            class="t-icon t-icon-close t-tag__icon-close"
-            fill="none"
-            height="1em"
-            viewBox="0 0 16 16"
-            width="1em"
-          >
-            <path
-              d="M8 8.92L11.08 12l.92-.92L8.92 8 12 4.92 11.08 4 8 7.08 4.92 4 4 4.92 7.08 8 4 11.08l.92.92L8 8.92z"
-              fill="currentColor"
-              fill-opacity="0.9"
-            />
-          </svg>
-        </span>
-        <span
-          class="t-tag t-tag--default t-tag--dark t-tag--close t-size-m"
-          style="display: none;"
-        >
-          <!---->
-          
-          shenzhen
-          
-          <svg
-            class="t-icon t-icon-close t-tag__icon-close"
-            fill="none"
-            height="1em"
-            viewBox="0 0 16 16"
-            width="1em"
-          >
-            <path
-              d="M8 8.92L11.08 12l.92-.92L8.92 8 12 4.92 11.08 4 8 7.08 4.92 4 4 4.92 7.08 8 4 11.08l.92.92L8 8.92z"
-              fill="currentColor"
-              fill-opacity="0.9"
-            />
-          </svg>
-        </span>
-        
-        
-        <span
-          class="t-tag t-tag--default t-tag--dark t-size-m"
-        >
-          <!---->
-          
-          更多...
-          
-          <!---->
-        </span>
-        
-        <!---->
-        <div
-          class="t-input t-select__input"
-          modelvalue=""
-          style="display: none;"
-        >
-          <!---->
-          <!---->
-          <input
-            class="t-input__inner"
-            placeholder=""
-            type="text"
-          />
-          <!---->
-          <!---->
-          <!---->
-        </div>
-        <svg
-          class="t-fake-arrow t-select__right-icon"
-          fill="none"
-          height="16"
-          style="font-size: medium;"
-          viewBox="0 0 16 16"
-          width="16"
-          xmlns="http://www.w3.org/2000/svg"
-        >
-          <path
-            d="M3.75 5.7998L7.99274 10.0425L12.2361 5.79921"
-            stroke="black"
-            stroke-opacity="0.9"
-            stroke-width="1.3"
-          />
-        </svg>
-        <svg
-          class="t-icon t-icon-close-circle-filled t-select__right-icon t-select__right-icon-clear"
-          fill="none"
-          height="1em"
-          name="close"
-          style="font-size: medium; display: none;"
-          viewBox="0 0 16 16"
-          width="1em"
-        >
-          <path
-            d="M15 8A7 7 0 101 8a7 7 0 0014 0zM5.67 4.95L8 7.29l2.33-2.34.7.7L8.7 8l2.34 2.35-.71.7L8 8.71l-2.33 2.34-.7-.7L7.3 8 4.96 5.65l.71-.7z"
-            fill="currentColor"
-            fill-opacity="0.9"
-          />
-        </svg>
-        <div
-          class="t-loading--center t-size-s t-loading t-select__right-icon t-select__active-icon"
-          name="loading"
-          style="display: none;"
-        >
-          <svg
-            class="t-loading__gradient t-icon-loading"
-            height="1em"
-            size="small"
-            version="1.1"
-            viewBox="0 0 14 14"
-            width="1em"
-            xmlns="http://www.w3.org/2000/svg"
-          >
-            <foreignobject
-              height="12"
-              width="12"
-              x="1"
-              y="1"
-            >
-              <div
-                class="t-loading__gradient-conic"
-              />
-            </foreignobject>
-          </svg>
-          <!---->
-        </div>
-      </div>
-      
-    </div>
-  </div>
-</div>
-`;
-
-exports[`TreeSelect TreeSelect filterableVue demo works fine 1`] = `
-<div
-  class="tdesign-tree-select-filterable"
->
-  <div
-    class="operation"
-  >
-    <div
-      class="t-radio-group t-size-m t-radio-group--filled"
-      modelvalue="default"
-    >
-      
-      <label
-        class="t-radio-button t-is-checked"
-      >
-        <input
-          class="t-radio-button__former"
-          name=""
-          type="radio"
-          value="default"
-        />
-        <span
-          class="t-radio-button__input"
-        />
-        <span
-          class="t-radio-button__label"
-        >
-          
-          
-           默认 
-          
-          
-        </span>
-      </label>
-      <label
-        class="t-radio-button"
-      >
-        <input
-          class="t-radio-button__former"
-          name=""
-          type="radio"
-          value="function"
-        />
-        <span
-          class="t-radio-button__input"
-        />
-        <span
-          class="t-radio-button__label"
-        >
-          
-          
-           自定义方法 
-          
-          
-        </span>
-      </label>
-      <div
-        class="t-radio-group__bg-block"
-        style="width: 0px; left: 0px;"
-      />
-      
-    </div>
-  </div>
-  <div
-    class="t-select__wrap"
-    modelvalue="shenzhen"
-  >
-    <div
-      class="t-popup__reference t-select__popup-reference"
-    >
-      <transition-stub>
-        <div
-          aria-hidden="true"
-          class="t-popup"
-          role="tooltip"
-          style="display: none;"
-        >
-          <div
-            class="t-popup__content t-select__dropdown narrow-scrollbar"
-          >
-            
-            <div>
-              <p
-                class="t-select-loading-tips"
-                style="display: none;"
-              >
-                <div
-                  class="t-select__empty"
-                >
-                  加载中
-                </div>
-              </p>
-              <div
-                class="t-tree t-tree--hoverable t-tree--transition t-tree--block-node"
-                modelvalue=""
-                size="medium"
-              >
-                <transition-group-stub>
-                  
-                  <div
-                    class="t-tree__item t-tree__item--open"
-                    data-level="0"
-                    data-value="guangdong"
-                    style="--level: 0;"
-                  >
-                    
-                    <span
-                      class="t-tree__icon t-folder-icon t-tree__icon--default"
-                      ignore="active"
-                      trigger="expand"
-                    >
-                      <svg
-                        class="t-icon t-icon-caret-right-small"
-                        fill="none"
-                        height="1em"
-                        viewBox="0 0 16 16"
-                        width="1em"
-                      >
-                        <path
-                          d="M6 5v6l4.5-3L6 5z"
-                          fill="currentColor"
-                          fill-opacity="0.9"
-                        />
-                      </svg>
-                    </span>
-                    <span
-                      class="t-tree__label t-tree__label--strictly"
-                    >
-                      <span
-                        style="position: relative;"
-                      >
-                        广东省
-                      </span>
-                    </span>
-                    
-                  </div>
-                  <div
-                    class="t-tree__item t-tree__item--open"
-                    data-level="1"
-                    data-value="guangzhou"
-                    style="--level: 1;"
-                  >
-                    
-                    <span
-                      class="t-tree__icon t-folder-icon"
-                      ignore="active"
-                      trigger="expand"
-                    >
-                      
-                    </span>
-                    <span
-                      class="t-tree__label t-tree__label--strictly"
-                    >
-                      <span
-                        style="position: relative;"
-                      >
-                        广州市
-                      </span>
-                    </span>
-                    
-                  </div>
-                  <div
-                    class="t-tree__item t-tree__item--open"
-                    data-level="1"
-                    data-value="shenzhen"
-                    style="--level: 1;"
-                  >
-                    
-                    <span
-                      class="t-tree__icon t-folder-icon"
-                      ignore="active"
-                      trigger="expand"
-                    >
-                      
-                    </span>
-                    <span
-                      class="t-tree__label t-tree__label--strictly"
-                    >
-                      <span
-                        style="position: relative;"
-                      >
-                        深圳市
-                      </span>
-                    </span>
-                    
-                  </div>
-                  <div
-                    class="t-tree__item t-tree__item--open"
-                    data-level="0"
-                    data-value="jiangsu"
-                    style="--level: 0;"
-                  >
-                    
-                    <span
-                      class="t-tree__icon t-folder-icon t-tree__icon--default"
-                      ignore="active"
-                      trigger="expand"
-                    >
-                      <svg
-                        class="t-icon t-icon-caret-right-small"
-                        fill="none"
-                        height="1em"
-                        viewBox="0 0 16 16"
-                        width="1em"
-                      >
-                        <path
-                          d="M6 5v6l4.5-3L6 5z"
-                          fill="currentColor"
-                          fill-opacity="0.9"
-                        />
-                      </svg>
-                    </span>
-                    <span
-                      class="t-tree__label t-tree__label--strictly"
-                    >
-                      <span
-                        style="position: relative;"
-                      >
-                        江苏省
-                      </span>
-                    </span>
-                    
-                  </div>
-                  <div
-                    class="t-tree__item t-tree__item--open"
-                    data-level="1"
-                    data-value="nanjing"
-                    style="--level: 1;"
-                  >
-                    
-                    <span
-                      class="t-tree__icon t-folder-icon"
-                      ignore="active"
-                      trigger="expand"
-                    >
-                      
-                    </span>
-                    <span
-                      class="t-tree__label t-tree__label--strictly"
-                    >
-                      <span
-                        style="position: relative;"
-                      >
-                        南京市
-                      </span>
-                    </span>
-                    
-                  </div>
-                  <div
-                    class="t-tree__item t-tree__item--open"
-                    data-level="1"
-                    data-value="suzhou"
-                    style="--level: 1;"
-                  >
-                    
-                    <span
-                      class="t-tree__icon t-folder-icon"
-                      ignore="active"
-                      trigger="expand"
-                    >
-                      
-                    </span>
-                    <span
-                      class="t-tree__label t-tree__label--strictly"
-                    >
-                      <span
-                        style="position: relative;"
-                      >
-                        苏州市
-                      </span>
-                    </span>
-                    
-                  </div>
-                  
-                </transition-group-stub>
-                <!---->
-              </div>
-            </div>
-            
-            <!---->
-          </div>
-        </div>
-      </transition-stub>
-      
-      <div
-        class="t-select t-size-m t-select-selected"
-      >
-        <!---->
-        <span
-          class="t-select__placeholder"
-          style="display: none;"
-        >
-          请选择
-           
-        </span>
-        
-        
-        <span
-          class="t-tag t-tag--default t-tag--dark t-size-m"
-          style="display: none;"
-        >
-          <!---->
-          
-          +0
-          
-          <!---->
-        </span>
-        <span
-          class="t-select__single"
-          title="shenzhen"
-        >
-          shenzhen
-        </span>
-        <div
-          class="t-input t-select__input"
-          modelvalue=""
-          style="display: none;"
-        >
-          <!---->
-          <!---->
-          <input
-            class="t-input__inner"
-            placeholder="shenzhen"
-            type="text"
-          />
-          <!---->
-          <!---->
           <!---->
         </div>
         <svg
@@ -1760,463 +483,24 @@
         </span>
         <!---->
         <div
-          class="t-input t-select__input"
-          modelvalue=""
-          style="display: none;"
-        >
-          <!---->
-          <!---->
-          <input
-            class="t-input__inner"
-            placeholder="请选择"
-            type="text"
-          />
-          <!---->
-          <!---->
-          <!---->
-        </div>
-        <svg
-          class="t-fake-arrow t-select__right-icon"
-          fill="none"
-          height="16"
-          style="font-size: medium;"
-          viewBox="0 0 16 16"
-          width="16"
-          xmlns="http://www.w3.org/2000/svg"
-        >
-          <path
-            d="M3.75 5.7998L7.99274 10.0425L12.2361 5.79921"
-            stroke="black"
-            stroke-opacity="0.9"
-            stroke-width="1.3"
-          />
-        </svg>
-        <svg
-          class="t-icon t-icon-close-circle-filled t-select__right-icon t-select__right-icon-clear"
-          fill="none"
-          height="1em"
-          name="close"
-          style="font-size: medium; display: none;"
-          viewBox="0 0 16 16"
-          width="1em"
-        >
-          <path
-            d="M15 8A7 7 0 101 8a7 7 0 0014 0zM5.67 4.95L8 7.29l2.33-2.34.7.7L8.7 8l2.34 2.35-.71.7L8 8.71l-2.33 2.34-.7-.7L7.3 8 4.96 5.65l.71-.7z"
-            fill="currentColor"
-            fill-opacity="0.9"
-          />
-        </svg>
-        <div
-          class="t-loading--center t-size-s t-loading t-select__right-icon t-select__active-icon"
-          name="loading"
-          style="display: none;"
-        >
-          <svg
-            class="t-loading__gradient t-icon-loading"
-            height="1em"
-            size="small"
-            version="1.1"
-            viewBox="0 0 14 14"
-            width="1em"
-            xmlns="http://www.w3.org/2000/svg"
+          class="t-input__wrap"
+          style="display: none;"
+        >
+          <div
+            class="t-input t-select__input"
+            modelvalue=""
           >
-            <foreignobject
-              height="12"
-              width="12"
-              x="1"
-              y="1"
-            >
-              <div
-                class="t-loading__gradient-conic"
-              />
-            </foreignobject>
-          </svg>
-          <!---->
-        </div>
-      </div>
-      
-    </div>
-  </div>
-</div>
-`;
-
-exports[`TreeSelect TreeSelect multipleVue demo works fine 1`] = `
-<div
-  class="tdesign-tree-select-multiple"
->
-  <div
-    class="t-select__wrap"
-    modelvalue="guangzhou,shenzhen"
-  >
-    <div
-      class="t-popup__reference t-select__popup-reference"
-    >
-      <transition-stub>
-        <div
-          aria-hidden="true"
-          class="t-popup"
-          role="tooltip"
-          style="display: none;"
-        >
-          <div
-            class="t-popup__content t-select__dropdown narrow-scrollbar"
-          >
-            
-            <div>
-              <p
-                class="t-select-loading-tips"
-                style="display: none;"
-              >
-                <div
-                  class="t-select__empty"
-                >
-                  加载中
-                </div>
-              </p>
-              <div
-                class="t-tree t-tree--hoverable t-tree--checkable t-tree--transition t-tree--block-node"
-                modelvalue=""
-                size="medium"
-              >
-                <transition-group-stub>
-                  
-                  <div
-                    class="t-tree__item t-tree__item--open"
-                    data-level="0"
-                    data-value="guangdong"
-                    style="--level: 0;"
-                  >
-                    
-                    <span
-                      class="t-tree__icon t-folder-icon t-tree__icon--default"
-                      ignore="active"
-                      trigger="expand"
-                    >
-                      <svg
-                        class="t-icon t-icon-caret-right-small"
-                        fill="none"
-                        height="1em"
-                        viewBox="0 0 16 16"
-                        width="1em"
-                      >
-                        <path
-                          d="M6 5v6l4.5-3L6 5z"
-                          fill="currentColor"
-                          fill-opacity="0.9"
-                        />
-                      </svg>
-                    </span>
-                    <label
-                      class="t-checkbox t-is-checked t-tree__label t-tree__label--strictly"
-                      ignore="expand,active"
-                      modelvalue="false"
-                    >
-                      <input
-                        class="t-checkbox__former"
-                        name="guangdong"
-                        type="checkbox"
-                      />
-                      <span
-                        class="t-checkbox__input"
-                      />
-                      <span
-                        class="t-checkbox__label"
-                      >
-                        
-                        广东省
-                        
-                      </span>
-                    </label>
-                    
-                  </div>
-                  <div
-                    class="t-tree__item t-tree__item--open"
-                    data-level="1"
-                    data-value="guangzhou"
-                    style="--level: 1;"
-                  >
-                    
-                    <span
-                      class="t-tree__icon t-folder-icon"
-                      ignore="active"
-                      trigger="expand"
-                    >
-                      
-                    </span>
-                    <label
-                      class="t-checkbox t-is-checked t-tree__label t-tree__label--strictly"
-                      ignore="expand,active"
-                      modelvalue="false"
-                    >
-                      <input
-                        class="t-checkbox__former"
-                        name="guangzhou"
-                        type="checkbox"
-                      />
-                      <span
-                        class="t-checkbox__input"
-                      />
-                      <span
-                        class="t-checkbox__label"
-                      >
-                        
-                        广州市
-                        
-                      </span>
-                    </label>
-                    
-                  </div>
-                  <div
-                    class="t-tree__item t-tree__item--open"
-                    data-level="1"
-                    data-value="shenzhen"
-                    style="--level: 1;"
-                  >
-                    
-                    <span
-                      class="t-tree__icon t-folder-icon"
-                      ignore="active"
-                      trigger="expand"
-                    >
-                      
-                    </span>
-                    <label
-                      class="t-checkbox t-is-checked t-tree__label t-tree__label--strictly"
-                      ignore="expand,active"
-                      modelvalue="false"
-                    >
-                      <input
-                        class="t-checkbox__former"
-                        name="shenzhen"
-                        type="checkbox"
-                      />
-                      <span
-                        class="t-checkbox__input"
-                      />
-                      <span
-                        class="t-checkbox__label"
-                      >
-                        
-                        深圳市
-                        
-                      </span>
-                    </label>
-                    
-                  </div>
-                  <div
-                    class="t-tree__item t-tree__item--open"
-                    data-level="0"
-                    data-value="jiangsu"
-                    style="--level: 0;"
-                  >
-                    
-                    <span
-                      class="t-tree__icon t-folder-icon t-tree__icon--default"
-                      ignore="active"
-                      trigger="expand"
-                    >
-                      <svg
-                        class="t-icon t-icon-caret-right-small"
-                        fill="none"
-                        height="1em"
-                        viewBox="0 0 16 16"
-                        width="1em"
-                      >
-                        <path
-                          d="M6 5v6l4.5-3L6 5z"
-                          fill="currentColor"
-                          fill-opacity="0.9"
-                        />
-                      </svg>
-                    </span>
-                    <label
-                      class="t-checkbox t-tree__label t-tree__label--strictly"
-                      ignore="expand,active"
-                      modelvalue="false"
-                    >
-                      <input
-                        class="t-checkbox__former"
-                        name="jiangsu"
-                        type="checkbox"
-                      />
-                      <span
-                        class="t-checkbox__input"
-                      />
-                      <span
-                        class="t-checkbox__label"
-                      >
-                        
-                        江苏省
-                        
-                      </span>
-                    </label>
-                    
-                  </div>
-                  <div
-                    class="t-tree__item t-tree__item--open"
-                    data-level="1"
-                    data-value="nanjing"
-                    style="--level: 1;"
-                  >
-                    
-                    <span
-                      class="t-tree__icon t-folder-icon"
-                      ignore="active"
-                      trigger="expand"
-                    >
-                      
-                    </span>
-                    <label
-                      class="t-checkbox t-tree__label t-tree__label--strictly"
-                      ignore="expand,active"
-                      modelvalue="false"
-                    >
-                      <input
-                        class="t-checkbox__former"
-                        name="nanjing"
-                        type="checkbox"
-                      />
-                      <span
-                        class="t-checkbox__input"
-                      />
-                      <span
-                        class="t-checkbox__label"
-                      >
-                        
-                        南京市
-                        
-                      </span>
-                    </label>
-                    
-                  </div>
-                  <div
-                    class="t-tree__item t-tree__item--open"
-                    data-level="1"
-                    data-value="suzhou"
-                    style="--level: 1;"
-                  >
-                    
-                    <span
-                      class="t-tree__icon t-folder-icon"
-                      ignore="active"
-                      trigger="expand"
-                    >
-                      
-                    </span>
-                    <label
-                      class="t-checkbox t-tree__label t-tree__label--strictly"
-                      ignore="expand,active"
-                      modelvalue="false"
-                    >
-                      <input
-                        class="t-checkbox__former"
-                        name="suzhou"
-                        type="checkbox"
-                      />
-                      <span
-                        class="t-checkbox__input"
-                      />
-                      <span
-                        class="t-checkbox__label"
-                      >
-                        
-                        苏州市
-                        
-                      </span>
-                    </label>
-                    
-                  </div>
-                  
-                </transition-group-stub>
-                <!---->
-              </div>
-            </div>
-            
+            <!---->
+            <!---->
+            <input
+              class="t-input__inner"
+              placeholder="请选择"
+              type="text"
+            />
+            <!---->
+            <!---->
             <!---->
           </div>
-        </div>
-      </transition-stub>
-      
-      <div
-        class="t-select t-size-m t-select-selected"
-      >
-        <!---->
-        <span
-          class="t-select__placeholder"
-          style="display: none;"
-        >
-          请选择
-           
-        </span>
-        
-        <span
-          class="t-tag t-tag--default t-tag--dark t-tag--close t-size-m"
-        >
-          <!---->
-          
-          guangzhou
-          
-          <svg
-            class="t-icon t-icon-close t-tag__icon-close"
-            fill="none"
-            height="1em"
-            viewBox="0 0 16 16"
-            width="1em"
-          >
-            <path
-              d="M8 8.92L11.08 12l.92-.92L8.92 8 12 4.92 11.08 4 8 7.08 4.92 4 4 4.92 7.08 8 4 11.08l.92.92L8 8.92z"
-              fill="currentColor"
-              fill-opacity="0.9"
-            />
-          </svg>
-        </span>
-        <span
-          class="t-tag t-tag--default t-tag--dark t-tag--close t-size-m"
-        >
-          <!---->
-          
-          shenzhen
-          
-          <svg
-            class="t-icon t-icon-close t-tag__icon-close"
-            fill="none"
-            height="1em"
-            viewBox="0 0 16 16"
-            width="1em"
-          >
-            <path
-              d="M8 8.92L11.08 12l.92-.92L8.92 8 12 4.92 11.08 4 8 7.08 4.92 4 4 4.92 7.08 8 4 11.08l.92.92L8 8.92z"
-              fill="currentColor"
-              fill-opacity="0.9"
-            />
-          </svg>
-        </span>
-        
-        <span
-          class="t-tag t-tag--default t-tag--dark t-size-m"
-          style="display: none;"
-        >
-          <!---->
-          
-          +2
-          
-          <!---->
-        </span>
-        <!---->
-        <div
-          class="t-input t-select__input"
-          modelvalue=""
-          style="display: none;"
-        >
-          <!---->
-          <!---->
-          <input
-            class="t-input__inner"
-            placeholder=""
-            type="text"
-          />
-          <!---->
-          <!---->
           <!---->
         </div>
         <svg
@@ -2543,19 +827,24 @@
         </span>
         <!---->
         <div
-          class="t-input t-select__input"
-          modelvalue=""
-          style="display: none;"
-        >
-          <!---->
-          <!---->
-          <input
-            class="t-input__inner"
-            placeholder="请输入"
-            type="text"
-          />
-          <!---->
-          <!---->
+          class="t-input__wrap"
+          style="display: none;"
+        >
+          <div
+            class="t-input t-select__input"
+            modelvalue=""
+          >
+            <!---->
+            <!---->
+            <input
+              class="t-input__inner"
+              placeholder="请输入"
+              type="text"
+            />
+            <!---->
+            <!---->
+            <!---->
+          </div>
           <!---->
         </div>
         <svg
@@ -2621,1103 +910,4 @@
     </div>
   </div>
 </div>
-`;
-
-exports[`TreeSelect TreeSelect propsVue demo works fine 1`] = `
-<div
-  class="tdesign-tree-select-base"
->
-  <div
-    class="t-select__wrap"
-    modelvalue="shenzhen"
-  >
-    <div
-      class="t-popup__reference t-select__popup-reference"
-    >
-      <transition-stub>
-        <div
-          aria-hidden="true"
-          class="t-popup"
-          role="tooltip"
-          style="display: none;"
-        >
-          <div
-            class="t-popup__content t-select__dropdown narrow-scrollbar"
-          >
-            
-            <div>
-              <p
-                class="t-select-loading-tips"
-                style="display: none;"
-              >
-                <div
-                  class="t-select__empty"
-                >
-                  加载中
-                </div>
-              </p>
-              <div
-                class="t-tree t-tree--hoverable t-tree--transition t-tree--block-node"
-                modelvalue=""
-                size="medium"
-              >
-                <transition-group-stub>
-                  
-                  <div
-                    class="t-tree__item t-tree__item--open"
-                    data-level="0"
-                    data-value="guangdong"
-                    style="--level: 0;"
-                  >
-                    
-                    <span
-                      class="t-tree__icon t-folder-icon t-tree__icon--default"
-                      ignore="active"
-                      trigger="expand"
-                    >
-                      <svg
-                        class="t-icon t-icon-caret-right-small"
-                        fill="none"
-                        height="1em"
-                        viewBox="0 0 16 16"
-                        width="1em"
-                      >
-                        <path
-                          d="M6 5v6l4.5-3L6 5z"
-                          fill="currentColor"
-                          fill-opacity="0.9"
-                        />
-                      </svg>
-                    </span>
-                    <span
-                      class="t-tree__label t-tree__label--strictly"
-                    >
-                      <span
-                        style="position: relative;"
-                      >
-                        广东省
-                      </span>
-                    </span>
-                    
-                  </div>
-                  <div
-                    class="t-tree__item t-tree__item--open"
-                    data-level="1"
-                    data-value="guangzhou"
-                    style="--level: 1;"
-                  >
-                    
-                    <span
-                      class="t-tree__icon t-folder-icon"
-                      ignore="active"
-                      trigger="expand"
-                    >
-                      
-                    </span>
-                    <span
-                      class="t-tree__label t-tree__label--strictly"
-                    >
-                      <span
-                        style="position: relative;"
-                      >
-                        广州市
-                      </span>
-                    </span>
-                    
-                  </div>
-                  <div
-                    class="t-tree__item t-tree__item--open"
-                    data-level="1"
-                    data-value="shenzhen"
-                    style="--level: 1;"
-                  >
-                    
-                    <span
-                      class="t-tree__icon t-folder-icon"
-                      ignore="active"
-                      trigger="expand"
-                    >
-                      
-                    </span>
-                    <span
-                      class="t-tree__label t-tree__label--strictly"
-                    >
-                      <span
-                        style="position: relative;"
-                      >
-                        深圳市
-                      </span>
-                    </span>
-                    
-                  </div>
-                  <div
-                    class="t-tree__item t-tree__item--open"
-                    data-level="0"
-                    data-value="jiangsu"
-                    style="--level: 0;"
-                  >
-                    
-                    <span
-                      class="t-tree__icon t-folder-icon t-tree__icon--default"
-                      ignore="active"
-                      trigger="expand"
-                    >
-                      <svg
-                        class="t-icon t-icon-caret-right-small"
-                        fill="none"
-                        height="1em"
-                        viewBox="0 0 16 16"
-                        width="1em"
-                      >
-                        <path
-                          d="M6 5v6l4.5-3L6 5z"
-                          fill="currentColor"
-                          fill-opacity="0.9"
-                        />
-                      </svg>
-                    </span>
-                    <span
-                      class="t-tree__label t-tree__label--strictly"
-                    >
-                      <span
-                        style="position: relative;"
-                      >
-                        江苏省
-                      </span>
-                    </span>
-                    
-                  </div>
-                  <div
-                    class="t-tree__item t-tree__item--open"
-                    data-level="1"
-                    data-value="nanjing"
-                    style="--level: 1;"
-                  >
-                    
-                    <span
-                      class="t-tree__icon t-folder-icon"
-                      ignore="active"
-                      trigger="expand"
-                    >
-                      
-                    </span>
-                    <span
-                      class="t-tree__label t-tree__label--strictly"
-                    >
-                      <span
-                        style="position: relative;"
-                      >
-                        南京市
-                      </span>
-                    </span>
-                    
-                  </div>
-                  <div
-                    class="t-tree__item t-tree__item--open"
-                    data-level="1"
-                    data-value="suzhou"
-                    style="--level: 1;"
-                  >
-                    
-                    <span
-                      class="t-tree__icon t-folder-icon"
-                      ignore="active"
-                      trigger="expand"
-                    >
-                      
-                    </span>
-                    <span
-                      class="t-tree__label t-tree__label--strictly"
-                    >
-                      <span
-                        style="position: relative;"
-                      >
-                        苏州市
-                      </span>
-                    </span>
-                    
-                  </div>
-                  
-                </transition-group-stub>
-                <!---->
-              </div>
-            </div>
-            
-            <!---->
-          </div>
-        </div>
-      </transition-stub>
-      
-      <div
-        class="t-select t-size-m t-select-selected"
-      >
-        <!---->
-        <span
-          class="t-select__placeholder"
-          style="display: none;"
-        >
-          请选择
-           
-        </span>
-        
-        
-        <span
-          class="t-tag t-tag--default t-tag--dark t-size-m"
-          style="display: none;"
-        >
-          <!---->
-          
-          +0
-          
-          <!---->
-        </span>
-        <span
-          class="t-select__single"
-          title="shenzhen"
-        >
-          shenzhen
-        </span>
-        <div
-          class="t-input t-select__input"
-          modelvalue=""
-          style="display: none;"
-        >
-          <!---->
-          <!---->
-          <input
-            class="t-input__inner"
-            placeholder="shenzhen"
-            type="text"
-          />
-          <!---->
-          <!---->
-          <!---->
-        </div>
-        <svg
-          class="t-fake-arrow t-select__right-icon"
-          fill="none"
-          height="16"
-          style="font-size: medium;"
-          viewBox="0 0 16 16"
-          width="16"
-          xmlns="http://www.w3.org/2000/svg"
-        >
-          <path
-            d="M3.75 5.7998L7.99274 10.0425L12.2361 5.79921"
-            stroke="black"
-            stroke-opacity="0.9"
-            stroke-width="1.3"
-          />
-        </svg>
-        <svg
-          class="t-icon t-icon-close-circle-filled t-select__right-icon t-select__right-icon-clear"
-          fill="none"
-          height="1em"
-          name="close"
-          style="font-size: medium; display: none;"
-          viewBox="0 0 16 16"
-          width="1em"
-        >
-          <path
-            d="M15 8A7 7 0 101 8a7 7 0 0014 0zM5.67 4.95L8 7.29l2.33-2.34.7.7L8.7 8l2.34 2.35-.71.7L8 8.71l-2.33 2.34-.7-.7L7.3 8 4.96 5.65l.71-.7z"
-            fill="currentColor"
-            fill-opacity="0.9"
-          />
-        </svg>
-        <div
-          class="t-loading--center t-size-s t-loading t-select__right-icon t-select__active-icon"
-          name="loading"
-          style="display: none;"
-        >
-          <svg
-            class="t-loading__gradient t-icon-loading"
-            height="1em"
-            size="small"
-            version="1.1"
-            viewBox="0 0 14 14"
-            width="1em"
-            xmlns="http://www.w3.org/2000/svg"
-          >
-            <foreignobject
-              height="12"
-              width="12"
-              x="1"
-              y="1"
-            >
-              <div
-                class="t-loading__gradient-conic"
-              />
-            </foreignobject>
-          </svg>
-          <!---->
-        </div>
-      </div>
-      
-    </div>
-  </div>
-</div>
-`;
-
-exports[`TreeSelect TreeSelect valuetypeVue demo works fine 1`] = `
-<div
-  class="tdesign-tree-select-base"
->
-  <div
-    class="t-select__wrap"
-    modelvalue="[object Object]"
-  >
-    <div
-      class="t-popup__reference t-select__popup-reference"
-    >
-      <transition-stub>
-        <div
-          aria-hidden="true"
-          class="t-popup"
-          role="tooltip"
-          style="display: none;"
-        >
-          <div
-            class="t-popup__content t-select__dropdown narrow-scrollbar"
-          >
-            
-            <div>
-              <p
-                class="t-select-loading-tips"
-                style="display: none;"
-              >
-                <div
-                  class="t-select__empty"
-                >
-                  加载中
-                </div>
-              </p>
-              <div
-                class="t-tree t-tree--hoverable t-tree--transition t-tree--block-node"
-                modelvalue=""
-                size="medium"
-              >
-                <transition-group-stub>
-                  
-                  <div
-                    class="t-tree__item t-tree__item--open"
-                    data-level="0"
-                    data-value="guangdong"
-                    style="--level: 0;"
-                  >
-                    
-                    <span
-                      class="t-tree__icon t-folder-icon t-tree__icon--default"
-                      ignore="active"
-                      trigger="expand"
-                    >
-                      <svg
-                        class="t-icon t-icon-caret-right-small"
-                        fill="none"
-                        height="1em"
-                        viewBox="0 0 16 16"
-                        width="1em"
-                      >
-                        <path
-                          d="M6 5v6l4.5-3L6 5z"
-                          fill="currentColor"
-                          fill-opacity="0.9"
-                        />
-                      </svg>
-                    </span>
-                    <span
-                      class="t-tree__label t-tree__label--strictly"
-                    >
-                      <span
-                        style="position: relative;"
-                      >
-                        广东省
-                      </span>
-                    </span>
-                    
-                  </div>
-                  <div
-                    class="t-tree__item t-tree__item--open"
-                    data-level="1"
-                    data-value="guangzhou"
-                    style="--level: 1;"
-                  >
-                    
-                    <span
-                      class="t-tree__icon t-folder-icon"
-                      ignore="active"
-                      trigger="expand"
-                    >
-                      
-                    </span>
-                    <span
-                      class="t-tree__label t-tree__label--strictly"
-                    >
-                      <span
-                        style="position: relative;"
-                      >
-                        广州市
-                      </span>
-                    </span>
-                    
-                  </div>
-                  <div
-                    class="t-tree__item t-tree__item--open"
-                    data-level="1"
-                    data-value="shenzhen"
-                    style="--level: 1;"
-                  >
-                    
-                    <span
-                      class="t-tree__icon t-folder-icon"
-                      ignore="active"
-                      trigger="expand"
-                    >
-                      
-                    </span>
-                    <span
-                      class="t-tree__label t-tree__label--strictly"
-                    >
-                      <span
-                        style="position: relative;"
-                      >
-                        深圳市
-                      </span>
-                    </span>
-                    
-                  </div>
-                  <div
-                    class="t-tree__item t-tree__item--open"
-                    data-level="0"
-                    data-value="jiangsu"
-                    style="--level: 0;"
-                  >
-                    
-                    <span
-                      class="t-tree__icon t-folder-icon t-tree__icon--default"
-                      ignore="active"
-                      trigger="expand"
-                    >
-                      <svg
-                        class="t-icon t-icon-caret-right-small"
-                        fill="none"
-                        height="1em"
-                        viewBox="0 0 16 16"
-                        width="1em"
-                      >
-                        <path
-                          d="M6 5v6l4.5-3L6 5z"
-                          fill="currentColor"
-                          fill-opacity="0.9"
-                        />
-                      </svg>
-                    </span>
-                    <span
-                      class="t-tree__label t-tree__label--strictly"
-                    >
-                      <span
-                        style="position: relative;"
-                      >
-                        江苏省
-                      </span>
-                    </span>
-                    
-                  </div>
-                  <div
-                    class="t-tree__item t-tree__item--open"
-                    data-level="1"
-                    data-value="nanjing"
-                    style="--level: 1;"
-                  >
-                    
-                    <span
-                      class="t-tree__icon t-folder-icon"
-                      ignore="active"
-                      trigger="expand"
-                    >
-                      
-                    </span>
-                    <span
-                      class="t-tree__label t-tree__label--strictly"
-                    >
-                      <span
-                        style="position: relative;"
-                      >
-                        南京市
-                      </span>
-                    </span>
-                    
-                  </div>
-                  <div
-                    class="t-tree__item t-tree__item--open"
-                    data-level="1"
-                    data-value="suzhou"
-                    style="--level: 1;"
-                  >
-                    
-                    <span
-                      class="t-tree__icon t-folder-icon"
-                      ignore="active"
-                      trigger="expand"
-                    >
-                      
-                    </span>
-                    <span
-                      class="t-tree__label t-tree__label--strictly"
-                    >
-                      <span
-                        style="position: relative;"
-                      >
-                        苏州市
-                      </span>
-                    </span>
-                    
-                  </div>
-                  
-                </transition-group-stub>
-                <!---->
-              </div>
-            </div>
-            
-            <!---->
-          </div>
-        </div>
-      </transition-stub>
-      
-      <div
-        class="t-select t-size-m t-select-selected"
-      >
-        <!---->
-        <span
-          class="t-select__placeholder"
-          style="display: none;"
-        >
-          请选择
-           
-        </span>
-        
-        
-        <span
-          class="t-tag t-tag--default t-tag--dark t-size-m"
-          style="display: none;"
-        >
-          <!---->
-          
-          +0
-          
-          <!---->
-        </span>
-        <span
-          class="t-select__single"
-          title="[object Object]"
-        >
-          [object Object]
-        </span>
-        <div
-          class="t-input__wrap"
-          style="display: none;"
-        >
-<<<<<<< HEAD
-          <!---->
-          <!---->
-          <input
-            class="t-input__inner"
-            placeholder="[object Object]"
-            type="text"
-          />
-          <!---->
-          <!---->
-=======
-          <div
-            class="t-input t-select__input"
-            modelvalue=""
-          >
-            <!---->
-            <!---->
-            <input
-              class="t-input__inner"
-              placeholder="请选择"
-              type="text"
-            />
-            <!---->
-            <!---->
-            <!---->
-          </div>
->>>>>>> d4203e32
-          <!---->
-        </div>
-        <svg
-          class="t-fake-arrow t-select__right-icon"
-          fill="none"
-          height="16"
-          style="font-size: medium;"
-          viewBox="0 0 16 16"
-          width="16"
-          xmlns="http://www.w3.org/2000/svg"
-        >
-          <path
-            d="M3.75 5.7998L7.99274 10.0425L12.2361 5.79921"
-            stroke="black"
-            stroke-opacity="0.9"
-            stroke-width="1.3"
-          />
-        </svg>
-        <svg
-          class="t-icon t-icon-close-circle-filled t-select__right-icon t-select__right-icon-clear"
-          fill="none"
-          height="1em"
-          name="close"
-          style="font-size: medium; display: none;"
-          viewBox="0 0 16 16"
-          width="1em"
-        >
-          <path
-            d="M15 8A7 7 0 101 8a7 7 0 0014 0zM5.67 4.95L8 7.29l2.33-2.34.7.7L8.7 8l2.34 2.35-.71.7L8 8.71l-2.33 2.34-.7-.7L7.3 8 4.96 5.65l.71-.7z"
-            fill="currentColor"
-            fill-opacity="0.9"
-          />
-        </svg>
-        <div
-          class="t-loading--center t-size-s t-loading t-select__right-icon t-select__active-icon"
-          name="loading"
-          style="display: none;"
-        >
-          <svg
-            class="t-loading__gradient t-icon-loading"
-            height="1em"
-            size="small"
-            version="1.1"
-            viewBox="0 0 14 14"
-            width="1em"
-            xmlns="http://www.w3.org/2000/svg"
-          >
-            <foreignobject
-              height="12"
-              width="12"
-              x="1"
-              y="1"
-            >
-              <div
-                class="t-loading__gradient-conic"
-              />
-            </foreignobject>
-          </svg>
-          <!---->
-        </div>
-      </div>
-      
-    </div>
-  </div>
-  <div
-    class="t-select__wrap tree-select-multiple"
-    modelvalue="[object Object],[object Object]"
-  >
-    <div
-      class="t-popup__reference t-select__popup-reference"
-    >
-      <transition-stub>
-        <div
-          aria-hidden="true"
-          class="t-popup"
-          role="tooltip"
-          style="display: none;"
-        >
-          <div
-            class="t-popup__content t-select__dropdown narrow-scrollbar"
-          >
-            
-            <div>
-              <p
-                class="t-select-loading-tips"
-                style="display: none;"
-              >
-                <div
-                  class="t-select__empty"
-                >
-                  加载中
-                </div>
-              </p>
-              <div
-                class="t-tree t-tree--hoverable t-tree--checkable t-tree--transition t-tree--block-node"
-                modelvalue=""
-                size="medium"
-              >
-                <transition-group-stub>
-                  
-                  <div
-                    class="t-tree__item t-tree__item--open"
-                    data-level="0"
-                    data-value="guangdong"
-                    style="--level: 0;"
-                  >
-                    
-                    <span
-                      class="t-tree__icon t-folder-icon t-tree__icon--default"
-                      ignore="active"
-                      trigger="expand"
-                    >
-                      <svg
-                        class="t-icon t-icon-caret-right-small"
-                        fill="none"
-                        height="1em"
-                        viewBox="0 0 16 16"
-                        width="1em"
-                      >
-                        <path
-                          d="M6 5v6l4.5-3L6 5z"
-                          fill="currentColor"
-                          fill-opacity="0.9"
-                        />
-                      </svg>
-                    </span>
-                    <label
-                      class="t-checkbox t-is-checked t-tree__label t-tree__label--strictly"
-                      ignore="expand,active"
-                      modelvalue="false"
-                    >
-                      <input
-                        class="t-checkbox__former"
-                        name="guangdong"
-                        type="checkbox"
-                      />
-                      <span
-                        class="t-checkbox__input"
-                      />
-                      <span
-                        class="t-checkbox__label"
-                      >
-                        
-                        广东省
-                        
-                      </span>
-                    </label>
-                    
-                  </div>
-                  <div
-                    class="t-tree__item t-tree__item--open"
-                    data-level="1"
-                    data-value="guangzhou"
-                    style="--level: 1;"
-                  >
-                    
-                    <span
-                      class="t-tree__icon t-folder-icon"
-                      ignore="active"
-                      trigger="expand"
-                    >
-                      
-                    </span>
-                    <label
-                      class="t-checkbox t-is-checked t-tree__label t-tree__label--strictly"
-                      ignore="expand,active"
-                      modelvalue="false"
-                    >
-                      <input
-                        class="t-checkbox__former"
-                        name="guangzhou"
-                        type="checkbox"
-                      />
-                      <span
-                        class="t-checkbox__input"
-                      />
-                      <span
-                        class="t-checkbox__label"
-                      >
-                        
-                        广州市
-                        
-                      </span>
-                    </label>
-                    
-                  </div>
-                  <div
-                    class="t-tree__item t-tree__item--open"
-                    data-level="1"
-                    data-value="shenzhen"
-                    style="--level: 1;"
-                  >
-                    
-                    <span
-                      class="t-tree__icon t-folder-icon"
-                      ignore="active"
-                      trigger="expand"
-                    >
-                      
-                    </span>
-                    <label
-                      class="t-checkbox t-is-checked t-tree__label t-tree__label--strictly"
-                      ignore="expand,active"
-                      modelvalue="false"
-                    >
-                      <input
-                        class="t-checkbox__former"
-                        name="shenzhen"
-                        type="checkbox"
-                      />
-                      <span
-                        class="t-checkbox__input"
-                      />
-                      <span
-                        class="t-checkbox__label"
-                      >
-                        
-                        深圳市
-                        
-                      </span>
-                    </label>
-                    
-                  </div>
-                  <div
-                    class="t-tree__item t-tree__item--open"
-                    data-level="0"
-                    data-value="jiangsu"
-                    style="--level: 0;"
-                  >
-                    
-                    <span
-                      class="t-tree__icon t-folder-icon t-tree__icon--default"
-                      ignore="active"
-                      trigger="expand"
-                    >
-                      <svg
-                        class="t-icon t-icon-caret-right-small"
-                        fill="none"
-                        height="1em"
-                        viewBox="0 0 16 16"
-                        width="1em"
-                      >
-                        <path
-                          d="M6 5v6l4.5-3L6 5z"
-                          fill="currentColor"
-                          fill-opacity="0.9"
-                        />
-                      </svg>
-                    </span>
-                    <label
-                      class="t-checkbox t-tree__label t-tree__label--strictly"
-                      ignore="expand,active"
-                      modelvalue="false"
-                    >
-                      <input
-                        class="t-checkbox__former"
-                        name="jiangsu"
-                        type="checkbox"
-                      />
-                      <span
-                        class="t-checkbox__input"
-                      />
-                      <span
-                        class="t-checkbox__label"
-                      >
-                        
-                        江苏省
-                        
-                      </span>
-                    </label>
-                    
-                  </div>
-                  <div
-                    class="t-tree__item t-tree__item--open"
-                    data-level="1"
-                    data-value="nanjing"
-                    style="--level: 1;"
-                  >
-                    
-                    <span
-                      class="t-tree__icon t-folder-icon"
-                      ignore="active"
-                      trigger="expand"
-                    >
-                      
-                    </span>
-                    <label
-                      class="t-checkbox t-tree__label t-tree__label--strictly"
-                      ignore="expand,active"
-                      modelvalue="false"
-                    >
-                      <input
-                        class="t-checkbox__former"
-                        name="nanjing"
-                        type="checkbox"
-                      />
-                      <span
-                        class="t-checkbox__input"
-                      />
-                      <span
-                        class="t-checkbox__label"
-                      >
-                        
-                        南京市
-                        
-                      </span>
-                    </label>
-                    
-                  </div>
-                  <div
-                    class="t-tree__item t-tree__item--open"
-                    data-level="1"
-                    data-value="suzhou"
-                    style="--level: 1;"
-                  >
-                    
-                    <span
-                      class="t-tree__icon t-folder-icon"
-                      ignore="active"
-                      trigger="expand"
-                    >
-                      
-                    </span>
-                    <label
-                      class="t-checkbox t-tree__label t-tree__label--strictly"
-                      ignore="expand,active"
-                      modelvalue="false"
-                    >
-                      <input
-                        class="t-checkbox__former"
-                        name="suzhou"
-                        type="checkbox"
-                      />
-                      <span
-                        class="t-checkbox__input"
-                      />
-                      <span
-                        class="t-checkbox__label"
-                      >
-                        
-                        苏州市
-                        
-                      </span>
-                    </label>
-                    
-                  </div>
-                  
-                </transition-group-stub>
-                <!---->
-              </div>
-            </div>
-            
-            <!---->
-          </div>
-        </div>
-      </transition-stub>
-      
-      <div
-        class="t-select t-size-m t-select-selected"
-      >
-        <!---->
-        <span
-          class="t-select__placeholder"
-          style="display: none;"
-        >
-          请选择
-           
-        </span>
-        
-        
-        <span
-          class="t-tag t-tag--default t-tag--dark t-size-m"
-          style="display: none;"
-        >
-          <!---->
-          
-          +0
-          
-          <!---->
-        </span>
-        <!---->
-        <div
-          class="t-input__wrap"
-          style="display: none;"
-        >
-<<<<<<< HEAD
-          <!---->
-          <!---->
-          <input
-            class="t-input__inner"
-            placeholder=""
-            type="text"
-          />
-          <!---->
-          <!---->
-=======
-          <div
-            class="t-input t-select__input"
-            modelvalue=""
-          >
-            <!---->
-            <!---->
-            <input
-              class="t-input__inner"
-              placeholder="请输入"
-              type="text"
-            />
-            <!---->
-            <!---->
-            <!---->
-          </div>
->>>>>>> d4203e32
-          <!---->
-        </div>
-        <svg
-          class="t-fake-arrow t-select__right-icon"
-          fill="none"
-          height="16"
-          style="font-size: medium;"
-          viewBox="0 0 16 16"
-          width="16"
-          xmlns="http://www.w3.org/2000/svg"
-        >
-          <path
-            d="M3.75 5.7998L7.99274 10.0425L12.2361 5.79921"
-            stroke="black"
-            stroke-opacity="0.9"
-            stroke-width="1.3"
-          />
-        </svg>
-        <svg
-          class="t-icon t-icon-close-circle-filled t-select__right-icon t-select__right-icon-clear"
-          fill="none"
-          height="1em"
-          name="close"
-          style="font-size: medium; display: none;"
-          viewBox="0 0 16 16"
-          width="1em"
-        >
-          <path
-            d="M15 8A7 7 0 101 8a7 7 0 0014 0zM5.67 4.95L8 7.29l2.33-2.34.7.7L8.7 8l2.34 2.35-.71.7L8 8.71l-2.33 2.34-.7-.7L7.3 8 4.96 5.65l.71-.7z"
-            fill="currentColor"
-            fill-opacity="0.9"
-          />
-        </svg>
-        <div
-          class="t-loading--center t-size-s t-loading t-select__right-icon t-select__active-icon"
-          name="loading"
-          style="display: none;"
-        >
-          <svg
-            class="t-loading__gradient t-icon-loading"
-            height="1em"
-            size="small"
-            version="1.1"
-            viewBox="0 0 14 14"
-            width="1em"
-            xmlns="http://www.w3.org/2000/svg"
-          >
-            <foreignobject
-              height="12"
-              width="12"
-              x="1"
-              y="1"
-            >
-              <div
-                class="t-loading__gradient-conic"
-              />
-            </foreignobject>
-          </svg>
-          <!---->
-        </div>
-      </div>
-      
-    </div>
-  </div>
-</div>
 `;