// Jest Snapshot v1, https://goo.gl/fbAQLP

exports[`Tag Tag baseVue demo works fine 1`] = `
<div>
  <div
    class="tag-demo"
  >
    <span
      class="t-tag t-tag--default t-tag--dark t-size-m"
    >
      <!---->
      
      标签一
      
      <!---->
    </span>
    <a
      href="https://www.tencent.com/zh-cn"
      target="_blank"
    >
      <span
        class="t-tag t-tag--default t-tag--dark t-size-m"
      >
        <!---->
        
        超链接
        
        <!---->
      </span>
    </a>
  </div>
  <div
    class="tag-demo"
  >
    <span
      class="t-tag t-tag--primary t-tag--dark t-size-m"
    >
      <!---->
      
      标签一
      
      <!---->
    </span>
    <span
      class="t-tag t-tag--success t-tag--dark t-size-m"
    >
      <!---->
      
      标签二
      
      <!---->
    </span>
    <span
      class="t-tag t-tag--warning t-tag--dark t-size-m"
    >
      <!---->
      
      标签三
      
      <!---->
    </span>
    <span
      class="t-tag t-tag--danger t-tag--dark t-size-m"
    >
      <!---->
      
      标签四
      
      <!---->
    </span>
  </div>
  <div
    class="tag-demo light"
  >
    <span
      class="t-tag t-tag--primary t-tag--light t-size-m"
    >
      <!---->
      
      标签一
      
      <!---->
    </span>
    <span
      class="t-tag t-tag--success t-tag--light t-size-m"
    >
      <!---->
      
      标签二
      
      <!---->
    </span>
    <span
      class="t-tag t-tag--warning t-tag--light t-size-m"
    >
      <!---->
      
      标签三
      
      <!---->
    </span>
    <span
      class="t-tag t-tag--danger t-tag--light t-size-m"
    >
      <!---->
      
      标签四
      
      <!---->
    </span>
  </div>
  <div
    class="tag-demo"
  >
    <span
<<<<<<< HEAD
      class="t-tag t-tag--primary t-tag--plain t-size-m"
=======
      class="t-tag t-tag--primary t-size-m t-tag--outline"
>>>>>>> 26ed4120
    >
      <!---->
      
      标签一
      
      <!---->
    </span>
    <span
<<<<<<< HEAD
      class="t-tag t-tag--success t-tag--plain t-size-m"
=======
      class="t-tag t-tag--success t-size-m t-tag--outline"
>>>>>>> 26ed4120
    >
      <!---->
      
      标签二
      
      <!---->
    </span>
    <span
<<<<<<< HEAD
      class="t-tag t-tag--warning t-tag--plain t-size-m"
=======
      class="t-tag t-tag--warning t-size-m t-tag--outline"
>>>>>>> 26ed4120
    >
      <!---->
      
      标签三
      
      <!---->
    </span>
    <span
<<<<<<< HEAD
      class="t-tag t-tag--danger t-tag--plain t-size-m"
=======
      class="t-tag t-tag--danger t-size-m t-tag--outline"
>>>>>>> 26ed4120
    >
      <!---->
      
      标签四
      
      <!---->
    </span>
  </div>
</div>
`;

exports[`Tag Tag deleteVue demo works fine 1`] = `
<div
  class="tag-demo"
>
  <div
    class="tag-block"
  >
    <span
      class="t-tag t-tag--primary t-tag--dark t-tag--close t-size-m"
    >
      <!---->
      
      标签一
      
      <svg
        class="t-icon t-icon-close t-tag__icon-close"
        fill="none"
        height="1em"
        viewBox="0 0 16 16"
        width="1em"
      >
        <path
          d="M8 8.92L11.08 12l.92-.92L8.92 8 12 4.92 11.08 4 8 7.08 4.92 4 4 4.92 7.08 8 4 11.08l.92.92L8 8.92z"
          fill="currentColor"
          fillOpacity="0.9"
        />
      </svg>
    </span>
    <span
      class="t-tag t-tag--success t-tag--dark t-tag--close t-size-m"
    >
      <!---->
      
      标签二
      
      <svg
        class="t-icon t-icon-close t-tag__icon-close"
        fill="none"
        height="1em"
        viewBox="0 0 16 16"
        width="1em"
      >
        <path
          d="M8 8.92L11.08 12l.92-.92L8.92 8 12 4.92 11.08 4 8 7.08 4.92 4 4 4.92 7.08 8 4 11.08l.92.92L8 8.92z"
          fill="currentColor"
          fillOpacity="0.9"
        />
      </svg>
    </span>
    <span
      class="t-tag t-tag--warning t-tag--dark t-tag--close t-size-m"
    >
      <!---->
      
      标签三
      
      <svg
        class="t-icon t-icon-close t-tag__icon-close"
        fill="none"
        height="1em"
        viewBox="0 0 16 16"
        width="1em"
      >
        <path
          d="M8 8.92L11.08 12l.92-.92L8.92 8 12 4.92 11.08 4 8 7.08 4.92 4 4 4.92 7.08 8 4 11.08l.92.92L8 8.92z"
          fill="currentColor"
          fillOpacity="0.9"
        />
      </svg>
    </span>
    <span
      class="t-tag t-tag--danger t-tag--dark t-tag--close t-size-m"
    >
      <!---->
      
      标签四
      
      <svg
        class="t-icon t-icon-close t-tag__icon-close"
        fill="none"
        height="1em"
        viewBox="0 0 16 16"
        width="1em"
      >
        <path
          d="M8 8.92L11.08 12l.92-.92L8.92 8 12 4.92 11.08 4 8 7.08 4.92 4 4 4.92 7.08 8 4 11.08l.92.92L8 8.92z"
          fill="currentColor"
          fillOpacity="0.9"
        />
      </svg>
    </span>
  </div>
  <div
    class="tag-block light"
  >
    <span
      class="t-tag t-tag--primary t-tag--light t-tag--close t-size-m"
    >
      <!---->
      
      标签一
      
      <svg
        class="t-icon t-icon-close t-tag__icon-close"
        fill="none"
        height="1em"
        viewBox="0 0 16 16"
        width="1em"
      >
        <path
          d="M8 8.92L11.08 12l.92-.92L8.92 8 12 4.92 11.08 4 8 7.08 4.92 4 4 4.92 7.08 8 4 11.08l.92.92L8 8.92z"
          fill="currentColor"
          fillOpacity="0.9"
        />
      </svg>
    </span>
    <span
      class="t-tag t-tag--success t-tag--light t-tag--close t-size-m"
    >
      <!---->
      
      标签二
      
      <svg
        class="t-icon t-icon-close t-tag__icon-close"
        fill="none"
        height="1em"
        viewBox="0 0 16 16"
        width="1em"
      >
        <path
          d="M8 8.92L11.08 12l.92-.92L8.92 8 12 4.92 11.08 4 8 7.08 4.92 4 4 4.92 7.08 8 4 11.08l.92.92L8 8.92z"
          fill="currentColor"
          fillOpacity="0.9"
        />
      </svg>
    </span>
    <span
      class="t-tag t-tag--warning t-tag--light t-tag--close t-size-m"
    >
      <!---->
      
      标签三
      
      <svg
        class="t-icon t-icon-close t-tag__icon-close"
        fill="none"
        height="1em"
        viewBox="0 0 16 16"
        width="1em"
      >
        <path
          d="M8 8.92L11.08 12l.92-.92L8.92 8 12 4.92 11.08 4 8 7.08 4.92 4 4 4.92 7.08 8 4 11.08l.92.92L8 8.92z"
          fill="currentColor"
          fillOpacity="0.9"
        />
      </svg>
    </span>
    <span
      class="t-tag t-tag--danger t-tag--light t-tag--close t-size-m"
    >
      <!---->
      
      标签四
      
      <svg
        class="t-icon t-icon-close t-tag__icon-close"
        fill="none"
        height="1em"
        viewBox="0 0 16 16"
        width="1em"
      >
        <path
          d="M8 8.92L11.08 12l.92-.92L8.92 8 12 4.92 11.08 4 8 7.08 4.92 4 4 4.92 7.08 8 4 11.08l.92.92L8 8.92z"
          fill="currentColor"
          fillOpacity="0.9"
        />
      </svg>
    </span>
  </div>
  <div
    class="tag-block"
  >
    <span
<<<<<<< HEAD
      class="t-tag t-tag--primary t-tag--plain t-tag--close t-size-m"
=======
      class="t-tag t-tag--primary t-size-m t-tag--outline t-tag--close"
>>>>>>> 26ed4120
    >
      <!---->
      
      标签一
      
      <svg
        class="t-icon t-icon-close t-tag__icon-close"
        fill="none"
        height="1em"
        viewBox="0 0 16 16"
        width="1em"
      >
        <path
          d="M8 8.92L11.08 12l.92-.92L8.92 8 12 4.92 11.08 4 8 7.08 4.92 4 4 4.92 7.08 8 4 11.08l.92.92L8 8.92z"
          fill="currentColor"
          fillOpacity="0.9"
        />
      </svg>
    </span>
    <span
<<<<<<< HEAD
      class="t-tag t-tag--success t-tag--plain t-tag--close t-size-m"
=======
      class="t-tag t-tag--success t-size-m t-tag--outline t-tag--close"
>>>>>>> 26ed4120
    >
      <!---->
      
      标签二
      
      <svg
        class="t-icon t-icon-close t-tag__icon-close"
        fill="none"
        height="1em"
        viewBox="0 0 16 16"
        width="1em"
      >
        <path
          d="M8 8.92L11.08 12l.92-.92L8.92 8 12 4.92 11.08 4 8 7.08 4.92 4 4 4.92 7.08 8 4 11.08l.92.92L8 8.92z"
          fill="currentColor"
          fillOpacity="0.9"
        />
      </svg>
    </span>
    <span
<<<<<<< HEAD
      class="t-tag t-tag--warning t-tag--plain t-tag--close t-size-m"
=======
      class="t-tag t-tag--warning t-size-m t-tag--outline t-tag--close"
>>>>>>> 26ed4120
    >
      <!---->
      
      标签三
      
      <svg
        class="t-icon t-icon-close t-tag__icon-close"
        fill="none"
        height="1em"
        viewBox="0 0 16 16"
        width="1em"
      >
        <path
          d="M8 8.92L11.08 12l.92-.92L8.92 8 12 4.92 11.08 4 8 7.08 4.92 4 4 4.92 7.08 8 4 11.08l.92.92L8 8.92z"
          fill="currentColor"
          fillOpacity="0.9"
        />
      </svg>
    </span>
    <span
<<<<<<< HEAD
      class="t-tag t-tag--danger t-tag--plain t-tag--close t-size-m"
=======
      class="t-tag t-tag--danger t-size-m t-tag--outline t-tag--close"
>>>>>>> 26ed4120
    >
      <!---->
      
      标签四
      
      <svg
        class="t-icon t-icon-close t-tag__icon-close"
        fill="none"
        height="1em"
        viewBox="0 0 16 16"
        width="1em"
      >
        <path
          d="M8 8.92L11.08 12l.92-.92L8.92 8 12 4.92 11.08 4 8 7.08 4.92 4 4 4.92 7.08 8 4 11.08l.92.92L8 8.92z"
          fill="currentColor"
          fillOpacity="0.9"
        />
      </svg>
    </span>
  </div>
  <div
    class="tag-block"
  >
    
    <span
      class="t-tag t-tag--default t-tag--dark t-tag--ellipsis t-tag--close t-size-m"
      style="max-width: 100px;"
    >
      <!---->
      <span
        class="t-tag--text"
        style="max-width: 100px;"
      >
        
        可删除标签可删除标签
        
      </span>
      <svg
        class="t-icon t-icon-close t-tag__icon-close"
        fill="none"
        height="1em"
        viewBox="0 0 16 16"
        width="1em"
      >
        <path
          d="M8 8.92L11.08 12l.92-.92L8.92 8 12 4.92 11.08 4 8 7.08 4.92 4 4 4.92 7.08 8 4 11.08l.92.92L8 8.92z"
          fill="currentColor"
          fillOpacity="0.9"
        />
      </svg>
    </span>
    <span
      class="t-tag t-tag--default t-tag--dark t-tag--ellipsis t-tag--close t-size-m"
      style="max-width: 100px;"
    >
      <svg
        class="t-icon t-icon-discount"
      >
        <use
          href="#t-icon-discount"
        />
      </svg>
      <span
        class="t-tag--text"
        style="max-width: 100px;"
      >
        
        可删除标签可删除标签
        
      </span>
      <svg
        class="t-icon t-icon-close t-tag__icon-close"
        fill="none"
        height="1em"
        viewBox="0 0 16 16"
        width="1em"
      >
        <path
          d="M8 8.92L11.08 12l.92-.92L8.92 8 12 4.92 11.08 4 8 7.08 4.92 4 4 4.92 7.08 8 4 11.08l.92.92L8 8.92z"
          fill="currentColor"
          fillOpacity="0.9"
        />
      </svg>
    </span>
    <span
<<<<<<< HEAD
      class="t-tag t-tag--default t-tag--dark t-tag--close t-is-disabled t-tag--disabled t-size-m"
=======
      class="t-tag t-tag--default t-size-m t-tag--dark t-tag--close t-tag--disabled"
>>>>>>> 26ed4120
    >
      <!---->
      
      可删除标签
      
      <svg
        class="t-icon t-icon-close t-tag__icon-close"
        fill="none"
        height="1em"
        viewBox="0 0 16 16"
        width="1em"
      >
        <path
          d="M8 8.92L11.08 12l.92-.92L8.92 8 12 4.92 11.08 4 8 7.08 4.92 4 4 4.92 7.08 8 4 11.08l.92.92L8 8.92z"
          fill="currentColor"
          fillOpacity="0.9"
        />
      </svg>
    </span>
    
  </div>
  <div
    class="tag-block editable"
  >
    <span
      class="t-tag t-tag--default t-tag--dark t-size-m"
    >
      <!---->
      
      <svg
        class="t-icon t-icon-add"
        fill="none"
        height="1em"
        viewBox="0 0 16 16"
        width="1em"
      >
        <path
          d="M7.35 8.65v3.85h1.3V8.65h3.85v-1.3H8.65V3.5h-1.3v3.85H3.5v1.3h3.85z"
          fill="currentColor"
          fillOpacity="0.9"
        />
      </svg>
       添加标签 
      
      <!---->
    </span>
  </div>
</div>
`;

exports[`Tag Tag disabledVue demo works fine 1`] = `
<div
  class="tdesign-tag-disabled tag-demo"
>
  <span
    class="t-tag t-tag--check t-tag--default t-size-m t-tag--disabled check-tag"
  >
    
    失效标签
    
  </span>
  <span
<<<<<<< HEAD
    class="t-tag t-tag--default t-tag--dark t-is-disabled t-tag--disabled t-size-m"
=======
    class="t-tag t-tag--default t-size-m t-tag--dark t-tag--disabled"
>>>>>>> 26ed4120
  >
    <!---->
    
    失效标签
    
    <!---->
  </span>
</div>
`;

exports[`Tag Tag iconVue demo works fine 1`] = `
<div
  class="tdesign-demo-block-column"
>
  <div
    class="tdesign-demo-block-row"
  >
    <span
      class="t-tag t-tag--default t-tag--dark t-size-m"
    >
      <svg
        class="t-icon t-icon-discount"
      >
        <use
          href="#t-icon-discount"
        />
      </svg>
      
       默认标签 
      
      <!---->
    </span>
  </div>
  <div
    class="tdesign-demo-block-row"
  >
    <span
      class="t-tag t-tag--default t-tag--dark t-size-m"
    >
      
      <svg
        class="t-icon t-icon-discount"
      >
        <use
          href="#t-icon-discount"
        />
      </svg>
      
      
       Icon插槽 
      
      <!---->
    </span>
  </div>
</div>
`;

exports[`Tag Tag longTextVue demo works fine 1`] = `
<div
  class="tdesign-tag-ellipsis"
>
  <span
    class="t-tag t-tag--default t-tag--dark t-tag--ellipsis t-size-m"
    style="max-width: 150px;"
    title="默认超八个字超长文本标签超长省略文本标签"
  >
    <!---->
    <span
      class="t-tag--text"
      style="max-width: 150px;"
    >
      
      默认超八个字超长文本标签超长省略文本标签
      
    </span>
    <!---->
  </span>
</div>
`;

exports[`Tag Tag plainVue demo works fine 1`] = `
<div
  class="tdesign-tag-outline"
>
  <span
<<<<<<< HEAD
    class="t-tag t-tag--primary t-tag--plain t-size-m"
=======
    class="t-tag t-tag--primary t-size-m t-tag--outline"
>>>>>>> 26ed4120
  >
    <!---->
    
    标签一
    
    <!---->
  </span>
  <span
<<<<<<< HEAD
    class="t-tag t-tag--success t-tag--plain t-size-m"
=======
    class="t-tag t-tag--success t-size-m t-tag--outline"
>>>>>>> 26ed4120
  >
    <!---->
    
    标签二
    
    <!---->
  </span>
  <span
<<<<<<< HEAD
    class="t-tag t-tag--default t-tag--plain t-size-m"
=======
    class="t-tag t-tag--default t-size-m t-tag--outline"
>>>>>>> 26ed4120
  >
    <!---->
    
    标签三
    
    <!---->
  </span>
  <span
<<<<<<< HEAD
    class="t-tag t-tag--warning t-tag--plain t-size-m"
=======
    class="t-tag t-tag--warning t-size-m t-tag--outline"
>>>>>>> 26ed4120
  >
    <!---->
    
    标签四
    
    <!---->
  </span>
  <span
<<<<<<< HEAD
    class="t-tag t-tag--danger t-tag--plain t-size-m"
=======
    class="t-tag t-tag--danger t-size-m t-tag--outline"
>>>>>>> 26ed4120
  >
    <!---->
    
    标签五
    
    <!---->
  </span>
</div>
`;

exports[`Tag Tag selectableVue demo works fine 1`] = `
<div
  class="tag-demo"
>
  
  <span
    class="t-tag t-tag--check t-tag--default t-size-m t-tag--checked"
  >
    
    选中
    
  </span>
  <span
    class="t-tag t-tag--check t-tag--default t-size-m"
  >
    
    未选
    
  </span>
  <span
    class="t-tag t-tag--check t-tag--default t-size-m t-tag--disabled"
  >
    
    Disabled
    
  </span>
  
</div>
`;

exports[`Tag Tag shapeVue demo works fine 1`] = `
<div>
  <div
    class="tag-demo"
  >
    <span
      class="t-tag t-tag--default t-tag--dark t-size-m"
    >
      <!---->
      
      标签一
      
      <!---->
    </span>
    <span
      class="t-tag t-tag--primary t-tag--dark t-size-m"
    >
      <!---->
      
      标签一
      
      <!---->
    </span>
  </div>
  <div
    class="tag-demo"
  >
    <span
      class="t-tag t-tag--default t-tag--dark t-size-m t-tag--round"
    >
      <!---->
      
      标签一
      
      <!---->
    </span>
    <span
      class="t-tag t-tag--primary t-tag--dark t-size-m t-tag--round"
    >
      <!---->
      
      标签一
      
      <!---->
    </span>
  </div>
  <div
    class="tag-demo"
  >
    <span
      class="t-tag t-tag--default t-tag--dark t-size-m t-tag--mark"
    >
      <!---->
      
      标签一
      
      <!---->
    </span>
    <span
      class="t-tag t-tag--primary t-tag--dark t-size-m t-tag--mark"
    >
      <!---->
      
      标签一
      
      <!---->
    </span>
  </div>
</div>
`;

exports[`Tag Tag sizeVue demo works fine 1`] = `
<div
  class="tag-demo"
>
  <span
    class="t-tag t-tag--default t-tag--dark t-size-s"
  >
    <!---->
    
    小型标签
    
    <!---->
  </span>
  <span
    class="t-tag t-tag--default t-tag--dark t-size-m"
  >
    <!---->
    
    默认标签
    
    <!---->
  </span>
  <span
    class="t-tag t-tag--default t-tag--dark t-size-l"
  >
    <!---->
    
    大型标签
    
    <!---->
  </span>
</div>
`;

exports[`Tag Tag themeVue demo works fine 1`] = `
<div
  class="tdesign-tag-theme"
>
  <div
    class="tdesign-demo-block"
  >
     深色 
    <span
      class="t-tag t-tag--primary t-tag--dark t-size-m"
    >
      <!---->
      
      标签一
      
      <!---->
    </span>
    <span
      class="t-tag t-tag--success t-tag--dark t-size-m"
    >
      <!---->
      
      标签二
      
      <!---->
    </span>
    <span
      class="t-tag t-tag--warning t-tag--dark t-size-m"
    >
      <!---->
      
      标签三
      
      <!---->
    </span>
    <span
      class="t-tag t-tag--danger t-tag--dark t-size-m"
    >
      <!---->
      
      标签四
      
      <!---->
    </span>
  </div>
  <div
    class="tdesign-demo-block light"
  >
     浅色 
    <span
      class="t-tag t-tag--primary t-tag--light t-size-m"
    >
      <!---->
      
      标签一
      
      <!---->
    </span>
    <span
      class="t-tag t-tag--success t-tag--light t-size-m"
    >
      <!---->
      
      标签二
      
      <!---->
    </span>
    <span
      class="t-tag t-tag--warning t-tag--light t-size-m"
    >
      <!---->
      
      标签三
      
      <!---->
    </span>
    <span
      class="t-tag t-tag--danger t-tag--light t-size-m"
    >
      <!---->
      
      标签四
      
      <!---->
    </span>
  </div>
  <div
    class="tdesign-demo-block plain"
  >
     朴素 
    <span
<<<<<<< HEAD
      class="t-tag t-tag--primary t-tag--plain t-size-m"
=======
      class="t-tag t-tag--primary t-size-m t-tag--outline"
>>>>>>> 26ed4120
    >
      <!---->
      
      标签一
      
      <!---->
    </span>
    <span
<<<<<<< HEAD
      class="t-tag t-tag--success t-tag--plain t-size-m"
=======
      class="t-tag t-tag--success t-size-m t-tag--outline"
>>>>>>> 26ed4120
    >
      <!---->
      
      标签二
      
      <!---->
    </span>
    <span
<<<<<<< HEAD
      class="t-tag t-tag--warning t-tag--plain t-size-m"
=======
      class="t-tag t-tag--warning t-size-m t-tag--outline"
>>>>>>> 26ed4120
    >
      <!---->
      
      标签三
      
      <!---->
    </span>
    <span
<<<<<<< HEAD
      class="t-tag t-tag--danger t-tag--plain t-size-m"
=======
      class="t-tag t-tag--danger t-size-m t-tag--outline"
>>>>>>> 26ed4120
    >
      <!---->
      
      标签四
      
      <!---->
    </span>
  </div>
</div>
`;<|MERGE_RESOLUTION|>--- conflicted
+++ resolved
@@ -6,7 +6,7 @@
     class="tag-demo"
   >
     <span
-      class="t-tag t-tag--default t-tag--dark t-size-m"
+      class="t-tag t-tag--default t-size-m t-tag--dark"
     >
       <!---->
       
@@ -19,7 +19,7 @@
       target="_blank"
     >
       <span
-        class="t-tag t-tag--default t-tag--dark t-size-m"
+        class="t-tag t-tag--default t-size-m t-tag--dark"
       >
         <!---->
         
@@ -33,16 +33,16 @@
     class="tag-demo"
   >
     <span
-      class="t-tag t-tag--primary t-tag--dark t-size-m"
-    >
-      <!---->
-      
-      标签一
-      
-      <!---->
-    </span>
-    <span
-      class="t-tag t-tag--success t-tag--dark t-size-m"
+      class="t-tag t-tag--primary t-size-m t-tag--dark"
+    >
+      <!---->
+      
+      标签一
+      
+      <!---->
+    </span>
+    <span
+      class="t-tag t-tag--success t-size-m t-tag--dark"
     >
       <!---->
       
@@ -51,7 +51,7 @@
       <!---->
     </span>
     <span
-      class="t-tag t-tag--warning t-tag--dark t-size-m"
+      class="t-tag t-tag--warning t-size-m t-tag--dark"
     >
       <!---->
       
@@ -60,7 +60,7 @@
       <!---->
     </span>
     <span
-      class="t-tag t-tag--danger t-tag--dark t-size-m"
+      class="t-tag t-tag--danger t-size-m t-tag--dark"
     >
       <!---->
       
@@ -73,16 +73,16 @@
     class="tag-demo light"
   >
     <span
-      class="t-tag t-tag--primary t-tag--light t-size-m"
-    >
-      <!---->
-      
-      标签一
-      
-      <!---->
-    </span>
-    <span
-      class="t-tag t-tag--success t-tag--light t-size-m"
+      class="t-tag t-tag--primary t-size-m t-tag--light"
+    >
+      <!---->
+      
+      标签一
+      
+      <!---->
+    </span>
+    <span
+      class="t-tag t-tag--success t-size-m t-tag--light"
     >
       <!---->
       
@@ -91,7 +91,7 @@
       <!---->
     </span>
     <span
-      class="t-tag t-tag--warning t-tag--light t-size-m"
+      class="t-tag t-tag--warning t-size-m t-tag--light"
     >
       <!---->
       
@@ -100,7 +100,7 @@
       <!---->
     </span>
     <span
-      class="t-tag t-tag--danger t-tag--light t-size-m"
+      class="t-tag t-tag--danger t-size-m t-tag--light"
     >
       <!---->
       
@@ -113,24 +113,16 @@
     class="tag-demo"
   >
     <span
-<<<<<<< HEAD
-      class="t-tag t-tag--primary t-tag--plain t-size-m"
-=======
       class="t-tag t-tag--primary t-size-m t-tag--outline"
->>>>>>> 26ed4120
-    >
-      <!---->
-      
-      标签一
-      
-      <!---->
-    </span>
-    <span
-<<<<<<< HEAD
-      class="t-tag t-tag--success t-tag--plain t-size-m"
-=======
+    >
+      <!---->
+      
+      标签一
+      
+      <!---->
+    </span>
+    <span
       class="t-tag t-tag--success t-size-m t-tag--outline"
->>>>>>> 26ed4120
     >
       <!---->
       
@@ -139,11 +131,7 @@
       <!---->
     </span>
     <span
-<<<<<<< HEAD
-      class="t-tag t-tag--warning t-tag--plain t-size-m"
-=======
       class="t-tag t-tag--warning t-size-m t-tag--outline"
->>>>>>> 26ed4120
     >
       <!---->
       
@@ -152,11 +140,7 @@
       <!---->
     </span>
     <span
-<<<<<<< HEAD
-      class="t-tag t-tag--danger t-tag--plain t-size-m"
-=======
       class="t-tag t-tag--danger t-size-m t-tag--outline"
->>>>>>> 26ed4120
     >
       <!---->
       
@@ -176,28 +160,28 @@
     class="tag-block"
   >
     <span
-      class="t-tag t-tag--primary t-tag--dark t-tag--close t-size-m"
-    >
-      <!---->
-      
-      标签一
-      
-      <svg
-        class="t-icon t-icon-close t-tag__icon-close"
-        fill="none"
-        height="1em"
-        viewBox="0 0 16 16"
-        width="1em"
-      >
-        <path
-          d="M8 8.92L11.08 12l.92-.92L8.92 8 12 4.92 11.08 4 8 7.08 4.92 4 4 4.92 7.08 8 4 11.08l.92.92L8 8.92z"
-          fill="currentColor"
-          fillOpacity="0.9"
-        />
-      </svg>
-    </span>
-    <span
-      class="t-tag t-tag--success t-tag--dark t-tag--close t-size-m"
+      class="t-tag t-tag--primary t-size-m t-tag--dark t-tag--close"
+    >
+      <!---->
+      
+      标签一
+      
+      <svg
+        class="t-icon t-icon-close t-tag__icon-close"
+        fill="none"
+        height="1em"
+        viewBox="0 0 16 16"
+        width="1em"
+      >
+        <path
+          d="M8 8.92L11.08 12l.92-.92L8.92 8 12 4.92 11.08 4 8 7.08 4.92 4 4 4.92 7.08 8 4 11.08l.92.92L8 8.92z"
+          fill="currentColor"
+          fillOpacity="0.9"
+        />
+      </svg>
+    </span>
+    <span
+      class="t-tag t-tag--success t-size-m t-tag--dark t-tag--close"
     >
       <!---->
       
@@ -218,7 +202,7 @@
       </svg>
     </span>
     <span
-      class="t-tag t-tag--warning t-tag--dark t-tag--close t-size-m"
+      class="t-tag t-tag--warning t-size-m t-tag--dark t-tag--close"
     >
       <!---->
       
@@ -239,7 +223,7 @@
       </svg>
     </span>
     <span
-      class="t-tag t-tag--danger t-tag--dark t-tag--close t-size-m"
+      class="t-tag t-tag--danger t-size-m t-tag--dark t-tag--close"
     >
       <!---->
       
@@ -264,28 +248,28 @@
     class="tag-block light"
   >
     <span
-      class="t-tag t-tag--primary t-tag--light t-tag--close t-size-m"
-    >
-      <!---->
-      
-      标签一
-      
-      <svg
-        class="t-icon t-icon-close t-tag__icon-close"
-        fill="none"
-        height="1em"
-        viewBox="0 0 16 16"
-        width="1em"
-      >
-        <path
-          d="M8 8.92L11.08 12l.92-.92L8.92 8 12 4.92 11.08 4 8 7.08 4.92 4 4 4.92 7.08 8 4 11.08l.92.92L8 8.92z"
-          fill="currentColor"
-          fillOpacity="0.9"
-        />
-      </svg>
-    </span>
-    <span
-      class="t-tag t-tag--success t-tag--light t-tag--close t-size-m"
+      class="t-tag t-tag--primary t-size-m t-tag--light t-tag--close"
+    >
+      <!---->
+      
+      标签一
+      
+      <svg
+        class="t-icon t-icon-close t-tag__icon-close"
+        fill="none"
+        height="1em"
+        viewBox="0 0 16 16"
+        width="1em"
+      >
+        <path
+          d="M8 8.92L11.08 12l.92-.92L8.92 8 12 4.92 11.08 4 8 7.08 4.92 4 4 4.92 7.08 8 4 11.08l.92.92L8 8.92z"
+          fill="currentColor"
+          fillOpacity="0.9"
+        />
+      </svg>
+    </span>
+    <span
+      class="t-tag t-tag--success t-size-m t-tag--light t-tag--close"
     >
       <!---->
       
@@ -306,7 +290,7 @@
       </svg>
     </span>
     <span
-      class="t-tag t-tag--warning t-tag--light t-tag--close t-size-m"
+      class="t-tag t-tag--warning t-size-m t-tag--light t-tag--close"
     >
       <!---->
       
@@ -327,7 +311,7 @@
       </svg>
     </span>
     <span
-      class="t-tag t-tag--danger t-tag--light t-tag--close t-size-m"
+      class="t-tag t-tag--danger t-size-m t-tag--light t-tag--close"
     >
       <!---->
       
@@ -352,36 +336,28 @@
     class="tag-block"
   >
     <span
-<<<<<<< HEAD
-      class="t-tag t-tag--primary t-tag--plain t-tag--close t-size-m"
-=======
       class="t-tag t-tag--primary t-size-m t-tag--outline t-tag--close"
->>>>>>> 26ed4120
-    >
-      <!---->
-      
-      标签一
-      
-      <svg
-        class="t-icon t-icon-close t-tag__icon-close"
-        fill="none"
-        height="1em"
-        viewBox="0 0 16 16"
-        width="1em"
-      >
-        <path
-          d="M8 8.92L11.08 12l.92-.92L8.92 8 12 4.92 11.08 4 8 7.08 4.92 4 4 4.92 7.08 8 4 11.08l.92.92L8 8.92z"
-          fill="currentColor"
-          fillOpacity="0.9"
-        />
-      </svg>
-    </span>
-    <span
-<<<<<<< HEAD
-      class="t-tag t-tag--success t-tag--plain t-tag--close t-size-m"
-=======
+    >
+      <!---->
+      
+      标签一
+      
+      <svg
+        class="t-icon t-icon-close t-tag__icon-close"
+        fill="none"
+        height="1em"
+        viewBox="0 0 16 16"
+        width="1em"
+      >
+        <path
+          d="M8 8.92L11.08 12l.92-.92L8.92 8 12 4.92 11.08 4 8 7.08 4.92 4 4 4.92 7.08 8 4 11.08l.92.92L8 8.92z"
+          fill="currentColor"
+          fillOpacity="0.9"
+        />
+      </svg>
+    </span>
+    <span
       class="t-tag t-tag--success t-size-m t-tag--outline t-tag--close"
->>>>>>> 26ed4120
     >
       <!---->
       
@@ -402,11 +378,7 @@
       </svg>
     </span>
     <span
-<<<<<<< HEAD
-      class="t-tag t-tag--warning t-tag--plain t-tag--close t-size-m"
-=======
       class="t-tag t-tag--warning t-size-m t-tag--outline t-tag--close"
->>>>>>> 26ed4120
     >
       <!---->
       
@@ -427,11 +399,7 @@
       </svg>
     </span>
     <span
-<<<<<<< HEAD
-      class="t-tag t-tag--danger t-tag--plain t-tag--close t-size-m"
-=======
       class="t-tag t-tag--danger t-size-m t-tag--outline t-tag--close"
->>>>>>> 26ed4120
     >
       <!---->
       
@@ -457,7 +425,7 @@
   >
     
     <span
-      class="t-tag t-tag--default t-tag--dark t-tag--ellipsis t-tag--close t-size-m"
+      class="t-tag t-tag--default t-size-m t-tag--dark t-tag--ellipsis t-tag--close"
       style="max-width: 100px;"
     >
       <!---->
@@ -484,7 +452,7 @@
       </svg>
     </span>
     <span
-      class="t-tag t-tag--default t-tag--dark t-tag--ellipsis t-tag--close t-size-m"
+      class="t-tag t-tag--default t-size-m t-tag--dark t-tag--ellipsis t-tag--close"
       style="max-width: 100px;"
     >
       <svg
@@ -517,11 +485,7 @@
       </svg>
     </span>
     <span
-<<<<<<< HEAD
-      class="t-tag t-tag--default t-tag--dark t-tag--close t-is-disabled t-tag--disabled t-size-m"
-=======
       class="t-tag t-tag--default t-size-m t-tag--dark t-tag--close t-tag--disabled"
->>>>>>> 26ed4120
     >
       <!---->
       
@@ -547,7 +511,7 @@
     class="tag-block editable"
   >
     <span
-      class="t-tag t-tag--default t-tag--dark t-size-m"
+      class="t-tag t-tag--default t-size-m t-tag--dark"
     >
       <!---->
       
@@ -584,11 +548,7 @@
     
   </span>
   <span
-<<<<<<< HEAD
-    class="t-tag t-tag--default t-tag--dark t-is-disabled t-tag--disabled t-size-m"
-=======
     class="t-tag t-tag--default t-size-m t-tag--dark t-tag--disabled"
->>>>>>> 26ed4120
   >
     <!---->
     
@@ -607,7 +567,7 @@
     class="tdesign-demo-block-row"
   >
     <span
-      class="t-tag t-tag--default t-tag--dark t-size-m"
+      class="t-tag t-tag--default t-size-m t-tag--dark"
     >
       <svg
         class="t-icon t-icon-discount"
@@ -626,7 +586,7 @@
     class="tdesign-demo-block-row"
   >
     <span
-      class="t-tag t-tag--default t-tag--dark t-size-m"
+      class="t-tag t-tag--default t-size-m t-tag--dark"
     >
       
       <svg
@@ -651,7 +611,7 @@
   class="tdesign-tag-ellipsis"
 >
   <span
-    class="t-tag t-tag--default t-tag--dark t-tag--ellipsis t-size-m"
+    class="t-tag t-tag--default t-size-m t-tag--dark t-tag--ellipsis"
     style="max-width: 150px;"
     title="默认超八个字超长文本标签超长省略文本标签"
   >
@@ -674,11 +634,7 @@
   class="tdesign-tag-outline"
 >
   <span
-<<<<<<< HEAD
-    class="t-tag t-tag--primary t-tag--plain t-size-m"
-=======
     class="t-tag t-tag--primary t-size-m t-tag--outline"
->>>>>>> 26ed4120
   >
     <!---->
     
@@ -687,11 +643,7 @@
     <!---->
   </span>
   <span
-<<<<<<< HEAD
-    class="t-tag t-tag--success t-tag--plain t-size-m"
-=======
     class="t-tag t-tag--success t-size-m t-tag--outline"
->>>>>>> 26ed4120
   >
     <!---->
     
@@ -700,11 +652,7 @@
     <!---->
   </span>
   <span
-<<<<<<< HEAD
-    class="t-tag t-tag--default t-tag--plain t-size-m"
-=======
     class="t-tag t-tag--default t-size-m t-tag--outline"
->>>>>>> 26ed4120
   >
     <!---->
     
@@ -713,11 +661,7 @@
     <!---->
   </span>
   <span
-<<<<<<< HEAD
-    class="t-tag t-tag--warning t-tag--plain t-size-m"
-=======
     class="t-tag t-tag--warning t-size-m t-tag--outline"
->>>>>>> 26ed4120
   >
     <!---->
     
@@ -726,11 +670,7 @@
     <!---->
   </span>
   <span
-<<<<<<< HEAD
-    class="t-tag t-tag--danger t-tag--plain t-size-m"
-=======
     class="t-tag t-tag--danger t-size-m t-tag--outline"
->>>>>>> 26ed4120
   >
     <!---->
     
@@ -777,16 +717,16 @@
     class="tag-demo"
   >
     <span
-      class="t-tag t-tag--default t-tag--dark t-size-m"
-    >
-      <!---->
-      
-      标签一
-      
-      <!---->
-    </span>
-    <span
-      class="t-tag t-tag--primary t-tag--dark t-size-m"
+      class="t-tag t-tag--default t-size-m t-tag--dark"
+    >
+      <!---->
+      
+      标签一
+      
+      <!---->
+    </span>
+    <span
+      class="t-tag t-tag--primary t-size-m t-tag--dark"
     >
       <!---->
       
@@ -799,16 +739,16 @@
     class="tag-demo"
   >
     <span
-      class="t-tag t-tag--default t-tag--dark t-size-m t-tag--round"
-    >
-      <!---->
-      
-      标签一
-      
-      <!---->
-    </span>
-    <span
-      class="t-tag t-tag--primary t-tag--dark t-size-m t-tag--round"
+      class="t-tag t-tag--default t-size-m t-tag--dark t-tag--round"
+    >
+      <!---->
+      
+      标签一
+      
+      <!---->
+    </span>
+    <span
+      class="t-tag t-tag--primary t-size-m t-tag--dark t-tag--round"
     >
       <!---->
       
@@ -821,16 +761,16 @@
     class="tag-demo"
   >
     <span
-      class="t-tag t-tag--default t-tag--dark t-size-m t-tag--mark"
-    >
-      <!---->
-      
-      标签一
-      
-      <!---->
-    </span>
-    <span
-      class="t-tag t-tag--primary t-tag--dark t-size-m t-tag--mark"
+      class="t-tag t-tag--default t-size-m t-tag--dark t-tag--mark"
+    >
+      <!---->
+      
+      标签一
+      
+      <!---->
+    </span>
+    <span
+      class="t-tag t-tag--primary t-size-m t-tag--dark t-tag--mark"
     >
       <!---->
       
@@ -847,7 +787,7 @@
   class="tag-demo"
 >
   <span
-    class="t-tag t-tag--default t-tag--dark t-size-s"
+    class="t-tag t-tag--default t-size-s t-tag--dark"
   >
     <!---->
     
@@ -856,7 +796,7 @@
     <!---->
   </span>
   <span
-    class="t-tag t-tag--default t-tag--dark t-size-m"
+    class="t-tag t-tag--default t-size-m t-tag--dark"
   >
     <!---->
     
@@ -865,7 +805,7 @@
     <!---->
   </span>
   <span
-    class="t-tag t-tag--default t-tag--dark t-size-l"
+    class="t-tag t-tag--default t-size-l t-tag--dark"
   >
     <!---->
     
@@ -885,16 +825,16 @@
   >
      深色 
     <span
-      class="t-tag t-tag--primary t-tag--dark t-size-m"
-    >
-      <!---->
-      
-      标签一
-      
-      <!---->
-    </span>
-    <span
-      class="t-tag t-tag--success t-tag--dark t-size-m"
+      class="t-tag t-tag--primary t-size-m t-tag--dark"
+    >
+      <!---->
+      
+      标签一
+      
+      <!---->
+    </span>
+    <span
+      class="t-tag t-tag--success t-size-m t-tag--dark"
     >
       <!---->
       
@@ -903,7 +843,7 @@
       <!---->
     </span>
     <span
-      class="t-tag t-tag--warning t-tag--dark t-size-m"
+      class="t-tag t-tag--warning t-size-m t-tag--dark"
     >
       <!---->
       
@@ -912,7 +852,7 @@
       <!---->
     </span>
     <span
-      class="t-tag t-tag--danger t-tag--dark t-size-m"
+      class="t-tag t-tag--danger t-size-m t-tag--dark"
     >
       <!---->
       
@@ -926,16 +866,16 @@
   >
      浅色 
     <span
-      class="t-tag t-tag--primary t-tag--light t-size-m"
-    >
-      <!---->
-      
-      标签一
-      
-      <!---->
-    </span>
-    <span
-      class="t-tag t-tag--success t-tag--light t-size-m"
+      class="t-tag t-tag--primary t-size-m t-tag--light"
+    >
+      <!---->
+      
+      标签一
+      
+      <!---->
+    </span>
+    <span
+      class="t-tag t-tag--success t-size-m t-tag--light"
     >
       <!---->
       
@@ -944,7 +884,7 @@
       <!---->
     </span>
     <span
-      class="t-tag t-tag--warning t-tag--light t-size-m"
+      class="t-tag t-tag--warning t-size-m t-tag--light"
     >
       <!---->
       
@@ -953,7 +893,7 @@
       <!---->
     </span>
     <span
-      class="t-tag t-tag--danger t-tag--light t-size-m"
+      class="t-tag t-tag--danger t-size-m t-tag--light"
     >
       <!---->
       
@@ -967,24 +907,16 @@
   >
      朴素 
     <span
-<<<<<<< HEAD
-      class="t-tag t-tag--primary t-tag--plain t-size-m"
-=======
       class="t-tag t-tag--primary t-size-m t-tag--outline"
->>>>>>> 26ed4120
-    >
-      <!---->
-      
-      标签一
-      
-      <!---->
-    </span>
-    <span
-<<<<<<< HEAD
-      class="t-tag t-tag--success t-tag--plain t-size-m"
-=======
+    >
+      <!---->
+      
+      标签一
+      
+      <!---->
+    </span>
+    <span
       class="t-tag t-tag--success t-size-m t-tag--outline"
->>>>>>> 26ed4120
     >
       <!---->
       
@@ -993,11 +925,7 @@
       <!---->
     </span>
     <span
-<<<<<<< HEAD
-      class="t-tag t-tag--warning t-tag--plain t-size-m"
-=======
       class="t-tag t-tag--warning t-size-m t-tag--outline"
->>>>>>> 26ed4120
     >
       <!---->
       
@@ -1006,11 +934,7 @@
       <!---->
     </span>
     <span
-<<<<<<< HEAD
-      class="t-tag t-tag--danger t-tag--plain t-size-m"
-=======
       class="t-tag t-tag--danger t-size-m t-tag--outline"
->>>>>>> 26ed4120
     >
       <!---->
       
