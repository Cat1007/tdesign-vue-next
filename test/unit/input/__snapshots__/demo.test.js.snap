// Jest Snapshot v1, https://goo.gl/fbAQLP

exports[`Input addon demo works fine 1`] = `
<div
  class="tdesign-demo-item--input__input-box"
>
  <div
    class="t-addon t-addon--prepend"
  >
    <span
      class="t-addon__prepend"
    >
      http://
    </span>
    <div
      class="t-input t-size-m"
    >
      <input
        class="t-input__inner"
        placeholder="请输入内容"
        type="text"
      />
    </div>
  </div>
   
  <div
    class="t-addon t-addon--append"
  >
    <div
      class="t-input t-size-m"
    >
      <input
        class="t-input__inner"
        placeholder="请输入内容"
        type="text"
      />
    </div>
    <span
      class="t-addon__append"
    >
      .com
    </span>
  </div>
   
  <div
    class="t-addon t-addon--prepend t-addon--append"
  >
    <span
      class="t-addon__prepend"
    >
      http://
    </span>
    <div
      class="t-input t-size-m"
    >
      <input
        class="t-input__inner"
        placeholder="请输入内容"
        type="text"
      />
    </div>
    <span
      class="t-addon__append"
    >
      .com
    </span>
  </div>
</div>
`;

exports[`Input base demo works fine 1`] = `
<div
  class="tdesign-demo-item--input__input-box"
>
  <div
    class="t-input t-size-m"
  >
    <input
      class="t-input__inner"
      placeholder="请输入内容"
      type="text"
    />
  </div>
</div>
`;

exports[`Input disabled demo works fine 1`] = `
<div
  class="tdesign-demo-item--input__input-box"
>
  <div
    class="t-input t-size-m t-is-disabled"
  >
    <input
      class="t-input__inner"
      disabled="disabled"
      type="text"
    />
  </div>
</div>
`;

exports[`Input group demo works fine 1`] = `
<div
  class="tdesign-demo-item--input__input-box"
>
  <div>
    <div
      class="t-input-group t-input-group--seperate"
    >
      <div
        class="t-input t-size-m"
        style="width: 100px;"
      >
        <input
          class="t-input__inner"
          type="text"
        />
      </div>
       
      <div
        class="t-input t-size-m"
      >
        <input
          class="t-input__inner"
          type="text"
        />
      </div>
    </div>
  </div>
   
  <div>
    <div
      class="t-input-group t-input-group--seperate"
    >
      <div
        class="t-input t-size-m"
        style="width: 100px;"
      >
        <input
          class="t-input__inner"
          type="text"
        />
      </div>
       
      <div
        class="t-input t-size-m"
        style="margin-left: -1px;"
      >
        <input
          class="t-input__inner"
          type="text"
        />
      </div>
    </div>
  </div>
   
  <div>
    <div
      class="t-input-group t-input-group--seperate"
    >
      <div
        class="t-input t-size-m"
        style="width: 100px;"
      >
        <input
          class="t-input__inner"
          type="text"
        />
      </div>
       
      <span
        style="margin-left: 5px; line-height: 32px;"
      >
        -
      </span>
       
      <div
        class="t-input t-size-m"
        style="width: 100px; margin-left: 5px;"
      >
        <input
          class="t-input__inner"
          type="text"
        />
      </div>
       
      <div
        class="t-input t-size-m"
        style="width: 100px;"
      >
        <input
          class="t-input__inner"
          type="text"
        />
      </div>
       
      <div
        class="t-input t-size-m"
        style="width: 100px;"
      >
        <input
          class="t-input__inner"
          type="text"
        />
      </div>
    </div>
  </div>
   
  <div>
    <div
      class="t-input-group t-input-group--seperate"
    >
      <div
        class="t-input t-size-m"
      >
        <input
          class="t-input__inner"
          type="text"
        />
      </div>
       
      <div
        class="t-input t-size-m"
      >
        <input
          class="t-input__inner"
          type="text"
        />
      </div>
    </div>
  </div>
   
  <div>
    <div
      class="t-input-group"
    >
      <div
        class="t-input t-size-m"
      >
        <input
          class="t-input__inner"
          type="text"
        />
      </div>
       
      <div
        class="t-input t-size-m"
      >
        <input
          class="t-input__inner"
          type="text"
        />
      </div>
    </div>
  </div>
   
  <div>
    <div
      class="t-input-group t-input-group--seperate"
    >
      <div
        class="t-input t-size-m"
        style="width: 100px;"
      >
        <input
          class="t-input__inner"
          type="text"
        />
      </div>
       
      <span
        style="line-height: 32px;"
      >
         - 
      </span>
       
      <div
        class="t-input t-size-m"
        style="width: 100px;"
      >
        <input
          class="t-input__inner"
          type="text"
        />
      </div>
       
      <div
        class="t-input t-size-m"
        style="width: 100px;"
      >
        <input
          class="t-input__inner"
          type="text"
        />
      </div>
       
      <div
        class="t-input t-size-m"
        style="width: 100px;"
      >
        <input
          class="t-input__inner"
          type="text"
        />
      </div>
    </div>
  </div>
</div>
`;

exports[`Input icon demo works fine 1`] = `
<div
  class="tdesign-demo-item--input__input-box"
>
  <div
    class="t-input t-size-m t-input--prefix t-input--suffix"
  >
    <span
      class="t-input__prefix"
    >
      <svg
        class="t-icon t-icon-lock-on"
        version="1.1"
        viewBox="0 0 1024 1024"
        xmlns="http://www.w3.org/2000/svg"
      >
        <path
          d="M512 192C444.5208448 192 389.23743232 244.21617856 384.35108736 310.44721024L384 320 320 320C320 213.961328 405.961328 128 512 128 614.25157632 128 697.8342976 207.93087744 703.6740672 308.71854144L704 320 782.7692288 320C809.9586368 320 832 352.74717248 832 393.14285696L832 758.8571456C832 799.2528256 809.9586368 832 782.7692288 832L241.23076928 832C214.0413664 832 192 799.2528256 192 758.8571456L192 393.14285696C192 352.74717248 214.0413664 320 241.23076928 320L640 320C640 249.307552 582.692448 192 512 192ZM768 384L256 384 256 768 768 768 768 384ZM544.70655104 511.92788736L544.70655104 703.9278848 480.70655104 703.9278848 480.70655104 511.92788736 544.70655104 511.92788736Z"
          fill-opacity=".9"
          fill-rule="evenodd"
        />
      </svg>
    </span>
    <input
      class="t-input__inner"
      type="password"
    />
    <span
      class="t-input__suffix"
    >
      <svg
        class="t-icon t-icon-info-circle"
        version="1.1"
        viewBox="0 0 1024 1024"
        xmlns="http://www.w3.org/2000/svg"
      >
        <path
          d="M512 96C741.7504576 96 928 282.24954432 928 512 928 741.7504576 741.7504576 928 512 928 282.24954432 928 96 741.7504576 96 512 96 282.24954432 282.24954432 96 512 96ZM512 160C317.59576832 160 160 317.59576832 160 512 160 706.4042304 317.59576832 864 512 864 706.4042304 864 864 706.4042304 864 512 864 317.59576832 706.4042304 160 512 160ZM544 416L544 672 608 672 608 736 480 736 480 480 416 480 416 416 544 416ZM544 288L544 352 480 352 480 288 544 288Z"
          fill-opacity=".9"
          fill-rule="evenodd"
        />
      </svg>
    </span>
  </div>
   
  <div
    class="t-input t-size-m t-input--prefix t-input--suffix"
  >
    <span
      class="t-input__prefix"
    >
      <svg
        class="t-icon t-icon-lock-on"
        version="1.1"
        viewBox="0 0 1024 1024"
        xmlns="http://www.w3.org/2000/svg"
      >
        <path
          d="M512 192C444.5208448 192 389.23743232 244.21617856 384.35108736 310.44721024L384 320 320 320C320 213.961328 405.961328 128 512 128 614.25157632 128 697.8342976 207.93087744 703.6740672 308.71854144L704 320 782.7692288 320C809.9586368 320 832 352.74717248 832 393.14285696L832 758.8571456C832 799.2528256 809.9586368 832 782.7692288 832L241.23076928 832C214.0413664 832 192 799.2528256 192 758.8571456L192 393.14285696C192 352.74717248 214.0413664 320 241.23076928 320L640 320C640 249.307552 582.692448 192 512 192ZM768 384L256 384 256 768 768 768 768 384ZM544.70655104 511.92788736L544.70655104 703.9278848 480.70655104 703.9278848 480.70655104 511.92788736 544.70655104 511.92788736Z"
          fill-opacity=".9"
          fill-rule="evenodd"
        />
      </svg>
    </span>
    <input
      class="t-input__inner"
      type="password"
    />
    <span
      class="t-input__suffix"
    >
      <svg
        class="t-icon t-icon-info-circle"
        version="1.1"
        viewBox="0 0 1024 1024"
        xmlns="http://www.w3.org/2000/svg"
      >
<<<<<<< HEAD
        <path
          d="M512 96C741.7504576 96 928 282.24954432 928 512 928 741.7504576 741.7504576 928 512 928 282.24954432 928 96 741.7504576 96 512 96 282.24954432 282.24954432 96 512 96ZM512 160C317.59576832 160 160 317.59576832 160 512 160 706.4042304 317.59576832 864 512 864 706.4042304 864 864 706.4042304 864 512 864 317.59576832 706.4042304 160 512 160ZM544 416L544 672 608 672 608 736 480 736 480 480 416 480 416 416 544 416ZM544 288L544 352 480 352 480 288 544 288Z"
          fill-opacity=".9"
          fill-rule="evenodd"
=======
        <use
          xlink:href="#t-icon-prompt"
        />
      </svg>
    </span>
  </div>
   
  <div
    class="t-input t-size-m t-input--prefix t-input--suffix"
  >
    <span
      class="t-input__prefix"
    >
      <svg
        class="t-icon t-icon-lock-on"
      >
        <use
          xlink:href="#t-icon-lock-on"
        />
      </svg>
    </span>
    <input
      class="t-input__inner"
      type="password"
    />
    <span
      class="t-input__suffix"
    >
      <svg
        class="t-icon t-icon-prompt"
      >
        <use
          xlink:href="#t-icon-prompt"
>>>>>>> cc2a20de
        />
      </svg>
    </span>
  </div>
</div>
`;

exports[`Input size demo works fine 1`] = `
<div
  class="tdesign-demo-item--input__input-box"
>
  <div
    class="t-input t-size-l"
  >
    <input
      class="t-input__inner"
      placeholder="请输入内容"
      type="text"
    />
  </div>
   
  <div
    class="t-input t-size-m"
  >
    <input
      class="t-input__inner"
      placeholder="请输入内容"
      type="text"
    />
  </div>
   
  <div
    class="t-input t-size-s"
  >
    <input
      class="t-input__inner"
      placeholder="请输入内容"
      type="text"
    />
  </div>
</div>
`;

exports[`Input status demo works fine 1`] = `
<div
  class="tdesign-demo-item--input__input-box"
>
  <div
    class="t-input t-size-m t-is-success"
  >
    <input
      class="t-input__inner"
      type="text"
    />
  </div>
   
  <div
    class="t-input t-size-m t-is-warning"
  >
    <input
      class="t-input__inner"
      type="text"
    />
  </div>
   
  <div
    class="t-input t-size-m t-is-error"
  >
    <input
      class="t-input__inner"
      type="text"
    />
  </div>
</div>
`;<|MERGE_RESOLUTION|>--- conflicted
+++ resolved
@@ -386,50 +386,14 @@
         viewBox="0 0 1024 1024"
         xmlns="http://www.w3.org/2000/svg"
       >
-<<<<<<< HEAD
         <path
           d="M512 96C741.7504576 96 928 282.24954432 928 512 928 741.7504576 741.7504576 928 512 928 282.24954432 928 96 741.7504576 96 512 96 282.24954432 282.24954432 96 512 96ZM512 160C317.59576832 160 160 317.59576832 160 512 160 706.4042304 317.59576832 864 512 864 706.4042304 864 864 706.4042304 864 512 864 317.59576832 706.4042304 160 512 160ZM544 416L544 672 608 672 608 736 480 736 480 480 416 480 416 416 544 416ZM544 288L544 352 480 352 480 288 544 288Z"
           fill-opacity=".9"
           fill-rule="evenodd"
-=======
-        <use
-          xlink:href="#t-icon-prompt"
         />
       </svg>
     </span>
   </div>
-   
-  <div
-    class="t-input t-size-m t-input--prefix t-input--suffix"
-  >
-    <span
-      class="t-input__prefix"
-    >
-      <svg
-        class="t-icon t-icon-lock-on"
-      >
-        <use
-          xlink:href="#t-icon-lock-on"
-        />
-      </svg>
-    </span>
-    <input
-      class="t-input__inner"
-      type="password"
-    />
-    <span
-      class="t-input__suffix"
-    >
-      <svg
-        class="t-icon t-icon-prompt"
-      >
-        <use
-          xlink:href="#t-icon-prompt"
->>>>>>> cc2a20de
-        />
-      </svg>
-    </span>
-  </div>
 </div>
 `;
 
