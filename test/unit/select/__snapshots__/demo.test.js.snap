// Jest Snapshot v1, https://goo.gl/fbAQLP

exports[`Select base demo works fine 1`] = `
<div>
  <div
    class="demo-select-base"
  >
    <div
      class="t-popup-reference"
      style="width: 100%; position: relative;"
    >
       
      <div
        class="t-select"
      >
        <svg
          class="t-icon t-icon-undefined t-select-left-icon"
          style="display: none;"
        >
          <use
            xlink:href="#t-icon-undefined"
          />
        </svg>
         
        <span
          class="t-select-placeholder"
        >
           请选择
        </span>
         
        <input
          name="t-select"
          style="width: 0px;"
          type="hidden"
        />
          
        <!---->
         
        <div
          class="t-input t-select-input"
          style="display: none;"
        >
          <input
            class="t-input__inner"
            placeholder="请选择"
            type="text"
          />
        </div>
         
        <svg
<<<<<<< HEAD
          class="t-icon t-icon-arrow-down t-select-right-icon"
=======
          class="t-icon t-icon-chevron-down t-select-right-icon t-is-visible"
>>>>>>> 934bc303
        >
          <use
            xlink:href="#t-icon-chevron-down"
          />
        </svg>
         
        <svg
          class="t-icon t-icon-close t-select-right-icon"
          style="display: none;"
        >
          <use
            xlink:href="#t-icon-close"
          />
        </svg>
         
        <svg
          class="t-icon t-icon-loading t-select-right-icon"
          style="display: none;"
        >
          <use
            xlink:href="#t-icon-loading"
          />
        </svg>
         
        <!---->
      </div>
       
      <div
        class="resize-sensor"
        dir="ltr"
        style="pointer-events: none; position: absolute; left: 0px; top: 0px; right: 0px; bottom: 0px; overflow: hidden; z-index: -1; visibility: hidden; max-width: 100%;"
      >
        <div
          class="resize-sensor-expand"
          style="pointer-events: none; position: absolute; left: 0px; top: 0px; right: 0px; bottom: 0px; overflow: hidden; z-index: -1; visibility: hidden; max-width: 100%;"
        >
          <div
            style="position: absolute; left: 0px; top: 0px; transition: 0s;"
          />
        </div>
        <div
          class="resize-sensor-shrink"
          style="pointer-events: none; position: absolute; left: 0px; top: 0px; right: 0px; bottom: 0px; overflow: hidden; z-index: -1; visibility: hidden; max-width: 100%;"
        >
          <div
            style="position: absolute; left: 0px; top: 0px; transition: 0s; width: 200%; height: 200%;"
          />
        </div>
      </div>
    </div>
  </div>
</div>
`;<|MERGE_RESOLUTION|>--- conflicted
+++ resolved
@@ -48,11 +48,7 @@
         </div>
          
         <svg
-<<<<<<< HEAD
           class="t-icon t-icon-arrow-down t-select-right-icon"
-=======
-          class="t-icon t-icon-chevron-down t-select-right-icon t-is-visible"
->>>>>>> 934bc303
         >
           <use
             xlink:href="#t-icon-chevron-down"
