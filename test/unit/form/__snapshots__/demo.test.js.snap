// Jest Snapshot v1, https://goo.gl/fbAQLP

exports[`Form Form alignVue demo works fine 1`] = `
<div>
  <div
    class="controls"
  >
    <div
      class="t-radio-group t-size-m t-radio-group--filled"
      modelvalue="right"
    >
      
      <label
        class="t-radio-button"
      >
        <input
          class="t-radio-button__former"
          name=""
          type="radio"
          value="left"
        />
        <span
          class="t-radio-button__input"
        />
        <span
          class="t-radio-button__label"
        >
          
          
          左对齐
          
          
        </span>
      </label>
      <label
        class="t-radio-button t-is-checked"
      >
        <input
          class="t-radio-button__former"
          name=""
          type="radio"
          value="right"
        />
        <span
          class="t-radio-button__input"
        />
        <span
          class="t-radio-button__label"
        >
          
          
          右对齐
          
          
        </span>
      </label>
      <label
        class="t-radio-button"
      >
        <input
          class="t-radio-button__former"
          name=""
          type="radio"
          value="top"
        />
        <span
          class="t-radio-button__input"
        />
        <span
          class="t-radio-button__label"
        >
          
          
          顶部对齐
          
          
        </span>
      </label>
      <div
        class="t-radio-group__bg-block"
        style="width: 0px; left: 0px;"
      />
      
    </div>
  </div>
  <form
    class="t-form"
  >
    
    <div
      class="t-form__item t-form-item__name"
    >
      <div
        class="t-form__label t-form__label--right"
        style="width: 60px;"
      >
        <label
          for=""
        >
          姓名
        </label>
      </div>
      <div
        class="t-form__controls"
        style="margin-left: 60px;"
      >
        <div
          class="t-form__controls-content"
        >
          
          <div
            class="t-input"
            modelvalue=""
          >
            <!---->
            <!---->
            <input
              autocomplete="false"
              class="t-input__inner"
              placeholder="请输入"
              type="text"
            />
            <!---->
            <!---->
          </div>
          
          <!---->
        </div>
        <!---->
      </div>
    </div>
    <div
      class="t-form__item t-form-item__password"
    >
      <div
        class="t-form__label t-form__label--right"
        style="width: 60px;"
      >
        <label
          for=""
        >
          密码
        </label>
      </div>
      <div
        class="t-form__controls"
        style="margin-left: 60px;"
      >
        <div
          class="t-form__controls-content"
        >
          
          <div
            class="t-input t-input--suffix"
            modelvalue=""
          >
            <!---->
            <!---->
            <input
              autocomplete="false"
              class="t-input__inner"
              placeholder="请输入"
              type="password"
            />
            <!---->
            <span
              class="t-input__suffix t-input__suffix-icon"
            >
              <svg
                class="t-icon t-icon-browse-off t-input__suffix-clear"
                fill="none"
                height="1em"
                viewBox="0 0 16 16"
                width="1em"
              >
                <path
                  d="M10.77 11.98l1.38 1.37.7-.7-9.7-9.7-.7.7 1.2 1.21a7.9 7.9 0 00-2.53 2.91L1 8l.12.23a7.72 7.72 0 009.65 3.75zM10 11.2A6.67 6.67 0 012.11 8c.56-1 1.34-1.83 2.26-2.43l1.08 1.09a2.88 2.88 0 003.9 3.9l.64.64zM6.21 7.42l2.37 2.37a1.88 1.88 0 01-2.37-2.37zM14.88 8.23L15 8l-.12-.23a7.73 7.73 0 00-9.35-3.86l.8.8A6.7 6.7 0 0113.9 8a6.87 6.87 0 01-2.02 2.26l.7.7a7.9 7.9 0 002.3-2.73z"
                  fill="currentColor"
                  fillOpacity="0.9"
                />
                <path
                  d="M10.88 8c0 .37-.07.73-.2 1.06l-.82-.82.02-.24a1.88 1.88 0 00-2.12-1.86l-.82-.82A2.87 2.87 0 0110.88 8z"
                  fill="currentColor"
                  fillOpacity="0.9"
                />
              </svg>
            </span>
          </div>
          
          <!---->
        </div>
        <!---->
      </div>
    </div>
    <div
      class="t-form__item t-form-item__"
      style="padding-top: 8px;"
    >
      <div
        class="t-form__label t-form__label--right"
        style="width: 60px;"
      >
        <label
          for=""
        >
          
        </label>
      </div>
      <div
        class="t-form__controls"
        style="margin-left: 60px;"
      >
        <div
          class="t-form__controls-content"
        >
          
          <button
            class="t-button t-size-m t-button--variant-base t-button--theme-primary"
            type="submit"
          >
            <span
              class="t-button__text"
            >
              
              登录
              
            </span>
          </button>
          
          <!---->
        </div>
        <!---->
      </div>
    </div>
    
  </form>
</div>
`;

exports[`Form Form baseVue demo works fine 1`] = `
<div>
  <form
    class="t-form"
  >
    
    <div
      class="t-form__item t-form-item__name"
    >
      <div
        class="t-form__label t-form__label--colon t-form__label--right"
        style="width: 100px;"
      >
        <label
          for=""
        >
          姓名
        </label>
      </div>
      <div
        class="t-form__controls"
        style="margin-left: 100px;"
      >
        <div
          class="t-form__controls-content"
        >
          
          <div
            class="t-input"
            modelvalue=""
          >
            <!---->
            <!---->
            <input
              autocomplete="false"
              class="t-input__inner"
              placeholder="请输入内容"
              type="text"
            />
            <!---->
            <!---->
          </div>
          
          <!---->
        </div>
        <!---->
      </div>
    </div>
    <div
      class="t-form__item t-form-item__tel"
    >
      <div
        class="t-form__label t-form__label--colon t-form__label--right"
        style="width: 100px;"
      >
        <label
          for=""
        >
          手机号码
        </label>
      </div>
      <div
        class="t-form__controls"
        style="margin-left: 100px;"
      >
        <div
          class="t-form__controls-content"
        >
          
          <div
            class="t-input"
            modelvalue=""
          >
            <!---->
            <!---->
            <input
              autocomplete="false"
              class="t-input__inner"
              placeholder="请输入内容"
              type="text"
            />
            <!---->
            <!---->
          </div>
          
          <!---->
        </div>
        <!---->
      </div>
    </div>
    <div
      class="t-form__item t-form-item__status"
    >
      <div
        class="t-form__label t-form__label--colon t-form__label--right"
        style="width: 100px;"
      >
        <label
          for=""
        >
          接收短信
        </label>
      </div>
      <div
        class="t-form__controls"
        style="margin-left: 100px;"
      >
        <div
          class="t-form__controls-content"
        >
          
          <div
            class="t-switch t-size-m"
            disabled="false"
            modelvalue="false"
          >
            <span
              class="t-switch__handle"
            >
              <!---->
            </span>
            <div
              class="t-switch__content t-size-m"
            >
              <!---->
            </div>
          </div>
          
          <!---->
        </div>
        <!---->
      </div>
    </div>
    <div
      class="t-form__item t-form-item__gender"
    >
      <div
        class="t-form__label t-form__label--colon t-form__label--right"
        style="width: 100px;"
      >
        <label
          for=""
        >
          性别
        </label>
      </div>
      <div
        class="t-form__controls"
        style="margin-left: 100px;"
      >
        <div
          class="t-form__controls-content"
        >
          
          <div
            class="t-radio-group t-size-m t-radio-group__outline"
            modelvalue=""
          >
            
            <label
              class="t-radio"
              modelvalue="false"
            >
              <input
                class="t-radio__former"
                name=""
                type="radio"
                value="1"
              />
              <span
                class="t-radio__input"
              />
              <span
                class="t-radio__label"
              >
                
                男
                
              </span>
            </label>
            <label
              class="t-radio"
              modelvalue="false"
            >
              <input
                class="t-radio__former"
                name=""
                type="radio"
                value="2"
              />
              <span
                class="t-radio__input"
              />
              <span
                class="t-radio__label"
              >
                
                女
                
              </span>
            </label>
            
          </div>
          
          <!---->
        </div>
        <!---->
      </div>
    </div>
    <div
      class="t-form__item t-form-item__course"
    >
      <div
        class="t-form__label t-form__label--colon t-form__label--right"
        style="width: 100px;"
      >
        <label
          for=""
        >
          课程
        </label>
      </div>
      <div
        class="t-form__controls"
        style="margin-left: 100px;"
      >
        <div
          class="t-form__controls-content"
        >
          
          <div
            class="t-checkbox-group"
            modelvalue=""
          >
            
            <label
              class="t-checkbox undefined"
            >
              <input
                class="t-checkbox__former"
                name=""
                type="checkbox"
                value="1"
              />
              <span
                class="t-checkbox__input"
              />
              <span
                class="t-checkbox__label"
              >
                
                语文
                
              </span>
            </label>
            <label
              class="t-checkbox undefined"
            >
              <input
                class="t-checkbox__former"
                name=""
                type="checkbox"
                value="2"
              />
              <span
                class="t-checkbox__input"
              />
              <span
                class="t-checkbox__label"
              >
                
                数学
                
              </span>
            </label>
            <label
              class="t-checkbox undefined"
            >
              <input
                class="t-checkbox__former"
                name=""
                type="checkbox"
                value="3"
              />
              <span
                class="t-checkbox__input"
              />
              <span
                class="t-checkbox__label"
              >
                
                英语
                
              </span>
            </label>
            
          </div>
          
          <!---->
        </div>
        <!---->
      </div>
    </div>
    <div
      class="t-form__item t-form-item__"
      style="padding-top: 8px;"
    >
      <div
        class="t-form__label t-form__label--right"
        style="width: 100px;"
      >
        <label
          for=""
        >
          
        </label>
      </div>
      <div
        class="t-form__controls"
        style="margin-left: 100px;"
      >
        <div
          class="t-form__controls-content"
        >
          
          <button
            class="t-button t-size-m t-button--variant-base t-button--theme-primary"
            style="margin-right: 10px;"
            type="submit"
          >
            <span
              class="t-button__text"
            >
              
              提交
              
            </span>
          </button>
          <button
            class="t-button t-size-m t-button--variant-base t-button--theme-default"
            type="reset"
          >
            <span
              class="t-button__text"
            >
              
              重置
              
            </span>
          </button>
          
          <!---->
        </div>
        <!---->
      </div>
    </div>
    
  </form>
</div>
`;

exports[`Form Form customValidatorVue demo works fine 1`] = `
<div>
  <form
    class="t-form"
  >
    
    <div
      class="t-form__item t-form-item__account"
    >
      <div
        class="t-form__label t-form__label--required t-form__label--right"
        style="width: 100px;"
      >
        <label
          for=""
        >
          用户名
        </label>
      </div>
      <div
        class="t-form__controls"
        style="margin-left: 100px;"
      >
        <div
          class="t-form__controls-content"
        >
          
          <div
            class="t-input"
            modelvalue=""
          >
            <!---->
            <!---->
            <input
              autocomplete="false"
              class="t-input__inner"
              placeholder="请输入"
              type="text"
            />
            <!---->
            <!---->
          </div>
          
          <!---->
        </div>
        <!---->
      </div>
    </div>
    <div
      class="t-form__item t-form-item__password t-form__item-with-help t-form__item-with-extra"
    >
      <div
        class="t-form__label t-form__label--required t-form__label--right"
        style="width: 100px;"
      >
        <label
          for=""
        >
          密码
        </label>
      </div>
      <div
        class="t-form__controls"
        style="margin-left: 100px;"
      >
        <div
          class="t-form__controls-content"
        >
          
          <div
            class="t-input t-input--suffix"
            modelvalue=""
          >
            <!---->
            <!---->
            <input
              autocomplete="false"
              class="t-input__inner"
              placeholder="请输入"
              type="password"
            />
            <!---->
            <span
              class="t-input__suffix t-input__suffix-icon"
            >
              <svg
                class="t-icon t-icon-browse-off t-input__suffix-clear"
                fill="none"
                height="1em"
                viewBox="0 0 16 16"
                width="1em"
              >
                <path
                  d="M10.77 11.98l1.38 1.37.7-.7-9.7-9.7-.7.7 1.2 1.21a7.9 7.9 0 00-2.53 2.91L1 8l.12.23a7.72 7.72 0 009.65 3.75zM10 11.2A6.67 6.67 0 012.11 8c.56-1 1.34-1.83 2.26-2.43l1.08 1.09a2.88 2.88 0 003.9 3.9l.64.64zM6.21 7.42l2.37 2.37a1.88 1.88 0 01-2.37-2.37zM14.88 8.23L15 8l-.12-.23a7.73 7.73 0 00-9.35-3.86l.8.8A6.7 6.7 0 0113.9 8a6.87 6.87 0 01-2.02 2.26l.7.7a7.9 7.9 0 002.3-2.73z"
                  fill="currentColor"
                  fillOpacity="0.9"
                />
                <path
                  d="M10.88 8c0 .37-.07.73-.2 1.06l-.82-.82.02-.24a1.88 1.88 0 00-2.12-1.86l-.82-.82A2.87 2.87 0 0110.88 8z"
                  fill="currentColor"
                  fillOpacity="0.9"
                />
              </svg>
            </span>
          </div>
          
          <!---->
        </div>
        <div
          class="t-form__help"
        >
          同一个校验方法可输出不同的错误信息和类型，依次输入：1234 观察变化
        </div>
      </div>
    </div>
    <div
      class="t-form__item t-form-item__rePassword t-form__item-with-help t-form__item-with-extra"
    >
      <div
        class="t-form__label t-form__label--required t-form__label--right"
        style="width: 100px;"
      >
        <label
          for=""
        >
          确认密码
        </label>
      </div>
      <div
        class="t-form__controls"
        style="margin-left: 100px;"
      >
        <div
          class="t-form__controls-content"
        >
          
          <div
            class="t-input t-input--suffix"
            modelvalue=""
          >
            <!---->
            <!---->
            <input
              autocomplete="false"
              class="t-input__inner"
              placeholder="请输入"
              type="password"
            />
            <!---->
            <span
              class="t-input__suffix t-input__suffix-icon"
            >
              <svg
                class="t-icon t-icon-browse-off t-input__suffix-clear"
                fill="none"
                height="1em"
                viewBox="0 0 16 16"
                width="1em"
              >
                <path
                  d="M10.77 11.98l1.38 1.37.7-.7-9.7-9.7-.7.7 1.2 1.21a7.9 7.9 0 00-2.53 2.91L1 8l.12.23a7.72 7.72 0 009.65 3.75zM10 11.2A6.67 6.67 0 012.11 8c.56-1 1.34-1.83 2.26-2.43l1.08 1.09a2.88 2.88 0 003.9 3.9l.64.64zM6.21 7.42l2.37 2.37a1.88 1.88 0 01-2.37-2.37zM14.88 8.23L15 8l-.12-.23a7.73 7.73 0 00-9.35-3.86l.8.8A6.7 6.7 0 0113.9 8a6.87 6.87 0 01-2.02 2.26l.7.7a7.9 7.9 0 002.3-2.73z"
                  fill="currentColor"
                  fillOpacity="0.9"
                />
                <path
                  d="M10.88 8c0 .37-.07.73-.2 1.06l-.82-.82.02-.24a1.88 1.88 0 00-2.12-1.86l-.82-.82A2.87 2.87 0 0110.88 8z"
                  fill="currentColor"
                  fillOpacity="0.9"
                />
              </svg>
            </span>
          </div>
          
          <!---->
        </div>
        <div
          class="t-form__help"
        >
          自定义异步校验方法
        </div>
      </div>
    </div>
    <div
      class="t-form__item t-form-item__"
      style="padding-top: 8px;"
    >
      <div
        class="t-form__label t-form__label--right"
        style="width: 100px;"
      >
        <label
          for=""
        >
          
        </label>
      </div>
      <div
        class="t-form__controls"
        style="margin-left: 100px;"
      >
        <div
          class="t-form__controls-content"
        >
          
          <button
            class="t-button t-size-m t-button--variant-base t-button--theme-primary"
            style="margin-right: 10px;"
            type="submit"
          >
            <span
              class="t-button__text"
            >
              
              提交
              
            </span>
          </button>
          <button
            class="t-button t-size-m t-button--variant-base t-button--theme-default"
            type="reset"
          >
            <span
              class="t-button__text"
            >
              
              重置
              
            </span>
          </button>
          
          <!---->
        </div>
        <!---->
      </div>
    </div>
    
  </form>
</div>
`;

exports[`Form Form layoutVue demo works fine 1`] = `
<div>
  <div
    class="controls"
  >
    <div
      class="t-radio-group t-size-m t-radio-group--filled"
      modelvalue="inline"
    >
      
      <label
        class="t-radio-button"
      >
        <input
          class="t-radio-button__former"
          name=""
          type="radio"
          value="vertical"
        />
        <span
          class="t-radio-button__input"
        />
        <span
          class="t-radio-button__label"
        >
          
          
          纵向布局
          
          
        </span>
      </label>
      <label
        class="t-radio-button t-is-checked"
      >
        <input
          class="t-radio-button__former"
          name=""
          type="radio"
          value="inline"
        />
        <span
          class="t-radio-button__input"
        />
        <span
          class="t-radio-button__label"
        >
          
          
          行内布局
          
          
        </span>
      </label>
      <div
        class="t-radio-group__bg-block"
        style="width: 0px; left: 0px;"
      />
      
    </div>
  </div>
  <form
    class="t-form t-form-inline"
  >
    
    <div
      class="t-form__item t-form-item__name"
    >
      <div
        class="t-form__label t-form__label--right"
        style="width: calc(2em + 24px);"
      >
        <label
          for=""
        >
          名字
        </label>
      </div>
      <div
        class="t-form__controls"
      >
        <div
          class="t-form__controls-content"
        >
          
          <div
            class="t-input"
            modelvalue=""
          >
            <!---->
            <!---->
            <input
              autocomplete="false"
              class="t-input__inner"
              placeholder="请输入"
              type="text"
            />
            <!---->
            <!---->
          </div>
          
          <!---->
        </div>
        <!---->
      </div>
    </div>
    <div
      class="t-form__item t-form-item__password"
    >
      <div
        class="t-form__label t-form__label--right"
        style="width: calc(2em + 24px);"
      >
        <label
          for=""
        >
          密码
        </label>
      </div>
      <div
        class="t-form__controls"
      >
        <div
          class="t-form__controls-content"
        >
          
          <div
            class="t-input t-input--suffix"
            modelvalue=""
          >
            <!---->
            <!---->
            <input
              autocomplete="false"
              class="t-input__inner"
              placeholder="请输入"
              type="password"
            />
            <!---->
            <span
              class="t-input__suffix t-input__suffix-icon"
            >
              <svg
                class="t-icon t-icon-browse-off t-input__suffix-clear"
                fill="none"
                height="1em"
                viewBox="0 0 16 16"
                width="1em"
              >
                <path
                  d="M10.77 11.98l1.38 1.37.7-.7-9.7-9.7-.7.7 1.2 1.21a7.9 7.9 0 00-2.53 2.91L1 8l.12.23a7.72 7.72 0 009.65 3.75zM10 11.2A6.67 6.67 0 012.11 8c.56-1 1.34-1.83 2.26-2.43l1.08 1.09a2.88 2.88 0 003.9 3.9l.64.64zM6.21 7.42l2.37 2.37a1.88 1.88 0 01-2.37-2.37zM14.88 8.23L15 8l-.12-.23a7.73 7.73 0 00-9.35-3.86l.8.8A6.7 6.7 0 0113.9 8a6.87 6.87 0 01-2.02 2.26l.7.7a7.9 7.9 0 002.3-2.73z"
                  fill="currentColor"
                  fillOpacity="0.9"
                />
                <path
                  d="M10.88 8c0 .37-.07.73-.2 1.06l-.82-.82.02-.24a1.88 1.88 0 00-2.12-1.86l-.82-.82A2.87 2.87 0 0110.88 8z"
                  fill="currentColor"
                  fillOpacity="0.9"
                />
              </svg>
            </span>
          </div>
          
          <!---->
        </div>
        <!---->
      </div>
    </div>
    
  </form>
</div>
`;

exports[`Form Form loginVue demo works fine 1`] = `
<div
  style="width: 350px;"
>
  <form
    class="t-form"
  >
    
    <div
      class="t-form__item t-form-item__account"
    >
      <!---->
      <div
        class="t-form__controls"
      >
        <div
          class="t-form__controls-content"
        >
          
          <div
            class="t-input t-input--prefix"
            modelvalue=""
          >
            <span
              class="t-input__prefix t-input__prefix-icon"
            >
              
              <svg
                class="t-icon t-icon-desktop"
                fill="none"
                height="1em"
                viewBox="0 0 16 16"
                width="1em"
              >
                <path
                  d="M2.5 11h5v2H3v1h10v-1H8.5v-2h5a1 1 0 001-1V3a1 1 0 00-1-1h-11a1 1 0 00-1 1v7a1 1 0 001 1zm0-8h11v7h-11V3z"
                  fill="currentColor"
                  fillOpacity="0.9"
                />
              </svg>
              
            </span>
            <!---->
            <input
              autocomplete="false"
              class="t-input__inner"
              placeholder="请输入账户名"
              type="text"
            />
            <!---->
            <!---->
          </div>
          
          <!---->
        </div>
        <!---->
      </div>
    </div>
    <div
      class="t-form__item t-form-item__password"
    >
      <!---->
      <div
        class="t-form__controls"
      >
        <div
          class="t-form__controls-content"
        >
          
          <div
            class="t-input t-input--prefix t-input--suffix"
            modelvalue=""
          >
            <span
              class="t-input__prefix t-input__prefix-icon"
            >
              
              <svg
                class="t-icon t-icon-lock-on"
                fill="none"
                height="1em"
                viewBox="0 0 16 16"
                width="1em"
              >
                <path
                  d="M6 10v1h4v-1H6z"
                  fill="currentColor"
                  fillOpacity="0.9"
                />
                <path
                  d="M4.5 5v1H3a.5.5 0 00-.5.5v7c0 .28.22.5.5.5h10a.5.5 0 00.5-.5v-7A.5.5 0 0013 6h-1.5V5a3.5 3.5 0 00-7 0zm6 1h-5V5a2.5 2.5 0 015 0v1zm-7 1h9v6h-9V7z"
                  fill="currentColor"
                  fillOpacity="0.9"
                />
              </svg>
              
            </span>
            <!---->
            <input
              autocomplete="false"
              class="t-input__inner"
              placeholder="请输入密码"
              type="password"
            />
            <!---->
            <span
              class="t-input__suffix t-input__suffix-icon"
            >
              <svg
                class="t-icon t-icon-browse-off t-input__suffix-clear"
                fill="none"
                height="1em"
                viewBox="0 0 16 16"
                width="1em"
              >
                <path
                  d="M10.77 11.98l1.38 1.37.7-.7-9.7-9.7-.7.7 1.2 1.21a7.9 7.9 0 00-2.53 2.91L1 8l.12.23a7.72 7.72 0 009.65 3.75zM10 11.2A6.67 6.67 0 012.11 8c.56-1 1.34-1.83 2.26-2.43l1.08 1.09a2.88 2.88 0 003.9 3.9l.64.64zM6.21 7.42l2.37 2.37a1.88 1.88 0 01-2.37-2.37zM14.88 8.23L15 8l-.12-.23a7.73 7.73 0 00-9.35-3.86l.8.8A6.7 6.7 0 0113.9 8a6.87 6.87 0 01-2.02 2.26l.7.7a7.9 7.9 0 002.3-2.73z"
                  fill="currentColor"
                  fillOpacity="0.9"
                />
                <path
                  d="M10.88 8c0 .37-.07.73-.2 1.06l-.82-.82.02-.24a1.88 1.88 0 00-2.12-1.86l-.82-.82A2.87 2.87 0 0110.88 8z"
                  fill="currentColor"
                  fillOpacity="0.9"
                />
              </svg>
            </span>
          </div>
          
          <!---->
        </div>
        <!---->
      </div>
    </div>
    <div
      class="t-form__item t-form-item__"
      style="padding-top: 8px;"
    >
      <!---->
      <div
        class="t-form__controls"
      >
        <div
          class="t-form__controls-content"
        >
          
          <button
            class="t-button t-size-m t-button--variant-base t-button--theme-primary t-size-full-width"
            type="submit"
          >
            <span
              class="t-button__text"
            >
              
              登录
              
            </span>
          </button>
          
          <!---->
        </div>
        <!---->
      </div>
    </div>
    
  </form>
</div>
`;

exports[`Form Form validatorStatusVue demo works fine 1`] = `
<div>
  <!--
      1. statusIcon 值为 true，显示默认图标。默认图标有 成功、失败、警告 等，不同的状态图标不同
      2. statusIcon 值为 false，不显示图标
      3. statusIcon 值类型为 function，可以自定义右侧状态图标
      4. statusIcon 为 slot(插槽)，可自定义右侧状态图标
    -->
  <form
    class="t-form"
  >
    
    <div
      class="t-form__item t-form-item__fail t-form__item-with-help t-form__item-with-extra"
    >
      <div
        class="t-form__label t-form__label--required t-form__label--right"
        style="width: 80px;"
      >
        <label
          for=""
        >
          失败
        </label>
      </div>
      <div
        class="t-form__controls"
        style="margin-left: 80px;"
      >
        <div
          class="t-form__controls-content"
        >
          
          <div
            class="t-input"
            modelvalue=""
          >
            <!---->
            <!---->
            <input
              autocomplete="false"
              class="t-input__inner"
              placeholder="请输入"
              type="text"
            />
            <!---->
            <!---->
          </div>
          
          <!---->
        </div>
        <div
          class="t-form__help"
        >
          这是校验通过后的提示信息
        </div>
      </div>
    </div>
    <div
      class="t-form__item t-form-item__warning"
    >
      <div
        class="t-form__label t-form__label--required t-form__label--right"
        style="width: 80px;"
      >
        <label
          for=""
        >
          警告
        </label>
      </div>
      <div
        class="t-form__controls"
        style="margin-left: 80px;"
      >
        <div
          class="t-form__controls-content"
        >
          
          <div
            class="t-input"
            modelvalue=""
          >
            <!---->
            <!---->
            <input
              autocomplete="false"
              class="t-input__inner"
              placeholder="请输入"
              type="text"
            />
            <!---->
            <!---->
          </div>
          
          <!---->
        </div>
        <!---->
      </div>
    </div>
    <div
      class="t-form__item t-form-item__success"
    >
      <div
        class="t-form__label t-form__label--right"
        style="width: 80px;"
      >
        <label
          for=""
        >
          成功
        </label>
      </div>
      <div
        class="t-form__controls"
        style="margin-left: 80px;"
      >
        <div
          class="t-form__controls-content"
        >
          
          <div
            class="t-input"
            modelvalue=""
          >
            <!---->
            <!---->
            <input
              autocomplete="false"
              class="t-input__inner"
              placeholder="请输入"
              type="text"
            />
            <!---->
            <!---->
          </div>
          
          <!---->
        </div>
        <!---->
      </div>
    </div>
    <div
      class="t-form__item t-form-item__failB"
    >
      <div
        class="t-form__label t-form__label--required t-form__label--right"
        style="width: 80px;"
      >
        <label
          for=""
        >
          失败
        </label>
      </div>
      <div
        class="t-form__controls"
        style="margin-left: 80px;"
      >
        <div
          class="t-form__controls-content"
        >
          
          <div
            class="t-input"
            modelvalue=""
          >
            <!---->
            <!---->
            <input
              autocomplete="false"
              class="t-input__inner"
              placeholder="隐藏状态icon"
              type="text"
            />
            <!---->
            <!---->
          </div>
          
          <span
            class="t-form__status t-form__status-without-icon"
          />
        </div>
        <!---->
      </div>
    </div>
    <div
      class="t-form__item t-form-item__warningB"
    >
      <div
        class="t-form__label t-form__label--required t-form__label--right"
        style="width: 80px;"
      >
        <label
          for=""
        >
          警告
        </label>
      </div>
      <div
        class="t-form__controls"
        style="margin-left: 80px;"
      >
        <div
          class="t-form__controls-content"
        >
          
          <div
            class="t-input"
            modelvalue=""
          >
            <!---->
            <!---->
            <input
              autocomplete="false"
              class="t-input__inner"
              placeholder="请输入"
              type="text"
            />
            <!---->
            <!---->
          </div>
          
          <!---->
        </div>
        <!---->
      </div>
    </div>
    <div
      class="t-form__item t-form-item__loading"
    >
      <div
        class="t-form__label t-form__label--right"
        style="width: 80px;"
      >
        <label
          for=""
        >
          加载中
        </label>
      </div>
      <div
        class="t-form__controls"
        style="margin-left: 80px;"
      >
        <div
          class="t-form__controls-content"
        >
          
          <div
            class="t-input"
            modelvalue=""
          >
            <!---->
            <!---->
            <input
              autocomplete="false"
              class="t-input__inner"
              placeholder="正在校验中，请稍等"
              type="text"
            />
            <!---->
            <!---->
          </div>
          
          <span
            class="t-form__status"
          >
            
            <div
              style="width: 25px; display: flex; justify-content: center;"
            >
              <div
                class="t-loading--center t-size-s t-loading"
              >
                <svg
                  class="t-loading__gradient t-icon-loading"
                  height="1em"
                  size="small"
                  version="1.1"
                  viewBox="0 0 14 14"
                  width="1em"
                  xmlns="http://www.w3.org/2000/svg"
                >
                  <foreignobject
                    height="12"
                    width="12"
                    x="1"
                    y="1"
                  >
                    <div
                      class="t-loading__gradient-conic"
                    />
                  </foreignobject>
                </svg>
                <!---->
              </div>
            </div>
            
          </span>
        </div>
        <!---->
      </div>
    </div>
    
    <div
      class="t-form__item t-form-item__add0"
    >
      <div
        class="t-form__label t-form__label--right"
        style="width: 80px;"
      >
        <label
          for=""
        >
          新增
        </label>
      </div>
      <div
        class="t-form__controls"
        style="margin-left: 80px;"
      >
        <div
          class="t-form__controls-content"
        >
          
          <div
            class="t-input"
          >
            <!---->
            <!---->
            <input
              autocomplete="false"
              class="t-input__inner"
              placeholder="请输入"
              type="text"
            />
            <!---->
            <!---->
          </div>
          
          <span
            class="t-form__status"
          >
            
            <button
              class="t-button t-size-m t-button--variant-dashed t-button--theme-default"
              type="button"
            >
              <span
                class="t-button__text"
              >
                
                <svg
                  class="t-icon t-icon-add"
                  style="font-size: 16px; color: rgba(0, 0, 0, 0.267);"
                >
                  <use
                    href="#t-icon-add"
                  />
                </svg>
                
              </span>
            </button>
            <!--v-if-->
            
          </span>
        </div>
        <!---->
      </div>
    </div>
    
    <div
      class="t-form__item t-form-item__help t-form__item-with-help t-form__item-with-extra"
    >
      <div
        class="t-form__label t-form__label--right"
        style="width: 80px;"
      >
        <label
          for=""
        >
          帮助
        </label>
      </div>
      <div
        class="t-form__controls"
        style="margin-left: 80px;"
      >
        <div
          class="t-form__controls-content"
        >
          
          <div
            class="t-input"
            modelvalue=""
          >
            <!---->
            <!---->
            <input
              autocomplete="false"
              class="t-input__inner"
              placeholder="请输入"
              type="text"
            />
            <!---->
            <!---->
          </div>
          
          <span
            class="t-form__status"
          >
            
            <svg
              class="t-icon t-icon-help-circle"
              style="font-size: 16px;"
            >
              <use
                href="#t-icon-help-circle"
              />
            </svg>
            
          </span>
        </div>
        <div
          class="t-form__help"
        >
          自定义帮助icon
        </div>
      </div>
    </div>
    <div
      class="t-form__item t-form-item__"
      style="padding-top: 8px;"
    >
      <div
        class="t-form__label t-form__label--right"
        style="width: 80px;"
      >
        <label
          for=""
        >
          
        </label>
      </div>
      <div
        class="t-form__controls"
        style="margin-left: 80px;"
      >
        <div
          class="t-form__controls-content"
        >
          
          <button
            class="t-button t-size-m t-button--variant-base t-button--theme-primary"
            style="margin-right: 10px;"
            type="submit"
          >
            <span
              class="t-button__text"
            >
              
               提交 
              
            </span>
          </button>
          <button
            class="t-button t-size-m t-button--variant-base t-button--theme-default"
            type="reset"
          >
            <span
              class="t-button__text"
            >
              
               重置 
              
            </span>
          </button>
          
          <span
            class="t-form__status t-form__status-without-icon"
          />
        </div>
        <!---->
      </div>
    </div>
    
  </form>
</div>
`;

exports[`Form Form validatorVue demo works fine 1`] = `
<div>
  <!--  scrollToFirstError="smooth" -->
  <form
    class="t-form"
  >
    
    <div
      class="t-form__item t-form-item__account t-form__item-with-help t-form__item-with-extra"
    >
      <div
        class="t-form__label t-form__label--required t-form__label--right"
        style="width: 100px;"
      >
        <label
          for=""
        >
          用户名
        </label>
      </div>
      <div
        class="t-form__controls"
        style="margin-left: 100px;"
      >
        <div
          class="t-form__controls-content"
        >
          
          <div
            class="t-input"
            modelvalue=""
          >
            <!---->
            <!---->
            <input
              autocomplete="false"
              class="t-input__inner"
              placeholder="请输入"
              type="text"
            />
            <!---->
            <!---->
          </div>
          
          <!---->
        </div>
        <div
          class="t-form__help"
        >
          这是用户名字段帮助说明
        </div>
      </div>
    </div>
    <div
      class="t-form__item t-form-item__description t-form__item-with-help t-form__item-with-extra"
    >
      <div
        class="t-form__label t-form__label--right"
        style="width: 100px;"
      >
        <label
          for=""
        >
          个人简介
        </label>
      </div>
      <div
        class="t-form__controls"
        style="margin-left: 100px;"
      >
        <div
          class="t-form__controls-content"
        >
          
          <div
<<<<<<< HEAD
            class="t-input t-size-m"
=======
            class="t-input"
            modelvalue=""
>>>>>>> 7b1bdb64
          >
            <!---->
            <!---->
            <input
              autocomplete="false"
              class="t-input__inner"
              placeholder="请输入"
              type="text"
            />
            <!---->
            <!---->
          </div>
          
          <!---->
        </div>
        <div
          class="t-form__help"
        >
          一句话介绍自己
        </div>
      </div>
    </div>
    <div
      class="t-form__item t-form-item__password"
    >
      <div
        class="t-form__label t-form__label--required t-form__label--right"
        style="width: 100px;"
      >
        <label
          for=""
        >
          密码
        </label>
      </div>
      <div
        class="t-form__controls"
        style="margin-left: 100px;"
      >
        <div
          class="t-form__controls-content"
        >
          
          <div
            class="t-input t-size-m t-input--suffix"
            modelvalue=""
          >
            <!---->
            <!---->
            <input
              autocomplete="false"
              class="t-input__inner"
              placeholder="请输入"
              type="password"
            />
            <!---->
            <span
              class="t-input__suffix t-input__suffix-icon"
            >
              <svg
                class="t-icon t-icon-browse-off t-input__suffix-clear"
                fill="none"
                height="1em"
                viewBox="0 0 16 16"
                width="1em"
              >
                <path
                  d="M10.77 11.98l1.38 1.37.7-.7-9.7-9.7-.7.7 1.2 1.21a7.9 7.9 0 00-2.53 2.91L1 8l.12.23a7.72 7.72 0 009.65 3.75zM10 11.2A6.67 6.67 0 012.11 8c.56-1 1.34-1.83 2.26-2.43l1.08 1.09a2.88 2.88 0 003.9 3.9l.64.64zM6.21 7.42l2.37 2.37a1.88 1.88 0 01-2.37-2.37zM14.88 8.23L15 8l-.12-.23a7.73 7.73 0 00-9.35-3.86l.8.8A6.7 6.7 0 0113.9 8a6.87 6.87 0 01-2.02 2.26l.7.7a7.9 7.9 0 002.3-2.73z"
                  fill="currentColor"
                  fillOpacity="0.9"
                />
                <path
                  d="M10.88 8c0 .37-.07.73-.2 1.06l-.82-.82.02-.24a1.88 1.88 0 00-2.12-1.86l-.82-.82A2.87 2.87 0 0110.88 8z"
                  fill="currentColor"
                  fillOpacity="0.9"
                />
              </svg>
            </span>
          </div>
          
          <!---->
        </div>
        <!---->
      </div>
    </div>
    <div
      class="t-form__item t-form-item__email"
    >
      <div
        class="t-form__label t-form__label--required t-form__label--right"
        style="width: 100px;"
      >
        <label
          for=""
        >
          邮箱
        </label>
      </div>
      <div
        class="t-form__controls"
        style="margin-left: 100px;"
      >
        <div
          class="t-form__controls-content"
        >
          
          <div
            class="t-input"
            modelvalue=""
          >
            <!---->
            <!---->
            <input
              autocomplete="false"
              class="t-input__inner"
              placeholder="请输入"
              type="text"
            />
            <!---->
            <!---->
          </div>
          
          <!---->
        </div>
        <!---->
      </div>
    </div>
    <div
      class="t-form__item t-form-item__gender"
    >
      <div
        class="t-form__label t-form__label--required t-form__label--right"
        style="width: 100px;"
      >
        <label
          for=""
        >
          性别
        </label>
      </div>
      <div
        class="t-form__controls"
        style="margin-left: 100px;"
      >
        <div
          class="t-form__controls-content"
        >
          
          <div
            class="t-radio-group t-size-m t-radio-group__outline"
            modelvalue=""
          >
            
            <label
              class="t-radio"
              modelvalue="false"
            >
              <input
                class="t-radio__former"
                name=""
                type="radio"
                value="male"
              />
              <span
                class="t-radio__input"
              />
              <span
                class="t-radio__label"
              >
                
                男
                
              </span>
            </label>
            <label
              class="t-radio"
              modelvalue="false"
            >
              <input
                class="t-radio__former"
                name=""
                type="radio"
                value="femal"
              />
              <span
                class="t-radio__input"
              />
              <span
                class="t-radio__label"
              >
                
                女
                
              </span>
            </label>
            
          </div>
          
          <!---->
        </div>
        <!---->
      </div>
    </div>
    <div
      class="t-form__item t-form-item__course"
    >
      <div
        class="t-form__label t-form__label--required t-form__label--right"
        style="width: 100px;"
      >
        <label
          for=""
        >
          课程
        </label>
      </div>
      <div
        class="t-form__controls"
        style="margin-left: 100px;"
      >
        <div
          class="t-form__controls-content"
        >
          
          <div
            class="t-checkbox-group"
            modelvalue=""
          >
            
            <label
              class="t-checkbox undefined"
            >
              <input
                class="t-checkbox__former"
                name=""
                type="checkbox"
                value="1"
              />
              <span
                class="t-checkbox__input"
              />
              <span
                class="t-checkbox__label"
              >
                
                语文
                
              </span>
            </label>
            <label
              class="t-checkbox undefined"
            >
              <input
                class="t-checkbox__former"
                name=""
                type="checkbox"
                value="2"
              />
              <span
                class="t-checkbox__input"
              />
              <span
                class="t-checkbox__label"
              >
                
                数学
                
              </span>
            </label>
            <label
              class="t-checkbox undefined"
            >
              <input
                class="t-checkbox__former"
                name=""
                type="checkbox"
                value="3"
              />
              <span
                class="t-checkbox__input"
              />
              <span
                class="t-checkbox__label"
              >
                
                英语
                
              </span>
            </label>
            <label
              class="t-checkbox undefined"
            >
              <input
                class="t-checkbox__former"
                name=""
                type="checkbox"
                value="4"
              />
              <span
                class="t-checkbox__input"
              />
              <span
                class="t-checkbox__label"
              >
                
                体育
                
              </span>
            </label>
            
          </div>
          
          <!---->
        </div>
        <!---->
      </div>
    </div>
    <div
      class="t-form__item t-form-item__college"
    >
      <div
        class="t-form__label t-form__label--right"
        style="width: 100px;"
      >
        <label
          for=""
        >
          学院
        </label>
      </div>
      <div
        class="t-form__controls"
        style="margin-left: 100px;"
      >
        <div
          class="t-form__controls-content"
        >
          
          <div
            class="t-select__wrap demo-select-base"
          >
            <div
              class="t-popup__reference t-select__popup-reference"
            >
              <transition-stub>
                <div
                  aria-hidden="true"
                  class="t-popup"
                  role="tooltip"
                  style="display: none;"
                >
                  <div
                    class="t-popup__content t-select__dropdown narrow-scrollbar"
                  >
                    
                    <div
                      class="t-select__dropdown-inner"
                    >
                      <!---->
                      <ul
                        class="t-select__create-option"
                        style="display: none;"
                      >
                        <li
                          class="t-select-option t-size-m t-select__create-option--special"
                          title=""
                        >
                          
                        </li>
                      </ul>
                      <!---->
                      <li
                        class="t-select__empty t-size-m"
                      >
                        暂无数据
                      </li>
                      <ul
                        class="t-select__groups"
                      >
                        
                        
                        
                        
                      </ul>
                      <!---->
                    </div>
                    
                    <!---->
                  </div>
                </div>
              </transition-stub>
              
              <div
                class="t-select t-size-m"
              >
                <!---->
                <span
                  class="t-select__placeholder"
                >
                   
                  请选择
                </span>
                
                
                <span
                  class="t-tag t-tag--default t-size-m t-tag--dark"
                  style="display: none;"
                >
                  <!---->
                  
                  +0
                  
                  <!---->
                </span>
                <!---->
                <!---->
                <svg
                  class="t-fake-arrow t-select__right-icon"
                  fill="none"
                  height="16"
                  viewBox="0 0 16 16"
                  width="16"
                  xmlns="http://www.w3.org/2000/svg"
                >
                  <path
                    d="M3.75 5.7998L7.99274 10.0425L12.2361 5.79921"
                    stroke="black"
                    stroke-opacity="0.9"
                    stroke-width="1.3"
                  />
                </svg>
                <!---->
                <!---->
              </div>
              
            </div>
          </div>
          
          <!---->
        </div>
        <!---->
      </div>
    </div>
    <div
      class="t-form__item t-form-item__date"
    >
      <div
        class="t-form__label t-form__label--required t-form__label--right"
        style="width: 100px;"
      >
        <label
          for=""
        >
          入学时间
        </label>
      </div>
      <div
        class="t-form__controls"
        style="margin-left: 100px;"
      >
        <div
          class="t-form__controls-content"
        >
          
          <div
            class="t-input"
            modelvalue=""
          >
            <!---->
            <!---->
            <input
              autocomplete="false"
              class="t-input__inner"
              placeholder="请输入"
              type="text"
            />
            <!---->
            <!---->
          </div>
          
          <!---->
        </div>
        <!---->
      </div>
    </div>
    <div
      class="t-form__item t-form-item__content.url"
    >
      <div
        class="t-form__label t-form__label--required t-form__label--right"
        style="width: 100px;"
      >
        <label
          for=""
        >
          个人网站
        </label>
      </div>
      <div
        class="t-form__controls"
        style="margin-left: 100px;"
      >
        <div
          class="t-form__controls-content"
        >
          
          <div
            class="t-input"
            modelvalue=""
          >
            <!---->
            <!---->
            <input
              autocomplete="false"
              class="t-input__inner"
              placeholder="请输入"
              type="text"
            />
            <!---->
            <!---->
          </div>
          
          <!---->
        </div>
        <!---->
      </div>
    </div>
    <div
      class="t-form__item t-form-item__"
      style="padding-top: 8px;"
    >
      <div
        class="t-form__label t-form__label--right"
        style="width: 100px;"
      >
        <label
          for=""
        >
          
        </label>
      </div>
      <div
        class="t-form__controls"
        style="margin-left: 100px;"
      >
        <div
          class="t-form__controls-content"
        >
          
          <button
            class="t-button t-size-m t-button--variant-base t-button--theme-primary"
            style="margin-right: 10px;"
            type="submit"
          >
            <span
              class="t-button__text"
            >
              
              提交
              
            </span>
          </button>
          <button
            class="t-button t-size-m t-button--variant-base t-button--theme-default"
            style="margin-right: 10px;"
            type="reset"
          >
            <span
              class="t-button__text"
            >
              
              重置
              
            </span>
          </button>
          <button
            class="t-button t-size-m t-button--variant-base t-button--theme-default"
            type="button"
          >
            <span
              class="t-button__text"
            >
              
              清空校验结果
              
            </span>
          </button>
          
          <!---->
        </div>
        <!---->
      </div>
    </div>
    
  </form>
</div>
`;<|MERGE_RESOLUTION|>--- conflicted
+++ resolved
@@ -1746,12 +1746,7 @@
         >
           
           <div
-<<<<<<< HEAD
             class="t-input t-size-m"
-=======
-            class="t-input"
-            modelvalue=""
->>>>>>> 7b1bdb64
           >
             <!---->
             <!---->
