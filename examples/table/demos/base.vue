--- conflicted
+++ resolved
@@ -4,27 +4,16 @@
     :columns="columns"
     :empty="empty"
     :rowKey="rowKey"
-<<<<<<< HEAD
-    :rowClassName="rowClassName"
-    :verticalAlign="verticalAlign"
-  >
-=======
     :verticalAlign="verticalAlign"
     :border="border"
     :hover="hover"
     :stripe="stripe"
-    :size="size">
->>>>>>> 3473ce31
+    :size="size"
+  >
     <!-- 自定义表头 支持 slot -->
     <span slot="customTitle">😁 My Name</span>
     <!-- 自定义单元格 支持 slot -->
-<<<<<<< HEAD
-    <span slot="property" slot-scope="text, record">{{text}} - {{record.description}}</span>
-=======
-    <span slot='property' slot-scope='{text, record}'>
-      😸 - {{text}} - {{record.description}}
-    </span>
->>>>>>> 3473ce31
+    <span slot="property" slot-scope="{text, record}">😸 - {{text}} - {{record.description}}</span>
     <!-- 自定义空表格 -->
     <span slot="empty">😄 It's empty.</span>
   </t-table>
