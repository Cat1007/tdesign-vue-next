## Table 表格

::: demo demos/base 默认
:::

::: demo demos/multi-header 多级表头
:::

::: demo demos/fixed-header 固定表头
:::

::: demo demos/fixed-column 固定列
:::

::: demo demos/custom-cell 自定义单元格
:::

::: demo demos/empty 空表格
:::

::: demo demos/multi-header 多级表头
:::

::: demo demos/expand 可展开
:::

::: demo demos/select-single 单选
:::

::: demo demos/select-multiple 多选
:::

::: demo demos/show-columns 自定义显示列
:::

::: demo demos/sort 排序
:::

::: demo demos/async-loading 异步加载
:::

::: demo demos/loading 普通加载
:::

::: demo demos/filter-uncontrolled 非受控筛选
:::

::: demo demos/filter-controlled 受控筛选
:::

### 属性配置

| 属性          | 类型                                            | 默认值           | 必传 | 说明                                      |
| ------------- | ----------------------------------------------- | ---------------- | ---- | ----------------------------------------- |
| data          | Array<any>                                      | -                | N    | 数据源                                    |
| columns       | Array<any>                                      | -                | N    | 列配置，参见 Column                       |
| rowKey        | String                                          | e.g. rowKey = id | Y    | rowKey = 'id'，指定 rowKey                |
| tableLayout   | String                                          | fixed            | N    | auto / fixed，表格布局方式                |
| verticalAlign | String                                          | middle           | N    | top / middle / bottom，行内容上下方向对齐 |
| size          | String                                          | default          | N    | large / small / default                   |
| border        | Boolean                                         | true             | N    | true / false，行边框 / 无边框             |
| hover         | Boolean                                         | true             | N    | true / false，hover 时是否高亮            |
| stripe        | Boolean                                         | false            | N    | true / false，斑马纹                      |
| empty         | String / Function(props): VNode / slots: {cost} | 暂无数据         | N    | 空表格                                    |
| height        | Number                                          |                  | N    |                                           |
| width         | Number                                          |                  | N    |                                           |
| rowClassName  | String/ Function(props): String                 | false            | N    | 自定义行样式                              |
| pagination    | Object                                          | false            | N    | 分页                                      |
| loading       | Boolean / Function(props): VNode                | false            | N    |                                           |
<<<<<<< HEAD
=======
| asyncLoading  | Function(): Promise                             | -                | N    | 异步加载的函数                            |
| busy          | Boolean                                         | -                | N    | 异步加载的停止状态                        |
>>>>>>> c8311e87

### Column

列描述数据对象，是 columns 中的一项

<<<<<<< HEAD
| 属性       | 类型            | 默认值   | 必传 | 说明                          |
| ---------- | --------------- | -------- | ---- | ----------------------------- |
| align      | String          | -        | N    | left / right / center         |
| fixed      | String          | -        | N    | left / right                  |
| colKey     | String          | -        | Y    | -                             |
| title      | String          | Function | -    | Y                             | 列标题 |
| width      | String / Number | -        | -    | N                             | - |
| minWidth   | String / Number | -        | -    | N                             | - |
| className  | String / Number | -        | -    | N                             | 列样式 |
| children   | Array<any>      | -        | -    | N                             | 多级表头 |
| attrs      | Object          | -        | N    | 列的原生属性配置              |
| type       | String          | -        | N    | 多选/单选，multiple or single |
| checkProps | Object          | -        | N    | 选择框的属性配置              |
| disabled   | Boolean         | -        | N    | 是否禁用选项框                |
=======
| 属性           | 类型                           | 默认值   | 必传 | 说明                          |
| -------------- | ------------------------------ | -------- | ---- | ----------------------------- |
| align          | String                         | -        | N    | left / right / center         |
| fixed          | String                         | -        | N    | left / right                  |
| colKey         | String                         | -        | Y    | -                             |
| title          | String                         | Function | -    | Y                             | 列标题 |
| width          | String / Number                | -        | -    | N                             | - |
| minWidth       | String / Number                | -        | -    | N                             | - |
| className      | String / Number                | -        | -    | N                             | 列样式 |
| children       | Array<any>                     | -        | -    | N                             | 多级表头 |
| attrs          | Object                         | -        | N    | 列的原生属性配置              |
| type           | String                         | -        | N    | 多选/单选，multiple or single |
| checkProps     | Object                         | -        | N    | 选择框的属性配置              |
| disabled       | Boolean                        | -        | N    | 是否禁用选项框                |
| sorter         | Boolean / Function             | -        | N    | 排序函数                      |
| sortType       | String / Null                  | null     | N    | 支持的排序方式                |
| filters        | Object[]                       | -        | N    | 表头的筛选菜单项              |
| filteredValue  | String[]                       | -        | N    | 筛选的受控属性                |
| filterIcon     | VNode / Function(props): VNode | null     | N    | 自定义 filter 图标            |
| filterMultiple | Boolean                        | false    | N    | 是否多选                      |
>>>>>>> c8311e87

### Expand

展开功能相关属性
| 属性 | 类型 | 默认值 | 必传 | 说明 |
| ---- | -------------------------------- | ------ | ---- | ---- |
| expandedRowKeys | Array | - | N | 展开的行，控制属性 |
| expandedRowRender | Function({ record, index }): VNode | - | N | 额外的展开行渲染函数 |

### Selection

选择功能相关属性
| 属性 | 类型 | 默认值 | 必传 | 说明 |
| ---- | -------------------------------- | ------ | ---- | ---- |
| selectedRowKeys | Array | - | N | 选中的行，控制属性 |<|MERGE_RESOLUTION|>--- conflicted
+++ resolved
@@ -67,32 +67,13 @@
 | rowClassName  | String/ Function(props): String                 | false            | N    | 自定义行样式                              |
 | pagination    | Object                                          | false            | N    | 分页                                      |
 | loading       | Boolean / Function(props): VNode                | false            | N    |                                           |
-<<<<<<< HEAD
-=======
 | asyncLoading  | Function(): Promise                             | -                | N    | 异步加载的函数                            |
 | busy          | Boolean                                         | -                | N    | 异步加载的停止状态                        |
->>>>>>> c8311e87
 
 ### Column
 
 列描述数据对象，是 columns 中的一项
 
-<<<<<<< HEAD
-| 属性       | 类型            | 默认值   | 必传 | 说明                          |
-| ---------- | --------------- | -------- | ---- | ----------------------------- |
-| align      | String          | -        | N    | left / right / center         |
-| fixed      | String          | -        | N    | left / right                  |
-| colKey     | String          | -        | Y    | -                             |
-| title      | String          | Function | -    | Y                             | 列标题 |
-| width      | String / Number | -        | -    | N                             | - |
-| minWidth   | String / Number | -        | -    | N                             | - |
-| className  | String / Number | -        | -    | N                             | 列样式 |
-| children   | Array<any>      | -        | -    | N                             | 多级表头 |
-| attrs      | Object          | -        | N    | 列的原生属性配置              |
-| type       | String          | -        | N    | 多选/单选，multiple or single |
-| checkProps | Object          | -        | N    | 选择框的属性配置              |
-| disabled   | Boolean         | -        | N    | 是否禁用选项框                |
-=======
 | 属性           | 类型                           | 默认值   | 必传 | 说明                          |
 | -------------- | ------------------------------ | -------- | ---- | ----------------------------- |
 | align          | String                         | -        | N    | left / right / center         |
@@ -113,7 +94,6 @@
 | filteredValue  | String[]                       | -        | N    | 筛选的受控属性                |
 | filterIcon     | VNode / Function(props): VNode | null     | N    | 自定义 filter 图标            |
 | filterMultiple | Boolean                        | false    | N    | 是否多选                      |
->>>>>>> c8311e87
 
 ### Expand
 
