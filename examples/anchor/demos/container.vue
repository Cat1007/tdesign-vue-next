<template>
  <div :id="`${path}#container`" class="anchor-demo anchor-container-demo">
    <t-anchor :id="`${path}#default`" container="#anchor-container">
      <t-anchor-item :href="`#${path}#content-1`" title="content-1"> </t-anchor-item>
      <t-anchor-item :href="`#${path}#content-2`" title="content-2"> </t-anchor-item>
      <t-anchor-item :href="`#${path}#content-3`" title="content-3"></t-anchor-item>
      <t-anchor-item :href="`#${path}#content-4`" title="content-4"></t-anchor-item>
    </t-anchor>
    <div id="anchor-container">
      <div :id="`${path}#content-1`" class="anchor-content-1">anchor-content-1</div>
      <div :id="`${path}#content-2`" class="anchor-content-2">anchor-content-2</div>
      <div :id="`${path}#content-3`" class="anchor-content-3">anchor-content-3</div>
      <div :id="`${path}#content-4`" class="anchor-content-4">anchor-content-4</div>
      <div :id="`${path}#content-5`" class="anchor-content-5">anchor-content-5</div>
    </div>
  </div>
</template>
<script>
import get from 'lodash/get';
export default {
  computed: {
    path() {
      return get(this, '$route.path', '');
    },
  },
};
</script>
<style lang='less'>
@import '../../../common/style/web/_variables.less';
.anchor-container-demo {
  display: flex;
}
#anchor-container {
  flex-grow: 1;
  height: 200px;
  overflow: auto;
  > div {
    text-align: center;
    font-size: 22px;
    line-height: 100px;
  }
  .anchor-content-1 {
<<<<<<< HEAD
    // background: @primary-color-1;
  }
  .anchor-content-2 {
    // background: @primary-color-2;
  }
  .anchor-content-3 {
    // background: @primary-color-3;
  }
  .anchor-content-4 {
    // background: @primary-color-4;
  }
  .anchor-content-5 {
    // background: @primary-color-5;
=======
    background: @brand-color-1;
  }
  .anchor-content-2 {
    background: @brand-color-2;
  }
  .anchor-content-3 {
    background: @brand-color-3;
  }
  .anchor-content-4 {
    background: @brand-color-4;
  }
  .anchor-content-5 {
    background: @brand-color-5;
>>>>>>> 9dfd7c56
  }
}
</style><|MERGE_RESOLUTION|>--- conflicted
+++ resolved
@@ -40,21 +40,6 @@
     line-height: 100px;
   }
   .anchor-content-1 {
-<<<<<<< HEAD
-    // background: @primary-color-1;
-  }
-  .anchor-content-2 {
-    // background: @primary-color-2;
-  }
-  .anchor-content-3 {
-    // background: @primary-color-3;
-  }
-  .anchor-content-4 {
-    // background: @primary-color-4;
-  }
-  .anchor-content-5 {
-    // background: @primary-color-5;
-=======
     background: @brand-color-1;
   }
   .anchor-content-2 {
@@ -68,7 +53,6 @@
   }
   .anchor-content-5 {
     background: @brand-color-5;
->>>>>>> 9dfd7c56
   }
 }
 </style>