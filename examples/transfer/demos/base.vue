--- conflicted
+++ resolved
@@ -7,11 +7,8 @@
     :render-item="({transferItem}) => `${transferItem.key}-${transferItem.title}`"
     :pagination="pagination"
     :footer="footer"
-<<<<<<< HEAD
     :operations="['right', 'left']"
-=======
     :disabled="true"
->>>>>>> 1bc65a5a
     @checkChange="checkChange"
   >
     <template v-slot:empty>
