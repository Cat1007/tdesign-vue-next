--- conflicted
+++ resolved
@@ -2,20 +2,10 @@
   <t-transfer
     :data="list"
     v-model="targetValue"
-<<<<<<< HEAD
-    :checked-value="checkedValue"
-    :render-item="({ transferItem }) => `${transferItem.key}-${transferItem.title}`"
-    :pagination="pagination"
-    :footer="footer"
-    directions="both"
-    :operations="['right', 'left']"
-    :disabled="[false, true]"
-=======
     directions="both"
     :operations="['right', 'left']"
     :disabled="[false, true]"
     :titles="['aaa+++', 'bbb']"
->>>>>>> 11f8d8fe
     targetOrder="unshift"
     @checkChange="checkChange"
   />
@@ -35,22 +25,6 @@
     return {
       list,
       targetValue: [],
-<<<<<<< HEAD
-      checkedValue: ['1', '2'],
-      pagination: [
-        {
-          pageSize: 10,
-          total: 120,
-          current: 1,
-        },
-        {
-          pageSize: 10,
-          total: 110,
-          current: 1,
-        },
-      ],
-=======
->>>>>>> 11f8d8fe
     };
   },
   methods: {
