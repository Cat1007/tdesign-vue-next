--- conflicted
+++ resolved
@@ -1,45 +1,17 @@
 <template>
   <div>
-<<<<<<< HEAD
-    <!-- 如果 t-step-item 没有传入 value，则使用 index 作为唯一标识 -->
-    <t-steps :defaultCurrent="1">
-      <t-step-item title="已完成的步骤"></t-step-item>
-      <t-step-item title="进行中的步骤"></t-step-item>
-      <t-step-item title="未进行的步骤"></t-step-item>
-      <t-step-item title="未进行的步骤"></t-step-item>
-=======
-    <t-steps :current="1" status="process">
+    <t-steps :current="1">
       <t-step-item title="已完成的步骤" content="这里是提示文字"></t-step-item>
       <t-step-item title="进行中的步骤" content="这里是提示文字"></t-step-item>
       <t-step-item title="未进行的步骤" content="这里是提示文字"></t-step-item>
       <t-step-item title="未进行的步骤" content="这里是提示文字"></t-step-item>
     </t-steps>
     <div style="margin: 16px 0;"></div>
-    <t-steps :current="2" status="process">
+    <t-steps :current="2">
       <t-step-item title="已完成的步骤" content="这里是提示文字"></t-step-item>
       <t-step-item title="已完成的步骤" content="这里是提示文字"></t-step-item>
       <t-step-item title="错误的步骤" status="error" content="优先展示`t-step`中设置的 status"></t-step-item>
       <t-step-item title="未进行的步骤" content="这里是提示文字"></t-step-item>
->>>>>>> 03c17edf
     </t-steps>
-    <br>
-    <!-- 使用 options 渲染步骤条 -->
-    <t-steps v-model="current" :options="steps"></t-steps>
   </div>
-</template>
-
-<script>
-export default {
-  data() {
-    return {
-      current: 'third',
-      steps: [
-        { title: '已完成的步骤', value: 'first', content: '点击切换步骤' },
-        { title: '进行中的步骤', value: 'second', content: '点击切换步骤' },
-        { title: '进行中的步骤', value: 'third', content: () => '这是进行中的步骤' },
-        { title: '已完成的步骤', value: 'forth', content: '点击切换步骤' },
-      ],
-    };
-  },
-};
-</script>+</template>