:: BASE_DOC ::

## API
### TagInput Props

名称 | 类型 | 默认值 | 说明 | 必传
-- | -- | -- | -- | --
clearable | Boolean | false | 是否可清空 | N
collapsedItems | Slot / Function | - | 标签过多的情况下，折叠项内容，默认为 `+N`。如果需要悬浮就显示其他内容，可以使用 collapsedItems 自定义。`value` 表示标签值，`collapsedTags` 表示折叠标签值，`count` 表示总标签数量。TS 类型：`TNode<{ value: TagInputValue; collapsedTags: TagInputValue; count: number }>`。[通用类型定义](https://github.com/Tencent/tdesign-vue-next/blob/develop/src/common.ts) | N
disabled | Boolean | false | 是否禁用标签输入框 | N
dragSort | Boolean | false | 【开发中】拖拽调整标签顺序 | N
excessTagsDisplayType | String | scroll | 标签超出时的呈现方式，有两种：横向滚动显示 和 换行显示。可选项：scroll/break-line | N
inputProps | Object | - | 透传 Input 输入框组件全部属性。TS 类型：`InputProps`。[详细类型定义](https://github.com/Tencent/tdesign-vue-next/tree/develop/src/tag-input/type.ts) | N
label | String / Slot / Function | - | 左侧文本。TS 类型：`string | TNode`。[通用类型定义](https://github.com/Tencent/tdesign-vue-next/blob/develop/src/common.ts) | N
max | Number | - | 最大允许输入的标签数量 | N
minCollapsedNum | Number | 0 | 最小折叠数量，用于标签数量过多的情况下折叠选中项，超出该数值的选中项折叠。值为 0 则表示不折叠 | N
<<<<<<< HEAD
excessTagsDisplayType | String | scroll | 标签超出时的呈现方式，有两种：横向滚动显示 和 换行显示。可选项：scroll/break-line | N
=======
>>>>>>> dceb268a
placeholder | String | undefined | 占位符 | N
readonly | Boolean | false | 是否只读，值为真会隐藏标签移除按钮和输入框 | N
status | String | - | 输入框状态。可选项：success/warning/error | N
suffix | String / Slot / Function | - | 后置图标前的后置内容。TS 类型：`string | TNode`。[通用类型定义](https://github.com/Tencent/tdesign-vue-next/blob/develop/src/common.ts) | N
suffixIcon | Slot / Function | - | 组件后置图标。TS 类型：`TNode`。[通用类型定义](https://github.com/Tencent/tdesign-vue-next/blob/develop/src/common.ts) | N
tag | String / Slot / Function | - | 自定义标签的内部内容，每一个标签的当前值。注意和 `valueDisplay` 区分，`valueDisplay`  是用来定义全部标签内容，而非某一个标签。TS 类型：`string | TNode<{ value: string | number }>`。[通用类型定义](https://github.com/Tencent/tdesign-vue-next/blob/develop/src/common.ts) | N
tagProps | Object | - | 透传 Tag 组件全部属性。TS 类型：`TagProps`。[详细类型定义](https://github.com/Tencent/tdesign-vue-next/tree/develop/src/tag-input/type.ts) | N
tips | String / Slot / Function | - | 输入框下方提示文本，会根据不同的 `status` 呈现不同的样式。TS 类型：`string | TNode`。[通用类型定义](https://github.com/Tencent/tdesign-vue-next/blob/develop/src/common.ts) | N
value | Array | - | 值。支持语法糖。TS 类型：`TagInputValue`。[详细类型定义](https://github.com/Tencent/tdesign-vue-next/tree/develop/src/tag-input/type.ts) | N
defaultValue | Array | - | 值。非受控属性。TS 类型：`TagInputValue`。[详细类型定义](https://github.com/Tencent/tdesign-vue-next/tree/develop/src/tag-input/type.ts) | N
valueDisplay | String / Slot / Function | - | 自定义值呈现的全部内容，参数为所有标签的值。TS 类型：`string | TNode<{ value: TagInputValue }>`。[通用类型定义](https://github.com/Tencent/tdesign-vue-next/blob/develop/src/common.ts) | N
onBlur | Function |  | TS 类型：`(value: TagInputValue, context: { inputValue: InputValue; e: FocusEvent }) => void`<br/>失去焦点时触发 | N
onChange | Function |  | TS 类型：`(value: TagInputValue, context: TagInputChangeContext) => void`<br/>值变化时触发，参数 `trigger` 表示数据变化的触发来源。[详细类型定义](https://github.com/Tencent/tdesign-vue-next/tree/develop/src/tag-input/type.ts)。<br/>`interface TagInputChangeContext { trigger: TagInputTriggerSource; index?: number; item?: string | number; e: MouseEvent | KeyboardEvent }`<br/><br/>`type TagInputTriggerSource = 'enter' | 'tag-remove' | 'backspace' | 'clear'`<br/> | N
onClear | Function |  | TS 类型：`(context: { e: MouseEvent }) => void`<br/>清空按钮点击时触发 | N
onEnter | Function |  | TS 类型：`(value: TagInputValue, context: { e: KeyboardEvent; inputValue: InputValue }) => void`<br/>按键按下 Enter 时触发 | N
onFocus | Function |  | TS 类型：`(value: TagInputValue, context: { inputValue: InputValue; e: FocusEvent }) => void`<br/>聚焦时触发 | N
onMouseenter | Function |  | TS 类型：`(context: { e: MouseEvent }) => void`<br/>进入输入框时触发 | N
onMouseleave | Function |  | TS 类型：`(context: { e: MouseEvent }) => void`<br/>离开输入框时触发 | N
onPaste | Function |  | TS 类型：`(context: { e: ClipboardEvent; pasteValue: string }) => void`<br/>粘贴事件，`pasteValue` 表示粘贴板的内容 | N
onRemove | Function |  | TS 类型：`(context: TagInputRemoveContext) => void`<br/>移除单个标签时触发。[详细类型定义](https://github.com/Tencent/tdesign-vue-next/tree/develop/src/tag-input/type.ts)。<br/>`interface TagInputRemoveContext { value: TagInputValue; index: number; item: string | number; e: MouseEvent | KeyboardEvent; trigger: TagInputRemoveTrigger }`<br/><br/>`type TagInputRemoveTrigger = 'tag-remove' | 'backspace'`<br/> | N

### TagInput Events

名称 | 参数 | 描述
-- | -- | --
blur | `(value: TagInputValue, context: { inputValue: InputValue; e: FocusEvent })` | 失去焦点时触发
change | `(value: TagInputValue, context: TagInputChangeContext)` | 值变化时触发，参数 `trigger` 表示数据变化的触发来源。[详细类型定义](https://github.com/Tencent/tdesign-vue-next/tree/develop/src/tag-input/type.ts)。<br/>`interface TagInputChangeContext { trigger: TagInputTriggerSource; index?: number; item?: string | number; e: MouseEvent | KeyboardEvent }`<br/><br/>`type TagInputTriggerSource = 'enter' | 'tag-remove' | 'backspace' | 'clear'`<br/>
clear | `(context: { e: MouseEvent })` | 清空按钮点击时触发
enter | `(value: TagInputValue, context: { e: KeyboardEvent; inputValue: InputValue })` | 按键按下 Enter 时触发
focus | `(value: TagInputValue, context: { inputValue: InputValue; e: FocusEvent })` | 聚焦时触发
mouseenter | `(context: { e: MouseEvent })` | 进入输入框时触发
mouseleave | `(context: { e: MouseEvent })` | 离开输入框时触发
paste | `(context: { e: ClipboardEvent; pasteValue: string })` | 粘贴事件，`pasteValue` 表示粘贴板的内容
remove | `(context: TagInputRemoveContext)` | 移除单个标签时触发。[详细类型定义](https://github.com/Tencent/tdesign-vue-next/tree/develop/src/tag-input/type.ts)。<br/>`interface TagInputRemoveContext { value: TagInputValue; index: number; item: string | number; e: MouseEvent | KeyboardEvent; trigger: TagInputRemoveTrigger }`<br/><br/>`type TagInputRemoveTrigger = 'tag-remove' | 'backspace'`<br/><|MERGE_RESOLUTION|>--- conflicted
+++ resolved
@@ -14,10 +14,7 @@
 label | String / Slot / Function | - | 左侧文本。TS 类型：`string | TNode`。[通用类型定义](https://github.com/Tencent/tdesign-vue-next/blob/develop/src/common.ts) | N
 max | Number | - | 最大允许输入的标签数量 | N
 minCollapsedNum | Number | 0 | 最小折叠数量，用于标签数量过多的情况下折叠选中项，超出该数值的选中项折叠。值为 0 则表示不折叠 | N
-<<<<<<< HEAD
 excessTagsDisplayType | String | scroll | 标签超出时的呈现方式，有两种：横向滚动显示 和 换行显示。可选项：scroll/break-line | N
-=======
->>>>>>> dceb268a
 placeholder | String | undefined | 占位符 | N
 readonly | Boolean | false | 是否只读，值为真会隐藏标签移除按钮和输入框 | N
 status | String | - | 输入框状态。可选项：success/warning/error | N
