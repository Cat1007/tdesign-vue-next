--- conflicted
+++ resolved
@@ -38,43 +38,26 @@
   { label: 'tdesign-mobile-react', value: 6 },
 ];
 
+// const selectValue = ref('tdesign-vue');
 const selectValue = ref({ label: 'tdesign-vue', value: 1 });
-
+// const selectValue = ref([{ label: 'tdesign-vue', value: 1 }]);
 const popupVisible = ref(false);
-
 const onOptionClick = (item) => {
   selectValue.value = item;
   // 选中后立即关闭浮层
   popupVisible.value = false;
 };
-
 const onClear = () => {
   selectValue.value = undefined;
 };
-
-<<<<<<< HEAD
 const onPopupVisibleChange = (val, context) => {
   console.log(context);
   popupVisible.value = val;
 };
-=======
-    const onInputChange = (val, context) => {
-      // 过滤功能
-      console.log(val, context);
-    };
-
-    return {
-      selectValue,
-      options: OPTIONS,
-      popupVisible,
-      onInputChange,
-      onOptionClick,
-      onClear,
-      onPopupVisibleChange,
-    };
-  },
-});
->>>>>>> 8ec7f34e
+const onInputChange = (val, context) => {
+  // 过滤功能
+  console.log(val, context);
+};
 </script>
 <style>
 .tdesign-demo__select-input-ul-single,
