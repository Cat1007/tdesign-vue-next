<template>
  <div class="tdesign-demo__select-input-multiple" style="width: 100%">
    <div>
      <t-checkbox v-model="allowInput">是否允许输入</t-checkbox>
      <t-checkbox v-model="creatable">允许创建新选项（Enter 创建）</t-checkbox>
    </div>
    <br />
    <div>
      <t-radio-group
        v-model="excessTagsDisplayType"
        :options="[
          { label: '选中项过多横向滚动', value: 'scroll' },
          { label: '选中项过多换行显示', value: 'break-line' },
        ]"
      />
    </div>
    <br /><br />

    <!-- :popup-props="{ trigger: 'hover' }" -->
    <t-select-input
      v-model:inputValue="inputValue"
      :value="value"
      :allow-input="allowInput"
      :placeholder="allowInput ? '请选择或输入' : '请选择'"
      :tag-input-props="{ excessTagsDisplayType }"
      :popup-props="{ overlayStyle: { maxHeight: '280px', overflow: 'auto' } }"
      clearable
      multiple
      @tag-change="onTagChange"
      @input-change="onInputChange"
    >
      <template #panel>
        <t-checkbox-group
          v-if="options.length"
          :value="checkboxValue"
          :options="options"
          class="tdesign-demo__pannel-options-multiple"
          @change="onCheckedChange"
        />
        <div v-else class="tdesign-demo__select-empty-multiple">暂无数据</div>
      </template>
      <template #suffixIcon>
        <chevron-down-icon />
      </template>
    </t-select-input>
  </div>
</template>
<script setup>
import { computed, ref } from 'vue';
import { ChevronDownIcon } from 'tdesign-icons-vue-next';

const OPTIONS = [
  // 全选
  { label: 'Check All', checkAll: true },
  { label: 'tdesign-vue', value: 1 },
  { label: 'tdesign-react', value: 2 },
  { label: 'tdesign-miniprogram', value: 3 },
  { label: 'tdesign-angular', value: 4 },
  { label: 'tdesign-mobile-vue', value: 5 },
  { label: 'tdesign-mobile-react', value: 6 },
];

<<<<<<< HEAD
const excessTagsDisplayType = ref('break-line');
const allowInput = ref(true);
const creatable = ref(true);
// 全量数据
const options = ref([...OPTIONS]);
// 仅用作展示的数据（过滤功能需要使用）
const displayOptions = ref([...OPTIONS]);
const value = ref([
  { label: 'Vue', value: 1 },
  { label: 'React', value: 2 },
  { label: 'Miniprogram', value: 3 },
]);
=======
export default defineComponent({
  name: 'SelectInputMultiple',
  components: { ChevronDownIcon },
  setup() {
    const excessTagsDisplayType = ref('break-line');
    const allowInput = ref(true);
    const creatable = ref(true);
    const inputValue = ref('');
    // 全量数据
    const options = ref([...OPTIONS]);
    const value = ref([
      { label: 'Vue', value: 1 },
      { label: 'React', value: 2 },
      { label: 'Miniprogram', value: 3 },
    ]);
>>>>>>> 8ec7f34e

const checkboxValue = computed(() => {
  const arr = [];
  const list = value.value;
  // 此处不使用 forEach，减少函数迭代
  for (let i = 0, len = list.length; i < len; i++) {
    list[i].value && arr.push(list[i].value);
  }
  return arr;
});

<<<<<<< HEAD
// 直接 checkboxgroup 组件渲染输出下拉选项
const onCheckedChange = (val, { current, type }) => {
  // current 不存在，则表示操作全选
  if (!current) {
    value.value = type === 'check' ? options.value.slice(1) : [];
    return;
  }
  // 普通操作
  if (type === 'check') {
    const option = options.value.find((t) => t.value === current);
    value.value.push(option);
  } else {
    value.value = value.value.filter((v) => v.value !== current);
  }
};

// 可以根据触发来源，自由定制标签变化时的筛选器行为
const onTagChange = (currentTags, context) => {
  console.log(currentTags, context);
  const { trigger, index, item } = context;
  if (trigger === 'clear') {
    value.value = [];
  }
  if (['tag-remove', 'backspace'].includes(trigger)) {
    value.value.splice(index, 1);
  }
  // 如果允许创建新条目
  if (creatable.value && trigger === 'enter') {
    const current = { label: item, value: item };
    value.value.push(current);
    const newOptions = options.value.concat(current);
    options.value = newOptions;
    displayOptions.value = newOptions;
  }
};

// 过滤功能
const onInputChange = (val) => {
  const newOptions = options.value.filter((t) => t.label.indexOf(val) !== -1);
  displayOptions.value = newOptions;
};
=======
    // 可以根据触发来源，自由定制标签变化时的筛选器行为
    const onTagChange = (currentTags, context) => {
      console.log(currentTags, context);
      const { trigger, index, item } = context;
      if (trigger === 'clear') {
        value.value = [];
      }
      if (['tag-remove', 'backspace'].includes(trigger)) {
        value.value.splice(index, 1);
      }
      // 如果允许创建新条目
      if (creatable.value && trigger === 'enter') {
        const current = { label: item, value: item };
        value.value.push(current);
        const newOptions = options.value.concat(current);
        options.value = newOptions;
        inputValue.value = '';
      }
    };

    const onInputChange = (val, context) => {
      // 过滤功能
      console.log(val, context);
    };

    return {
      value,
      inputValue,
      checkboxValue,
      options,
      allowInput,
      creatable,
      excessTagsDisplayType,
      onCheckedChange,
      onTagChange,
      onInputChange,
    };
  },
});
>>>>>>> 8ec7f34e
</script>
<style>
.tdesign-demo__select-empty-multiple {
  text-align: center;
  color: var(--td-text-color-disabled);
  line-height: 32px;
}

.tdesign-demo__pannel-options-multiple {
  width: 100%;
}
.tdesign-demo__pannel-options-multiple .t-checkbox {
  display: block;
  margin: 12px;
}
</style><|MERGE_RESOLUTION|>--- conflicted
+++ resolved
@@ -60,37 +60,17 @@
   { label: 'tdesign-mobile-react', value: 6 },
 ];
 
-<<<<<<< HEAD
 const excessTagsDisplayType = ref('break-line');
 const allowInput = ref(true);
 const creatable = ref(true);
+const inputValue = ref('');
 // 全量数据
 const options = ref([...OPTIONS]);
-// 仅用作展示的数据（过滤功能需要使用）
-const displayOptions = ref([...OPTIONS]);
 const value = ref([
   { label: 'Vue', value: 1 },
   { label: 'React', value: 2 },
   { label: 'Miniprogram', value: 3 },
 ]);
-=======
-export default defineComponent({
-  name: 'SelectInputMultiple',
-  components: { ChevronDownIcon },
-  setup() {
-    const excessTagsDisplayType = ref('break-line');
-    const allowInput = ref(true);
-    const creatable = ref(true);
-    const inputValue = ref('');
-    // 全量数据
-    const options = ref([...OPTIONS]);
-    const value = ref([
-      { label: 'Vue', value: 1 },
-      { label: 'React', value: 2 },
-      { label: 'Miniprogram', value: 3 },
-    ]);
->>>>>>> 8ec7f34e
-
 const checkboxValue = computed(() => {
   const arr = [];
   const list = value.value;
@@ -100,8 +80,6 @@
   }
   return arr;
 });
-
-<<<<<<< HEAD
 // 直接 checkboxgroup 组件渲染输出下拉选项
 const onCheckedChange = (val, { current, type }) => {
   // current 不存在，则表示操作全选
@@ -117,7 +95,6 @@
     value.value = value.value.filter((v) => v.value !== current);
   }
 };
-
 // 可以根据触发来源，自由定制标签变化时的筛选器行为
 const onTagChange = (currentTags, context) => {
   console.log(currentTags, context);
@@ -134,56 +111,13 @@
     value.value.push(current);
     const newOptions = options.value.concat(current);
     options.value = newOptions;
-    displayOptions.value = newOptions;
+    inputValue.value = '';
   }
 };
-
-// 过滤功能
-const onInputChange = (val) => {
-  const newOptions = options.value.filter((t) => t.label.indexOf(val) !== -1);
-  displayOptions.value = newOptions;
+const onInputChange = (val, context) => {
+  // 过滤功能
+  console.log(val, context);
 };
-=======
-    // 可以根据触发来源，自由定制标签变化时的筛选器行为
-    const onTagChange = (currentTags, context) => {
-      console.log(currentTags, context);
-      const { trigger, index, item } = context;
-      if (trigger === 'clear') {
-        value.value = [];
-      }
-      if (['tag-remove', 'backspace'].includes(trigger)) {
-        value.value.splice(index, 1);
-      }
-      // 如果允许创建新条目
-      if (creatable.value && trigger === 'enter') {
-        const current = { label: item, value: item };
-        value.value.push(current);
-        const newOptions = options.value.concat(current);
-        options.value = newOptions;
-        inputValue.value = '';
-      }
-    };
-
-    const onInputChange = (val, context) => {
-      // 过滤功能
-      console.log(val, context);
-    };
-
-    return {
-      value,
-      inputValue,
-      checkboxValue,
-      options,
-      allowInput,
-      creatable,
-      excessTagsDisplayType,
-      onCheckedChange,
-      onTagChange,
-      onInputChange,
-    };
-  },
-});
->>>>>>> 8ec7f34e
 </script>
 <style>
 .tdesign-demo__select-empty-multiple {
